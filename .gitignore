.lock
lightning_logs

# Byte-compiled / optimized / DLL files
__pycache__/
*.py[cod]
*$py.class
.idea

# C extensions
*.so

# Distribution / packaging
.Python
build/
develop-eggs/
dist/
downloads/
eggs/
.eggs/
lib/
lib64/
parts/
sdist/
var/
wheels/
pip-wheel-metadata/
share/python-wheels/
*.egg-info/
.installed.cfg
*.egg
MANIFEST

# PyInstaller
#  Usually these files are written by a python script from a template
#  before PyInstaller builds the exe, so as to inject date/other infos into it.
*.manifest
*.spec

# Installer logs
pip-log.txt
pip-delete-this-directory.txt

# Unit test / coverage reports
htmlcov/
.tox/
.nox/
.coverage
.coverage.*
.cache
nosetests.xml
coverage.xml
*.cover
*.py,cover
.hypothesis/
.pytest_cache/

# Translations
*.mo
*.pot

# Django stuff:
*.log
local_settings.py
db.sqlite3
db.sqlite3-journal

# Flask stuff:
instance/
.webassets-cache

# Scrapy stuff:
.scrapy

# Sphinx documentation
docs/_build/

# PyBuilder
target/

# Jupyter Notebook
.ipynb_checkpoints

# IPython
profile_default/
ipython_config.py

# pyenv
.python-version

# pipenv
#   According to pypa/pipenv#598, it is recommended to include Pipfile.lock in version control.
#   However, in case of collaboration, if having platform-specific dependencies or dependencies
#   having no cross-platform support, pipenv may install dependencies that don't work, or not
#   install all needed dependencies.
#Pipfile.lock

# PEP 582; used by e.g. github.com/David-OConnor/pyflow
__pypackages__/

# Celery stuff
celerybeat-schedule
celerybeat.pid

# SageMath parsed files
*.sage.py

# Environments
.env
.venv
env/
venv/
ENV/
env.bak/
venv.bak/

# Spyder project settings
.spyderproject
.spyproject

# Rope project settings
.ropeproject

# mkdocs documentation
/site

# mypy
.mypy_cache/
.dmypy.json
dmypy.json

# Pyre type checker
.pyre/

docs/notebooks/
docs/api/
titanic.csv
.vscode
data_folder
*.pt
*.zip
<<<<<<< HEAD
/data

# Flash examples & notebook Data
/flash_*/data
/flash_*/finetuning/data
/flash_*/predict/data
=======
flash_notebooks/*.py
flash_notebooks/data
MNIST*
titanic
>>>>>>> 86669c65
<|MERGE_RESOLUTION|>--- conflicted
+++ resolved
@@ -139,16 +139,11 @@
 data_folder
 *.pt
 *.zip
-<<<<<<< HEAD
-/data
-
-# Flash examples & notebook Data
-/flash_*/data
-/flash_*/finetuning/data
-/flash_*/predict/data
-=======
 flash_notebooks/*.py
 flash_notebooks/data
 MNIST*
 titanic
->>>>>>> 86669c65
+hymenoptera_data
+imdb
+xsum
+coco128