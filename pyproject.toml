--- conflicted
+++ resolved
@@ -70,11 +70,8 @@
 #    "N",  # see: https://pypi.org/project/pep8-naming
 ]
 extend-select = [
-<<<<<<< HEAD
+    "C4",  # see: https://pypi.org/project/flake8-comprehensions
     "SIM",  # see: https://pypi.org/project/flake8-simplify
-=======
-    "C4",  # see: https://pypi.org/project/flake8-comprehensions
->>>>>>> c3dceb36
 ]
 ignore = [
     "E731",  # Do not assign a lambda expression, use a def
