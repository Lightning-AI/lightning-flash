--- conflicted
+++ resolved
@@ -71,11 +71,8 @@
 ]
 extend-select = [
     "C4",  # see: https://pypi.org/project/flake8-comprehensions
-<<<<<<< HEAD
     "SIM",  # see: https://pypi.org/project/flake8-simplify
-=======
     "RET",  # see: https://pypi.org/project/flake8-return
->>>>>>> de70b84e
 ]
 ignore = [
     "E731",  # Do not assign a lambda expression, use a def
