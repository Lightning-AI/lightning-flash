name: CI testing

# see: https://help.github.com/en/actions/reference/events-that-trigger-workflows
on: # Trigger the workflow on push or pull request, but only for the master branch
  push:
    branches: ["master", "release/*"]
  pull_request:
    branches: ["master", "release/*"]

concurrency:
  group: ${{ github.workflow }}-${{ github.ref }}-${{ github.head_ref }}
  cancel-in-progress: ${{ ! (github.ref == 'refs/heads/master' || startsWith(github.ref, 'refs/heads/release/')) }}

defaults:
  run:
    shell: bash

jobs:
  pytester:

    runs-on: ${{ matrix.os }}
    strategy:
      fail-fast: false
      # max-parallel: 6
      matrix:
        # PyTorch 1.5 is failing on Win and bolts requires torchvision>=0.5
        os: [ubuntu-20.04, macOS-12, windows-2022]
        python-version: [3.7, 3.9]
        requires: ['oldest', 'latest']
        topic: ['core']
        extra: [[]]
        exclude:
          # Skip if torch<1.8 and py3.9 on Linux: https://github.com/pytorch/pytorch/issues/50014
          - { python-version: 3.9, requires: 'oldest' }
          - { os: 'macOS-12', requires: 'oldest' }
          - { os: 'windows-2022', requires: 'oldest' }
        include:
          - { os: 'ubuntu-20.04', python-version: 3.9, topic: 'core', extra: []}
          - { os: 'ubuntu-20.04', python-version: 3.9, topic: 'image', extra: ['image_extra']}
          - { os: 'ubuntu-20.04', python-version: 3.9, topic: 'image', extra: ['image_baal']}
          - { os: 'ubuntu-20.04', python-version: 3.9, topic: 'image', extra: ['image_segm']}
          - { os: 'ubuntu-20.04', python-version: 3.9, topic: 'image', extra: ['image_vissl']}
          - { os: 'ubuntu-20.04', python-version: 3.9, topic: 'video', extra: []}
          - { os: 'ubuntu-20.04', python-version: 3.9, topic: 'tabular', extra: []}
          - { os: 'ubuntu-20.04', python-version: 3.9, topic: 'text', extra: []}
          - { os: 'ubuntu-20.04', python-version: 3.8, topic: 'pointcloud', extra: []}
          - { os: 'ubuntu-20.04', python-version: 3.9, topic: 'serve', extra: []}
          - { os: 'ubuntu-20.04', python-version: 3.9, topic: 'graph', extra: []}
          - { os: 'ubuntu-20.04', python-version: 3.9, topic: 'audio', extra: []}

    # Timeout: https://stackoverflow.com/a/59076067/4521646
    timeout-minutes: 50
    env:
      FREEZE_REQUIREMENTS: 1

    steps:
    - uses: actions/checkout@v3
    - name: Set up Python ${{ matrix.python-version }}
      uses: actions/setup-python@v4
      with:
        python-version: ${{ matrix.python-version }}

    - name: Set Swap Space
      if: runner.os == 'Linux'
      uses: pierotofy/set-swap-space@master
      with:
        swap-size-gb: 10

    # Github Actions: Run step on specific OS: https://stackoverflow.com/a/57948488/4521646
    - name: Setup macOS
      if: runner.os == 'macOS'
      run: brew install libomp openblas lapack

    - name: Setup Ubuntu
      if: runner.os == 'Linux'
      run: sudo apt-get install -y libsndfile1 graphviz

    - name: Set min. dependencies
      if: matrix.requires == 'oldest'
      run: |
        import glob, os
        # FixMe: shall be minimal for ALL dependencies not only base
        # files = glob.glob(os.path.join("requirements", "*.txt")) + ['requirements.txt']
        files = ['requirements.txt']
        for fname in files:
          lines = [line.replace('>=', '==') for line in open(fname).readlines()]
          open(fname, 'w').writelines(lines)
      shell: python

    - name: Adjust extras
      run: |
        import os
        extras = ['${{ matrix.topic }}'] + ${{ toJSON(matrix.extra) }}
        with open(os.getenv('GITHUB_ENV'), "a") as gh_env:
            gh_env.write(f"EXTRAS={','.join(extras)}")
      shell: python

    - name: Install dependencies
      env:
<<<<<<< HEAD
        TORCH_URL: https://download.pytorch.org/whl/cpu/torch_stable.html
=======
        SYSTEM_VERSION_COMPAT: 1
      run: |
        python -m pip install "pip==22.2.1"
        pip install cython "torch>=1.7.1" -f https://download.pytorch.org/whl/cpu/torch_stable.html
        pip install .[$EXTRAS,test] --upgrade --prefer-binary --find-links https://download.pytorch.org/whl/cpu/torch_stable.html

    - name: Install vissl
      if: contains( matrix.topic , 'image_extras' )
>>>>>>> 13545c08
      run: |
        python -m pip install "pip==21.3.1"
        pip install numpy Cython "torch>=1.7.1" -f $TORCH_URL
        pip install .[$EXTRAS,test] --upgrade --prefer-binary -f $TORCH_URL
        # FixMe: this shall be one line command
        pip install --upgrade --prefer-binary \
          -r requirements/testing_${{ matrix.topic }}.txt -f $TORCH_URL
        pip list

    - name: Cache datasets
      uses: actions/cache@v3
      with:
        path: data # This path is specific to Ubuntu
        key: flash-datasets-${{ hashFiles('tests/examples/test_scripts.py') }}
        restore-keys: flash-datasets-

    - name: Tests
      env:
        FIFTYONE_DO_NOT_TRACK: true
      run: |
        # FixMe: include doctests for src/
        coverage run --source flash -m pytest \
          tests/core \
          tests/deprecated_api \
          tests/examples \
          tests/template \
          tests/${{ matrix.topic }} \
          -v # --reruns 3 --reruns-delay 2

    - name: Statistics
      run: |
        coverage report
        coverage xml

    - name: Upload coverage to Codecov
      uses: codecov/codecov-action@v3
      with:
        token: ${{ secrets.CODECOV_TOKEN }}
        file: ./coverage.xml
        flags: unittests
        env_vars: OS,PYTHON
        name: codecov-umbrella
        fail_ci_if_error: false


  testing-guardian:
    runs-on: ubuntu-latest
    needs: pytester
    if: always()
    steps:
    - run: echo "${{ needs.pytester.result }}"
    - name: failing...
      if: needs.pytester.result == 'failure'
      run: exit 1
    - name: cancelled or skipped...
      if: contains(fromJSON('["cancelled", "skipped"]'), needs.pytester.result)
      timeout-minutes: 1
      run: sleep 90<|MERGE_RESOLUTION|>--- conflicted
+++ resolved
@@ -97,20 +97,9 @@
 
     - name: Install dependencies
       env:
-<<<<<<< HEAD
         TORCH_URL: https://download.pytorch.org/whl/cpu/torch_stable.html
-=======
-        SYSTEM_VERSION_COMPAT: 1
       run: |
         python -m pip install "pip==22.2.1"
-        pip install cython "torch>=1.7.1" -f https://download.pytorch.org/whl/cpu/torch_stable.html
-        pip install .[$EXTRAS,test] --upgrade --prefer-binary --find-links https://download.pytorch.org/whl/cpu/torch_stable.html
-
-    - name: Install vissl
-      if: contains( matrix.topic , 'image_extras' )
->>>>>>> 13545c08
-      run: |
-        python -m pip install "pip==21.3.1"
         pip install numpy Cython "torch>=1.7.1" -f $TORCH_URL
         pip install .[$EXTRAS,test] --upgrade --prefer-binary -f $TORCH_URL
         # FixMe: this shall be one line command
