--- conflicted
+++ resolved
@@ -88,21 +88,6 @@
           open(fname, 'w').writelines(lines)
       shell: python
 
-<<<<<<< HEAD
-=======
-    - run: echo "period=$(python -c 'import time; days = time.time() / 60 / 60 / 24; print(int(days / 7))' 2>&1)" >> $GITHUB_OUTPUT
-      if: matrix.requires != 'latest'
-      id: times
-
-    - name: Install graph test dependencies
-      if: contains( matrix.topic , 'graph' )
-      run: |
-        pip install torch==1.11.0+cpu torchvision==0.12.0+cpu -f https://download.pytorch.org/whl/torch_stable.html
-        pip install torch-scatter -f https://data.pyg.org/whl/torch-1.11.0+cpu.html
-        pip install torch-sparse -f https://data.pyg.org/whl/torch-1.11.0+cpu.html
-        pip install torch-cluster -f https://data.pyg.org/whl/torch-1.11.0+cpu.html
-
->>>>>>> 433474a3
     - name: Install dependencies
       run: |
         pip --version
@@ -125,14 +110,8 @@
         FLASH_TEST_TOPIC: ${{ join(matrix.topic,',') }}
         FIFTYONE_DO_NOT_TRACK: true
       run: |
-<<<<<<< HEAD
         coverage run --source flash -m pytest flash tests \
           --reruns 3 --reruns-delay 2 -v
-=======
-        pip list
-        # FixMe: include doctests for src/
-        coverage run --source flash -m pytest tests/ -v --reruns 3 --reruns-delay 2
->>>>>>> 433474a3
 
     - name: Statistics
       if: success()
