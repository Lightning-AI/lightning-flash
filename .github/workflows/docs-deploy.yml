--- conflicted
+++ resolved
@@ -32,11 +32,7 @@
           pip install . -U -f https://download.pytorch.org/whl/cpu/torch_stable.html -q --use-feature=2020-resolver
           python -m pip install --requirement requirements/devel.txt --pre --upgrade --find-links https://download.pytorch.org/whl/cpu/torch_stable.html
           pip install -r requirements/docs.txt --use-feature=2020-resolver
-<<<<<<< HEAD
-          python -m pip install --requirement requirements/devel.txt --pre --upgrade --find-links https://download.pytorch.org/whl/cpu/torch_stable.html
-=======
           python -m pip install -e .
->>>>>>> 86669c65
           # install Texlive, see https://linuxconfig.org/how-to-install-latex-on-ubuntu-20-04-focal-fossa-linux
           sudo apt-get update
           sudo apt-get install -y texlive-latex-extra dvipng texlive-pictures
