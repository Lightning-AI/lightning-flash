<div align="center">

<img src="docs/source/_static/images/logo.svg" width="400px">


**Your PyTorch AI Factory**

---

<p align="center">
  <a href="#getting-started">Installation</a> •
  <a href="#flash-in-3-steps">Flash in 3 Steps</a> •
  <a href="https://lightning-flash.readthedocs.io/en/stable/?badge=stable">Docs</a> •
  <a href="#contribute">Contribute</a> •
  <a href="#community">Community</a> •
  <a href="https://www.pytorchlightning.ai/">Website</a> •
  <a href="#license">License</a>
</p>


[![PyPI - Python Version](https://img.shields.io/pypi/pyversions/lightning-flash)](https://pypi.org/project/lightning-flash/)
[![PyPI Status](https://badge.fury.io/py/lightning-flash.svg)](https://badge.fury.io/py/lightning-flash)
[![Slack](https://img.shields.io/badge/slack-chat-green.svg?logo=slack)](https://join.slack.com/t/pytorch-lightning/shared_invite/zt-pw5v393p-qRaDgEk24~EjiZNBpSQFgQ)
[![license](https://img.shields.io/badge/License-Apache%202.0-blue.svg)](https://github.com/PytorchLightning/pytorch-lightning/blob/master/LICENSE)
[![Documentation Status](https://readthedocs.org/projects/lightning-flash/badge/?version=latest)](https://lightning-flash.readthedocs.io/en/stable/?badge=stable)
![CI testing](https://github.com/PyTorchLightning/lightning-flash/workflows/CI%20testing/badge.svg?branch=master&event=push)
[![codecov](https://codecov.io/gh/PyTorchLightning/lightning-flash/branch/master/graph/badge.svg?token=oLuUr9q1vt)](https://codecov.io/gh/PyTorchLightning/lightning-flash)

</div>

---

<div align="center">
  Flash makes complex AI recipes for over 15 tasks across 7 data domains accessible to all.
  <br / >
  In a nutshell, Flash is the production grade research framework you always dreamed of but didn't have time to build.
</div>


## News

- Sept 30: [Lightning Flash now supports Meta-Learning](https://devblog.pytorchlightning.ai/lightning-flash-now-supports-meta-learning-7c0ac8b1cde7)
- Sept 9: [Lightning Flash 0.5](https://devblog.pytorchlightning.ai/flash-0-5-your-pytorch-ai-factory-81b172ff0d76)
- Jul 12: Flash Task-a-thon community sprint with 25+ community members
- Jul 1: [Lightning Flash 0.4](https://devblog.pytorchlightning.ai/lightning-flash-0-4-flash-serve-fiftyone-multi-label-text-classification-and-jit-support-97428276c06f)
- Jun 22: [Ushering in the New Age of Video Understanding with PyTorch](https://medium.com/pytorch/ushering-in-the-new-age-of-video-understanding-with-pytorch-1d85078e8015)
- May 24: [Lightning Flash 0.3](https://devblog.pytorchlightning.ai/lightning-flash-0-3-new-tasks-visualization-tools-data-pipeline-and-flash-registry-api-1e236ba9530)
- May 20: [Video Understanding with PyTorch](https://towardsdatascience.com/video-understanding-made-simple-with-pytorch-video-and-lightning-flash-c7d65583c37e)
- Feb 2: [Read our launch blogpost](https://pytorch-lightning.medium.com/introducing-lightning-flash-the-fastest-way-to-get-started-with-deep-learning-202f196b3b98)

## Getting Started

From PyPI:

```bash
pip install lightning-flash
```

See [our installation guide](https://lightning-flash.readthedocs.io/en/latest/installation.html) for more options.

## Flash in 3 Steps

### Step 1. Load your data

All data loading in Flash is performed via a `from_*` classmethod on a `DataModule`.
Which `DataModule` to use and which `from_*` methods are available depends on the task you want to perform.
For example, for image segmentation where your data is stored in folders, you would use the [`from_folders` method of the `SemanticSegmentationData` class](https://lightning-flash.readthedocs.io/en/latest/reference/semantic_segmentation.html#from-folders):

```py
from flash.image import SemanticSegmentationData

dm = SemanticSegmentationData.from_folders(
    train_folder="data/CameraRGB",
    train_target_folder="data/CameraSeg",
    val_split=0.1,
    image_size=(256, 256),
    num_classes=21,
)

```

### Step 2: Configure your model

Our tasks come loaded with pre-trained backbones and (where applicable) heads.
You can view the available backbones to use with your task using [`available_backbones`](https://lightning-flash.readthedocs.io/en/latest/general/backbones.html).
Once you've chosen, create the model:

```py
from flash.image import SemanticSegmentation

print(SemanticSegmentation.available_heads())
# ['deeplabv3', 'deeplabv3plus', 'fpn', ..., 'unetplusplus']

print(SemanticSegmentation.available_backbones('fpn'))
# ['densenet121', ..., 'xception'] # + 113 models

print(SemanticSegmentation.available_pretrained_weights('efficientnet-b0'))
# ['imagenet', 'advprop']

model = SemanticSegmentation(
  head="fpn", backbone='efficientnet-b0', pretrained="advprop", num_classes=dm.num_classes)
```

### Step 3: Finetune!

```py
from flash import Trainer

trainer = Trainer(max_epochs=3)
trainer.finetune(model, datamodule=datamodule, strategy="freeze")
trainer.save_checkpoint("semantic_segmentation_model.pt")
```

---

## PyTorch Recipes

### Make predictions with Flash!

Serve in just 2 lines.

```py
from flash.image import SemanticSegmentation

model = SemanticSegmentation.load_from_checkpoint("semantic_segmentation_model.pt")
model.serve()
```

or make predictions from raw data directly.

```py
predictions = model.predict(["data/CameraRGB/F61-1.png", "data/CameraRGB/F62-1.png"])
```

or make predictions with 2 GPUs.

```py
trainer = Trainer(accelerator='ddp', gpus=2)
dm = SemanticSegmentationData.from_folders(predict_folder="data/CameraRGB")
predictions = trainer.predict(model, dm)
```

### Flash Training Strategies

Training strategies are PyTorch SOTA Training Recipes which can be utilized with a given task.


Check out this [example](https://github.com/PyTorchLightning/lightning-flash/blob/master/flash_examples/integrations/learn2learn/image_classification_imagenette_mini.py) where the `ImageClassifier` supports 4 [Meta Learning Algorithms](https://lilianweng.github.io/lil-log/2018/11/30/meta-learning.html) from [Learn2Learn](https://github.com/learnables/learn2learn).
This is particularly useful if you use this model in production and want to make sure the model adapts quickly to its new environment with minimal labelled data.

```py
model = ImageClassifier(
    backbone="resnet18",
    optimizer=torch.optim.Adam,
    optimizer_kwargs={"lr": 0.001},
    training_strategy="prototypicalnetworks",
    training_strategy_kwargs={
        "epoch_length": 10 * 16,
        "meta_batch_size": 4,
        "num_tasks": 200,
        "test_num_tasks": 2000,
        "ways": datamodule.num_classes,
        "shots": 1,
        "test_ways": 5,
        "test_shots": 1,
        "test_queries": 15,
    },
)
```

In detail, the following methods are currently implemented:

* **[prototypicalnetworks](https://github.com/learnables/learn2learn/blob/master/learn2learn/algorithms/lightning/lightning_protonet.py)** : from Snell *et al.* 2017, [Prototypical Networks for Few-shot Learning](https://arxiv.org/abs/1703.05175)
* **[maml](https://github.com/learnables/learn2learn/blob/master/learn2learn/algorithms/lightning/lightning_maml.py)** : from Finn *et al.* 2017, [Model-Agnostic Meta-Learning for Fast Adaptation of Deep Networks](https://arxiv.org/abs/1703.03400)
* **[metaoptnet](https://github.com/learnables/learn2learn/blob/master/learn2learn/algorithms/lightning/lightning_metaoptnet.py)** : from Lee *et al.* 2019, [Meta-Learning with Differentiable Convex Optimization](https://arxiv.org/abs/1904.03758)
* **[anil](https://github.com/learnables/learn2learn/blob/master/learn2learn/algorithms/lightning/lightning_anil.py)** : from Raghu *et al.* 2020, [Rapid Learning or Feature Reuse? Towards Understanding the Effectiveness of MAML](https://arxiv.org/abs/1909.09157)

### Flash Transforms


Flash includes some simple augmentations for each task by default, however, you will often want to override these and control your own augmentation recipe.
To this end, Flash supports custom transformations backed by our powerful data pipeline.
The transform requires to be passed as a dictionary of transforms where the keys are the [hook's name](https://lightning-flash.readthedocs.io/en/latest/api/generated/flash.core.data.process.Preprocess.html?highlight=Preprocess).
This enable transforms to be applied per sample or per batch either on or off device.
It is important to note that data are being processed as a dictionary for all tasks (typically containing `input`, `target`, and `metadata`),
Therefore, you can use [`ApplyToKeys`](https://lightning-flash.readthedocs.io/en/latest/api/generated/flash.core.data.transforms.ApplyToKeys.html#flash.core.data.transforms.ApplyToKeys) utility to apply the transform to a specific key.
Complex transforms (like MixUp) can then be implemented with ease.

The example also uses our [`merge_transforms`](https://lightning-flash.readthedocs.io/en/latest/api/generated/flash.core.data.transforms.merge_transforms.html#flash.core.data.transforms.merge_transforms) utility to merge our custom augmentations with the default transforms for images (which handle resizing and converting to a tensor).


```py
import torch
from typing import Any
import numpy as np
import albumentations
from torchvision import transforms as T
from flash.core.data.transforms import ApplyToKeys, merge_transforms
from flash.image import ImageClassificationData
from flash.image.classification.transforms import default_transforms, AlbumentationsAdapter

def mixup(batch, alpha=1.0):
    images = batch["input"]
    targets = batch["target"].float().unsqueeze(1)

    lam = np.random.beta(alpha, alpha)
    perm = torch.randperm(images.size(0))

    batch["input"] = images * lam + images[perm] * (1 - lam)
    batch["target"] = targets * lam + targets[perm] * (1 - lam)
    return batch

train_transform = {
    # applied only on images as ApplyToKeys is used with `input`
    "post_tensor_transform": ApplyToKeys(
        "input", AlbumentationsAdapter(albumentations.HorizontalFlip(p=0.5))),

    # applied to the entire dictionary as `ApplyToKeys` isn't used.
    # this would be applied on GPUS !
    "per_batch_transform_on_device": mixup,

    # this would be applied on CPUS within the DataLoader workers !
    # "per_batch_transform": mixup
}
# merge the default transform for this task with new one.
train_transform = merge_transforms(default_transforms((256, 256)), train_transform)

datamodule = ImageClassificationData.from_folders(
    train_folder = "data/train",
    train_transform=train_transform,
)

```

## Flash Zero - PyTorch Recipes from the Command Line!

<div align="center">
<img src="/docs/source/_static/images/flash_zero.gif?raw=true" width="75%">
</div>

Flash Zero is a zero-code machine learning platform built
directly into lightning-flash
using the [`Lightning CLI`](https://pytorch-lightning.readthedocs.io/en/stable/common/lightning_cli.html).

To get started and view the available tasks, run:

```py
  flash --help
```

For example, to train an image classifier for 10 epochs with a `resnet50` backbone on 2 GPUs using your own data, you can do:

```py
  flash image_classification --trainer.max_epochs 10 --trainer.gpus 2 --model.backbone resnet50 from_folders --train_folder {PATH_TO_DATA}
```

<<<<<<< HEAD
---
=======
## Kaggle Notebook Examples

- [Titanic crash with Lightning⚡Flash](https://www.kaggle.com/jirkaborovec/titanic-crash-with-lightning-flash)
- [Covid detection with Lightning⚡️Flash](https://www.kaggle.com/jirkaborovec/covid-detection-with-lightning-flash)

>>>>>>> 72bc31f9

## Contribute!
The lightning + Flash team is hard at work building more tasks for common deep-learning use cases. But we're looking for incredible contributors like you to submit new tasks!

Join our [Slack](https://join.slack.com/t/pytorch-lightning/shared_invite/zt-pw5v393p-qRaDgEk24~EjiZNBpSQFgQ) and/or read our [CONTRIBUTING](https://github.com/PyTorchLightning/lightning-flash/blob/master/.github/CONTRIBUTING.md) guidelines to get help becoming a contributor!

__Note:__ Flash is currently being tested on real-world use cases and is in active development. Please [open an issue](https://github.com/PyTorchLightning/lightning-flash/issues/new/choose) if you find anything that isn't working as expected.

---

## Community
Flash is maintained by our [core contributors](https://lightning-flash.readthedocs.io/en/latest/governance.html).

For help or questions, join our huge community on [Slack](https://join.slack.com/t/pytorch-lightning/shared_invite/zt-pw5v393p-qRaDgEk24~EjiZNBpSQFgQ)!

---

## Citations
We’re excited to continue the strong legacy of opensource software and have been inspired over the years by Caffe, Theano, Keras, PyTorch, torchbearer, and [fast.ai](https://arxiv.org/abs/2002.04688). When/if additional papers are written about this, we’ll be happy to cite these frameworks and the corresponding authors.

Flash leverages models from many different frameworks in order to cover such a wide range of domains and tasks. The full list of providers can be found in [our documentation](https://lightning-flash.readthedocs.io/en/latest/integrations/providers.html).

---

## License
Please observe the Apache 2.0 license that is listed in this repository.<|MERGE_RESOLUTION|>--- conflicted
+++ resolved
@@ -254,15 +254,11 @@
   flash image_classification --trainer.max_epochs 10 --trainer.gpus 2 --model.backbone resnet50 from_folders --train_folder {PATH_TO_DATA}
 ```
 
-<<<<<<< HEAD
----
-=======
 ## Kaggle Notebook Examples
 
 - [Titanic crash with Lightning⚡Flash](https://www.kaggle.com/jirkaborovec/titanic-crash-with-lightning-flash)
 - [Covid detection with Lightning⚡️Flash](https://www.kaggle.com/jirkaborovec/covid-detection-with-lightning-flash)
 
->>>>>>> 72bc31f9
 
 ## Contribute!
 The lightning + Flash team is hard at work building more tasks for common deep-learning use cases. But we're looking for incredible contributors like you to submit new tasks!
