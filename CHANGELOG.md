--- conflicted
+++ resolved
@@ -8,13 +8,9 @@
 
 ### Added
 
-<<<<<<< HEAD
 - Added graph classification backbones and graph embedding task ([#592](https://github.com/PyTorchLightning/lightning-flash/pull/592))
 
-- Added support for (input, target) style datasets (e.g. torchvision) to the from_datasets method ([#552](https://github.com/PyTorchLightning/lightning-flash/pull/552))
-=======
-### Changed
->>>>>>> c2095d35
+### Changed
 
 - Changed the default `num_workers` on linux to `0` (matching the default for other OS) ([#759](https://github.com/PyTorchLightning/lightning-flash/pull/759))
 
