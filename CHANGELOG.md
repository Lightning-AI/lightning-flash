# Changelog

All notable changes to this project will be documented in this file.

The format is based on [Keep a Changelog](http://keepachangelog.com/en/1.0.0/).

## [Unreleased] - YYYY-DD-MM

### Added

- Added backbones for `GraphClassifier` ([#592](https://github.com/PyTorchLightning/lightning-flash/pull/592))

- Added `GraphEmbedder` task ([#592](https://github.com/PyTorchLightning/lightning-flash/pull/592))

### Changed

- Changed `DataSource` to `Input` ([#929](https://github.com/PyTorchLightning/lightning-flash/pull/929))

- Changed `Preprocess` to `InputTransform` ([#951](https://github.com/PyTorchLightning/lightning-flash/pull/951))

- Changed classes named `*Serializer` and properties / variables named `serializer` to be `*Output` and `output` respectively ([#927](https://github.com/PyTorchLightning/lightning-flash/pull/927))

- Changed `Postprocess` to `OutputTransform` ([#942](https://github.com/PyTorchLightning/lightning-flash/pull/942))

- Changed loading of RGBA images to drop alpha channel by default ([#946](https://github.com/PyTorchLightning/lightning-flash/pull/946))

- Updated `FlashFinetuning` callback to use separate hooks that lets users use the freezing logic provided out-of-the-box from flash, route FlashFinetuning through a registry. ([#830](https://github.com/PyTorchLightning/lightning-flash/pull/830))

### Deprecated

- Deprecated `flash.core.data.process.Serializer` in favour of `flash.core.data.io.output.Output` ([#927](https://github.com/PyTorchLightning/lightning-flash/pull/927))

- Deprecated `Task.serializer` in favour of `Task.output` ([#927](https://github.com/PyTorchLightning/lightning-flash/pull/927))

- Deprecated `flash.text.seq2seq.core.metrics` in favour of `torchmetrics[text]` ([#648](https://github.com/PyTorchLightning/lightning-flash/pull/648))

- Deprecated `flash.core.data.data_source.DefaultDataKeys` in favour of `flash.DataKeys` ([#929](https://github.com/PyTorchLightning/lightning-flash/pull/929))

- Deprecated `data_source` argument to `flash.Task.predict` in favour of `input` ([#929](https://github.com/PyTorchLightning/lightning-flash/pull/929))

### Fixed

- Fixed a bug where using image classification with DDP spawn would trigger an infinite recursion ([#969](https://github.com/PyTorchLightning/lightning-flash/pull/969))

<<<<<<< HEAD
- Fixed a bug where backbone weights were sometimes not frozen correctly ([#992](https://github.com/PyTorchLightning/lightning-flash/pull/992))
=======
- Fixed a bug where Flash could not be used with IceVision 0.11.0 ([#989](https://github.com/PyTorchLightning/lightning-flash/pull/989))
>>>>>>> f48fe2f4

### Removed

- Removed `OutputMapping` ([#939](https://github.com/PyTorchLightning/lightning-flash/pull/939))

- Removed `Output.enable` and `Output.disable` ([#939](https://github.com/PyTorchLightning/lightning-flash/pull/939))

- Removed `OutputTransform.save_sample` and `save_data` hooks ([#948](https://github.com/PyTorchLightning/lightning-flash/pull/948))

## [0.5.2] - 2021-11-05

### Added

- Added a `TabularForecaster` task based on PyTorch Forecasting ([#647](https://github.com/PyTorchLightning/lightning-flash/pull/647))
- Added a `TabularRegressor` task ([#892](https://github.com/PyTorchLightning/lightning-flash/pull/892))

### Fixed

- Fixed a bug where test metrics were not logged correctly with active learning ([#879](https://github.com/PyTorchLightning/lightning-flash/pull/879))
- Fixed a bug where validation metrics could be aggregated together with test metrics in some cases ([#900](https://github.com/PyTorchLightning/lightning-flash/pull/900))
- Fixed a bug where the latest versions of torchmetrics and Lightning Flash could not be installed together ([#902](https://github.com/PyTorchLightning/lightning-flash/pull/902))
- Fixed compatibility with PyTorch-Lightning 1.5 ([#933](https://github.com/PyTorchLightning/lightning-flash/pull/933))


## [0.5.1] - 2021-10-26

### Added

- Added `LabelStudio` integration ([#554](https://github.com/PyTorchLightning/lightning-flash/pull/554))
- Added support `learn2learn` training_strategy for `ImageClassifier` ([#737](https://github.com/PyTorchLightning/lightning-flash/pull/737))
- Added `vissl` training_strategies for `ImageEmbedder` ([#682](https://github.com/PyTorchLightning/lightning-flash/pull/682))
- Added support for `from_data_frame` to `TextClassificationData` ([#785](https://github.com/PyTorchLightning/lightning-flash/pull/785))
- Added `FastFace` integration ([#606](https://github.com/PyTorchLightning/lightning-flash/pull/606))
- Added support for `from_lists` to `TextClassificationData` ([#805](https://github.com/PyTorchLightning/lightning-flash/pull/805))

### Changed

- Changed the default `num_workers` on linux to `0` (matching the default for other OS) ([#759](https://github.com/PyTorchLightning/lightning-flash/pull/759))
- Optimizer and LR Scheduler registry are used to get the respective inputs to the Task using a string (or a callable). ([#777](https://github.com/PyTorchLightning/lightning-flash/pull/777))

### Fixed

- Fixed a bug where additional kwargs (e.g. sampler) passed to tabular data would be ignored ([#792](https://github.com/PyTorchLightning/lightning-flash/pull/792))
- Fixed a bug where loading text data with additional non-numeric columns (not input or target) would give an error ([#888](https://github.com/PyTorchLightning/lightning-flash/pull/888))


## [0.5.0] - 2021-09-07

### Added

- Added support for (input, target) style datasets (e.g. torchvision) to the from_datasets method ([#552](https://github.com/PyTorchLightning/lightning-flash/pull/552))
- Added support for `from_csv` and `from_data_frame` to `ImageClassificationData` ([#556](https://github.com/PyTorchLightning/lightning-flash/pull/556))
- Added SimCLR, SwAV, Barlow-twins pretrained weights for resnet50 backbone in ImageClassifier task ([#560](https://github.com/PyTorchLightning/lightning-flash/pull/560))
- Added support for Semantic Segmentation backbones and heads from `segmentation-models.pytorch` ([#562](https://github.com/PyTorchLightning/lightning-flash/pull/562))
- Added support for nesting of `Task` objects ([#575](https://github.com/PyTorchLightning/lightning-flash/pull/575))
- Added `PointCloudSegmentation` Task ([#566](https://github.com/PyTorchLightning/lightning-flash/pull/566))
- Added `PointCloudObjectDetection` Task ([#600](https://github.com/PyTorchLightning/lightning-flash/pull/600))
- Added a `GraphClassifier` task ([#73](https://github.com/PyTorchLightning/lightning-flash/pull/73))
- Added the option to pass `pretrained` as a string to `SemanticSegmentation` to change pretrained weights to load from `segmentation-models.pytorch` ([#587](https://github.com/PyTorchLightning/lightning-flash/pull/587))
- Added support for `field` parameter for loadng JSON based datasets in text tasks. ([#585](https://github.com/PyTorchLightning/lightning-flash/pull/585))
- Added `AudioClassificationData` and an example for classifying audio spectrograms ([#594](https://github.com/PyTorchLightning/lightning-flash/pull/594))
- Added a `SpeechRecognition` task for speech to text using Wav2Vec ([#586](https://github.com/PyTorchLightning/lightning-flash/pull/586))
- Added Flash Zero, a zero code command line ML platform built with flash ([#611](https://github.com/PyTorchLightning/lightning-flash/pull/611))
- Added support for `.npy` and `.npz` files to `ImageClassificationData` and `AudioClassificationData` ([#651](https://github.com/PyTorchLightning/lightning-flash/pull/651))
- Added support for `from_csv` to the `AudioClassificationData` ([#651](https://github.com/PyTorchLightning/lightning-flash/pull/651))
- Added option to pass a `resolver` to the `from_csv` and `from_pandas` methods of `ImageClassificationData`, which is used to resolve filenames given IDs ([#651](https://github.com/PyTorchLightning/lightning-flash/pull/651))
- Added integration with IceVision for the `ObjectDetector` ([#608](https://github.com/PyTorchLightning/lightning-flash/pull/608))
- Added keypoint detection task ([#608](https://github.com/PyTorchLightning/lightning-flash/pull/608))
- Added instance segmentation task ([#608](https://github.com/PyTorchLightning/lightning-flash/pull/608))
- Added Torch ORT support to Transformer based tasks ([#667](https://github.com/PyTorchLightning/lightning-flash/pull/667))
- Added support for flash zero with the `InstanceSegmentation` and `KeypointDetector` tasks ([#672](https://github.com/PyTorchLightning/lightning-flash/pull/672))
- Added support for `in_chans` argument to the flash ResNet to control the expected number of input channels ([#673](https://github.com/PyTorchLightning/lightning-flash/pull/673))
- Added a `QuestionAnswering` task for extractive question answering ([#607](https://github.com/PyTorchLightning/lightning-flash/pull/607))
- Added automatic unwrapping of IceVision prediction objects ([#727](https://github.com/PyTorchLightning/lightning-flash/pull/727))
- Added support for the `ObjectDetector` with FiftyOne ([#727](https://github.com/PyTorchLightning/lightning-flash/pull/727))
- Added support for MP3 files to the `SpeechRecognition` task with librosa ([#726](https://github.com/PyTorchLightning/lightning-flash/pull/726))
- Added support for `from_numpy` and `from_tensors` to `AudioClassificationData` ([#745](https://github.com/PyTorchLightning/lightning-flash/pull/745))

### Changed

- Changed how pretrained flag works for loading weights for ImageClassifier task ([#560](https://github.com/PyTorchLightning/lightning-flash/pull/560))
- Removed bolts pretrained weights for SSL from ImageClassifier task ([#560](https://github.com/PyTorchLightning/lightning-flash/pull/560))
- Changed the behaviour of the `sampler` argument of the `DataModule` to take a `Sampler` type rather than instantiated object ([#651](https://github.com/PyTorchLightning/lightning-flash/pull/651))
- Changed arguments to `ObjectDetector`, use `head` instead of `model` and append `_fpn` to the backbone name instead of the `fpn` argument ([#608](https://github.com/PyTorchLightning/lightning-flash/pull/608))

### Fixed

- Fixed a bug where serve sanity checking would not be triggered using the latest PyTorchLightning version ([#493](https://github.com/PyTorchLightning/lightning-flash/pull/493))
- Fixed a bug where train and validation metrics weren't being correctly computed ([#559](https://github.com/PyTorchLightning/lightning-flash/pull/559))
- Fixed a bug where an uncaught ValueError could be raised when checking if a module is available ([#615](https://github.com/PyTorchLightning/lightning-flash/pull/615))
- Fixed a bug where some tasks were not compatible with PyTorch 1.7 due to use of `torch.jit.isinstance` ([#611](https://github.com/PyTorchLightning/lightning-flash/pull/611))
- Fixed a bug where custom samplers would not be properly forwarded to the data loader ([#651](https://github.com/PyTorchLightning/lightning-flash/pull/651))
- Fixed a bug where it was not possible to pass no metrics to the `ImageClassifier` or `TestClassifier` ([#660](https://github.com/PyTorchLightning/lightning-flash/pull/660))
- Fixed a bug where `drop_last` would be set to True during prediction and testing ([#671](https://github.com/PyTorchLightning/lightning-flash/pull/671))
- Fixed a bug where flash was not compatible with pytorch-lightning >= 1.4.3 ([#690](https://github.com/PyTorchLightning/lightning-flash/pull/690))

## [0.4.0] - 2021-06-22

### Added

- Added integration with FiftyOne ([#360](https://github.com/PyTorchLightning/lightning-flash/pull/360))
- Added `flash.serve` ([#399](https://github.com/PyTorchLightning/lightning-flash/pull/399))
- Added support for `torch.jit` to tasks where possible and documented task JIT compatibility ([#389](https://github.com/PyTorchLightning/lightning-flash/pull/389))
- Added option to provide a `Sampler` to the `DataModule` to use when creating a `DataLoader` ([#390](https://github.com/PyTorchLightning/lightning-flash/pull/390))
- Added support for multi-label text classification and toxic comments example ([#401](https://github.com/PyTorchLightning/lightning-flash/pull/401))
- Added a sanity checking feature to flash.serve ([#423](https://github.com/PyTorchLightning/lightning-flash/pull/423))

### Changed

- Split `backbone` argument to `SemanticSegmentation` into `backbone` and `head` arguments ([#412](https://github.com/PyTorchLightning/lightning-flash/pull/412))

### Fixed

- Fixed a bug where the `DefaultDataKeys.METADATA` couldn't be a dict ([#393](https://github.com/PyTorchLightning/lightning-flash/pull/393))
- Fixed a bug where the `SemanticSegmentation` task would not work as expected with finetuning callbacks ([#412](https://github.com/PyTorchLightning/lightning-flash/pull/412))
- Fixed a bug where predict batches could not be visualized with `ImageClassificationData` ([#438](https://github.com/PyTorchLightning/lightning-flash/pull/438))

## [0.3.2] - 2021-06-08

### Fixed

- Fixed a bug where `flash.Trainer.from_argparse_args` + `finetune` would not work ([#382](https://github.com/PyTorchLightning/lightning-flash/pull/382))

## [0.3.1] - 2021-06-08

### Added

- Added `deeplabv3`, `lraspp`, and `unet` backbones for the `SemanticSegmentation` task ([#370](https://github.com/PyTorchLightning/lightning-flash/pull/370))

### Changed

- Changed the installation command for extra features ([#346](https://github.com/PyTorchLightning/lightning-flash/pull/346))
- Change resize interpolation default mode to nearest ([#352](https://github.com/PyTorchLightning/lightning-flash/pull/352))

### Deprecated

- Deprecated `SemanticSegmentation` backbone names `torchvision/fcn_resnet50` and `torchvision/fcn_resnet101`, use `fc_resnet50` and `fcn_resnet101` instead ([#370](https://github.com/PyTorchLightning/lightning-flash/pull/370))

### Fixed

- Fixed `flash.Trainer.add_argparse_args` not adding any arguments ([#343](https://github.com/PyTorchLightning/lightning-flash/pull/343))
- Fixed a bug where the translation task wasn't decoding tokens properly ([#332](https://github.com/PyTorchLightning/lightning-flash/pull/332))
- Fixed a bug where huggingface tokenizers were sometimes being pickled ([#332](https://github.com/PyTorchLightning/lightning-flash/pull/332))
- Fixed issue with `KorniaParallelTransforms` to assure to share the random state between transforms ([#351](https://github.com/PyTorchLightning/lightning-flash/pull/351))
- Fixed a bug where using `val_split` with `overfit_batches` would give an infinite recursion ([#375](https://github.com/PyTorchLightning/lightning-flash/pull/375))
- Fixed a bug where some timm models were mistakenly given a `global_pool` argument ([#377](https://github.com/PyTorchLightning/lightning-flash/pull/377))
- Fixed `flash.Trainer.from_argparse_args` not passing arguments correctly ([#380](https://github.com/PyTorchLightning/lightning-flash/pull/380))


## [0.3.0] - 2021-05-20

### Added

- Added DataPipeline API ([#188](https://github.com/PyTorchLightning/lightning-flash/pull/188) [#141](https://github.com/PyTorchLightning/lightning-flash/pull/141) [#207](https://github.com/PyTorchLightning/lightning-flash/pull/207))
- Added timm integration ([#196](https://github.com/PyTorchLightning/lightning-flash/pull/196))
- Added BaseViz Callback ([#201](https://github.com/PyTorchLightning/lightning-flash/pull/201))
- Added backbone API ([#204](https://github.com/PyTorchLightning/lightning-flash/pull/204))
- Added support for Iterable auto dataset ([#227](https://github.com/PyTorchLightning/lightning-flash/pull/227))
- Added multi label support ([#230](https://github.com/PyTorchLightning/lightning-flash/pull/230))
- Added support for schedulers ([#232](https://github.com/PyTorchLightning/lightning-flash/pull/232))
- Added visualisation callback for image classification ([#228](https://github.com/PyTorchLightning/lightning-flash/pull/228))
- Added Video Classification task ([#216](https://github.com/PyTorchLightning/lightning-flash/pull/216))
- Added Dino backbone for image classification ([#259](https://github.com/PyTorchLightning/lightning-flash/pull/259))
- Added Data Sources API ([#256](https://github.com/PyTorchLightning/lightning-flash/pull/256) [#264](https://github.com/PyTorchLightning/lightning-flash/pull/264) [#272](https://github.com/PyTorchLightning/lightning-flash/pull/272))
- Refactor preprocess_cls to preprocess, add Serializer, add DataPipelineState ([#229](https://github.com/PyTorchLightning/lightning-flash/pull/229))
- Added Semantic Segmentation task ([#239](https://github.com/PyTorchLightning/lightning-flash/pull/239) [#287](https://github.com/PyTorchLightning/lightning-flash/pull/287) [#290](https://github.com/PyTorchLightning/lightning-flash/pull/290))
- Added Object detection prediction example ([#283](https://github.com/PyTorchLightning/lightning-flash/pull/283))
- Added Style Transfer task and accompanying finetuning and prediction examples ([#262](https://github.com/PyTorchLightning/lightning-flash/pull/262))
- Added a Template task and tutorials showing how to contribute a task to flash ([#306](https://github.com/PyTorchLightning/lightning-flash/pull/306))

### Changed

- Rename valid_ to val_ ([#197](https://github.com/PyTorchLightning/lightning-flash/pull/197))
- Refactor preprocess_cls to preprocess, add Serializer, add DataPipelineState ([#229](https://github.com/PyTorchLightning/lightning-flash/pull/229))

### Fixed

- Fix DataPipeline resolution in Task ([#212](https://github.com/PyTorchLightning/lightning-flash/pull/212))
- Fixed a bug where the backbone used in summarization was not correctly passed to the postprocess ([#296](https://github.com/PyTorchLightning/lightning-flash/pull/296))


## [0.2.3] - 2021-04-17

### Added

- Added TIMM integration as backbones ([#196](https://github.com/PyTorchLightning/lightning-flash/pull/196))

### Fixed

- Fixed nltk.download ([#210](https://github.com/PyTorchLightning/lightning-flash/pull/196))


## [0.2.2] - 2021-04-05

### Changed

- Switch to use `torchmetrics` ([#169](https://github.com/PyTorchLightning/lightning-flash/pull/169))

- Better support for `optimizer` and `schedulers` ([#232](https://github.com/PyTorchLightning/lightning-flash/pull/232))

- Update lightning version to v1.2 ([#133](https://github.com/PyTorchLightning/lightning-flash/pull/133))

### Fixed

- Fixed classification softmax ([#169](https://github.com/PyTorchLightning/lightning-flash/pull/169))

- Fixed a bug where loading from a local checkpoint that had `pretrained=True` without an internet connection would sometimes raise an error ([#237](https://github.com/PyTorchLightning/lightning-flash/pull/237))

- Don't download data if exists ([#157](https://github.com/PyTorchLightning/lightning-flash/pull/157))


## [0.2.1] - 2021-3-06

### Added

- Added `RetinaNet` & `backbones` to `ObjectDetector` Task ([#121](https://github.com/PyTorchLightning/lightning-flash/pull/121))
- Added .csv image loading utils ([#116](https://github.com/PyTorchLightning/lightning-flash/pull/116),
    [#117](https://github.com/PyTorchLightning/lightning-flash/pull/117),
    [#118](https://github.com/PyTorchLightning/lightning-flash/pull/118))

### Changed

- Set inputs as optional ([#109](https://github.com/PyTorchLightning/lightning-flash/pull/109))

### Fixed

- Set minimal requirements ([#62](https://github.com/PyTorchLightning/lightning-flash/pull/62))
- Fixed VGG backbone `num_features` ([#154](https://github.com/PyTorchLightning/lightning-flash/pull/154))


## [0.2.0] - 2021-02-12

### Added

- Added `ObjectDetector` Task ([#56](https://github.com/PyTorchLightning/lightning-flash/pull/56))
- Added TabNet for tabular classification ([#101](https://github.com/PyTorchLightning/lightning-flash/pull/#101))
- Added support for more backbones(mobilnet, vgg, densenet, resnext) ([#45](https://github.com/PyTorchLightning/lightning-flash/pull/45))
- Added backbones for image embedding model ([#63](https://github.com/PyTorchLightning/lightning-flash/pull/63))
- Added SWAV and SimCLR models to `imageclassifier` + backbone reorg ([#68](https://github.com/PyTorchLightning/lightning-flash/pull/68))

### Changed

- Applied transform in `FilePathDataset` ([#97](https://github.com/PyTorchLightning/lightning-flash/pull/97))
- Moved classification integration from vision root to folder ([#86](https://github.com/PyTorchLightning/lightning-flash/pull/86))

### Fixed

- Unfreeze default number of workers in datamodule ([#57](https://github.com/PyTorchLightning/lightning-flash/pull/57))
- Fixed wrong label in `FilePathDataset` ([#94](https://github.com/PyTorchLightning/lightning-flash/pull/94))

### Removed

- Removed `densenet161` duplicate in `DENSENET_MODELS` ([#76](https://github.com/PyTorchLightning/lightning-flash/pull/76))
- Removed redundant `num_features` arg from Classification model ([#88](https://github.com/PyTorchLightning/lightning-flash/pull/88))


## [0.1.0] - 2021-02-02

### Added

- Added flash_notebook examples ([#9](https://github.com/PyTorchLightning/lightning-flash/pull/9))
- Added `strategy` to `trainer.finetune` with `NoFreeze`, `Freeze`, `FreezeUnfreeze`, `UnfreezeMilestones` Callbacks([#39](https://github.com/PyTorchLightning/lightning-flash/pull/39))
- Added `SummarizationData`, `SummarizationTask` and `TranslationData`, `TranslationTask` ([#37](https://github.com/PyTorchLightning/lightning-flash/pull/37))
- Added `ImageEmbedder` ([#36](https://github.com/PyTorchLightning/lightning-flash/pull/36))<|MERGE_RESOLUTION|>--- conflicted
+++ resolved
@@ -42,11 +42,9 @@
 
 - Fixed a bug where using image classification with DDP spawn would trigger an infinite recursion ([#969](https://github.com/PyTorchLightning/lightning-flash/pull/969))
 
-<<<<<<< HEAD
+- Fixed a bug where Flash could not be used with IceVision 0.11.0 ([#989](https://github.com/PyTorchLightning/lightning-flash/pull/989))
+
 - Fixed a bug where backbone weights were sometimes not frozen correctly ([#992](https://github.com/PyTorchLightning/lightning-flash/pull/992))
-=======
-- Fixed a bug where Flash could not be used with IceVision 0.11.0 ([#989](https://github.com/PyTorchLightning/lightning-flash/pull/989))
->>>>>>> f48fe2f4
 
 ### Removed
 
