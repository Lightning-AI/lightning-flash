--- conflicted
+++ resolved
@@ -8,29 +8,24 @@
 
 ### Added
 
-<<<<<<< HEAD
-=======
+
+### Changed
+
+
+### Deprecated
+
+
+### Removed
+
+
+### Fixed
+
+
+## [0.8.0] - 2022-09-02
+
+### Added
+
 - Added support for `from_tensors` for `VideoClassification` ([#1389](https://github.com/Lightning-AI/lightning-flash/pull/1389))
-
-- Added fine tuning strategies for DeepSpeed (with parameter loading and storing omitted) ([#1377](https://github.com/Lightning-AI/lightning-flash/pull/1377))
->>>>>>> 31e76b93
-
-### Changed
-
-
-### Deprecated
-
-
-### Removed
-
-
-### Fixed
-
-
-## [0.8.0] - 2022-09-02
-
-### Added
-
 - Added fine tuning strategies for DeepSpeed (with parameter loading and storing omitted) ([#1377](https://github.com/Lightning-AI/lightning-flash/pull/1377))
 - Added `torchvision` as a requirement to `datatype_audio.txt` as it's used for Audio Classification ([#1425](https://github.com/Lightning-AI/lightning-flash/pull/1425))
 - Added `figsize` and `limit_nb_samples` for showing batch images ([#1381](https://github.com/Lightning-AI/lightning-flash/pull/1381))
