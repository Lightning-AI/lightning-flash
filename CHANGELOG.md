# Changelog

All notable changes to this project will be documented in this file.

The format is based on [Keep a Changelog](http://keepachangelog.com/en/1.0.0/).

<<<<<<< HEAD

## [0.5.0] - 2021-09-07

### Added

- Added support `learn2learn` training_strategy for `ImageClassifier` ([#737](https://github.com/PyTorchLightning/lightning-flash/pull/737))

=======
## [Unreleased] - YYYY-MM-DD

### Added

>>>>>>> eaa0e96b
### Changed

### Fixed

<<<<<<< HEAD

=======
>>>>>>> eaa0e96b
## [0.5.0] - 2021-09-07

### Added

- Added support for (input, target) style datasets (e.g. torchvision) to the from_datasets method ([#552](https://github.com/PyTorchLightning/lightning-flash/pull/552))
- Added support for `from_csv` and `from_data_frame` to `ImageClassificationData` ([#556](https://github.com/PyTorchLightning/lightning-flash/pull/556))
- Added SimCLR, SwAV, Barlow-twins pretrained weights for resnet50 backbone in ImageClassifier task ([#560](https://github.com/PyTorchLightning/lightning-flash/pull/560))
- Added support for Semantic Segmentation backbones and heads from `segmentation-models.pytorch` ([#562](https://github.com/PyTorchLightning/lightning-flash/pull/562))
- Added support for nesting of `Task` objects ([#575](https://github.com/PyTorchLightning/lightning-flash/pull/575))
- Added `PointCloudSegmentation` Task ([#566](https://github.com/PyTorchLightning/lightning-flash/pull/566))
- Added `PointCloudObjectDetection` Task ([#600](https://github.com/PyTorchLightning/lightning-flash/pull/600))
- Added a `GraphClassifier` task ([#73](https://github.com/PyTorchLightning/lightning-flash/pull/73))
- Added the option to pass `pretrained` as a string to `SemanticSegmentation` to change pretrained weights to load from `segmentation-models.pytorch` ([#587](https://github.com/PyTorchLightning/lightning-flash/pull/587))
- Added support for `field` parameter for loadng JSON based datasets in text tasks. ([#585](https://github.com/PyTorchLightning/lightning-flash/pull/585))
- Added `AudioClassificationData` and an example for classifying audio spectrograms ([#594](https://github.com/PyTorchLightning/lightning-flash/pull/594))
- Added a `SpeechRecognition` task for speech to text using Wav2Vec ([#586](https://github.com/PyTorchLightning/lightning-flash/pull/586))
- Added Flash Zero, a zero code command line ML platform built with flash ([#611](https://github.com/PyTorchLightning/lightning-flash/pull/611))
- Added support for `.npy` and `.npz` files to `ImageClassificationData` and `AudioClassificationData` ([#651](https://github.com/PyTorchLightning/lightning-flash/pull/651))
- Added support for `from_csv` to the `AudioClassificationData` ([#651](https://github.com/PyTorchLightning/lightning-flash/pull/651))
- Added option to pass a `resolver` to the `from_csv` and `from_pandas` methods of `ImageClassificationData`, which is used to resolve filenames given IDs ([#651](https://github.com/PyTorchLightning/lightning-flash/pull/651))
- Added integration with IceVision for the `ObjectDetector` ([#608](https://github.com/PyTorchLightning/lightning-flash/pull/608))
- Added keypoint detection task ([#608](https://github.com/PyTorchLightning/lightning-flash/pull/608))
- Added instance segmentation task ([#608](https://github.com/PyTorchLightning/lightning-flash/pull/608))
- Added Torch ORT support to Transformer based tasks ([#667](https://github.com/PyTorchLightning/lightning-flash/pull/667))
- Added support for flash zero with the `InstanceSegmentation` and `KeypointDetector` tasks ([#672](https://github.com/PyTorchLightning/lightning-flash/pull/672))
- Added support for `in_chans` argument to the flash ResNet to control the expected number of input channels ([#673](https://github.com/PyTorchLightning/lightning-flash/pull/673))
- Added a `QuestionAnswering` task for extractive question answering ([#607](https://github.com/PyTorchLightning/lightning-flash/pull/607))
- Added automatic unwrapping of IceVision prediction objects ([#727](https://github.com/PyTorchLightning/lightning-flash/pull/727))
- Added support for the `ObjectDetector` with FiftyOne ([#727](https://github.com/PyTorchLightning/lightning-flash/pull/727))
- Added support for MP3 files to the `SpeechRecognition` task with librosa ([#726](https://github.com/PyTorchLightning/lightning-flash/pull/726))
- Added support for `from_numpy` and `from_tensors` to `AudioClassificationData` ([#745](https://github.com/PyTorchLightning/lightning-flash/pull/745))

### Changed

- Changed how pretrained flag works for loading weights for ImageClassifier task ([#560](https://github.com/PyTorchLightning/lightning-flash/pull/560))
- Removed bolts pretrained weights for SSL from ImageClassifier task ([#560](https://github.com/PyTorchLightning/lightning-flash/pull/560))
- Changed the behaviour of the `sampler` argument of the `DataModule` to take a `Sampler` type rather than instantiated object ([#651](https://github.com/PyTorchLightning/lightning-flash/pull/651))
- Changed arguments to `ObjectDetector`, use `head` instead of `model` and append `_fpn` to the backbone name instead of the `fpn` argument ([#608](https://github.com/PyTorchLightning/lightning-flash/pull/608))

### Fixed

- Fixed a bug where serve sanity checking would not be triggered using the latest PyTorchLightning version ([#493](https://github.com/PyTorchLightning/lightning-flash/pull/493))
- Fixed a bug where train and validation metrics weren't being correctly computed ([#559](https://github.com/PyTorchLightning/lightning-flash/pull/559))
- Fixed a bug where an uncaught ValueError could be raised when checking if a module is available ([#615](https://github.com/PyTorchLightning/lightning-flash/pull/615))
- Fixed a bug where some tasks were not compatible with PyTorch 1.7 due to use of `torch.jit.isinstance` ([#611](https://github.com/PyTorchLightning/lightning-flash/pull/611))
- Fixed a bug where custom samplers would not be properly forwarded to the data loader ([#651](https://github.com/PyTorchLightning/lightning-flash/pull/651))
- Fixed a bug where it was not possible to pass no metrics to the `ImageClassifier` or `TestClassifier` ([#660](https://github.com/PyTorchLightning/lightning-flash/pull/660))
- Fixed a bug where `drop_last` would be set to True during prediction and testing ([#671](https://github.com/PyTorchLightning/lightning-flash/pull/671))
- Fixed a bug where flash was not compatible with pytorch-lightning >= 1.4.3 ([#690](https://github.com/PyTorchLightning/lightning-flash/pull/690))

## [0.4.0] - 2021-06-22

### Added

- Added integration with FiftyOne ([#360](https://github.com/PyTorchLightning/lightning-flash/pull/360))
- Added `flash.serve` ([#399](https://github.com/PyTorchLightning/lightning-flash/pull/399))
- Added support for `torch.jit` to tasks where possible and documented task JIT compatibility ([#389](https://github.com/PyTorchLightning/lightning-flash/pull/389))
- Added option to provide a `Sampler` to the `DataModule` to use when creating a `DataLoader` ([#390](https://github.com/PyTorchLightning/lightning-flash/pull/390))
- Added support for multi-label text classification and toxic comments example ([#401](https://github.com/PyTorchLightning/lightning-flash/pull/401))
- Added a sanity checking feature to flash.serve ([#423](https://github.com/PyTorchLightning/lightning-flash/pull/423))

### Changed

- Split `backbone` argument to `SemanticSegmentation` into `backbone` and `head` arguments ([#412](https://github.com/PyTorchLightning/lightning-flash/pull/412))

### Fixed

- Fixed a bug where the `DefaultDataKeys.METADATA` couldn't be a dict ([#393](https://github.com/PyTorchLightning/lightning-flash/pull/393))
- Fixed a bug where the `SemanticSegmentation` task would not work as expected with finetuning callbacks ([#412](https://github.com/PyTorchLightning/lightning-flash/pull/412))
- Fixed a bug where predict batches could not be visualized with `ImageClassificationData` ([#438](https://github.com/PyTorchLightning/lightning-flash/pull/438))

## [0.3.2] - 2021-06-08

### Fixed

- Fixed a bug where `flash.Trainer.from_argparse_args` + `finetune` would not work ([#382](https://github.com/PyTorchLightning/lightning-flash/pull/382))

## [0.3.1] - 2021-06-08

### Added

- Added `deeplabv3`, `lraspp`, and `unet` backbones for the `SemanticSegmentation` task ([#370](https://github.com/PyTorchLightning/lightning-flash/pull/370))

### Changed

- Changed the installation command for extra features ([#346](https://github.com/PyTorchLightning/lightning-flash/pull/346))
- Change resize interpolation default mode to nearest ([#352](https://github.com/PyTorchLightning/lightning-flash/pull/352))

### Deprecated

- Deprecated `SemanticSegmentation` backbone names `torchvision/fcn_resnet50` and `torchvision/fcn_resnet101`, use `fc_resnet50` and `fcn_resnet101` instead ([#370](https://github.com/PyTorchLightning/lightning-flash/pull/370))

### Fixed

- Fixed `flash.Trainer.add_argparse_args` not adding any arguments ([#343](https://github.com/PyTorchLightning/lightning-flash/pull/343))
- Fixed a bug where the translation task wasn't decoding tokens properly ([#332](https://github.com/PyTorchLightning/lightning-flash/pull/332))
- Fixed a bug where huggingface tokenizers were sometimes being pickled ([#332](https://github.com/PyTorchLightning/lightning-flash/pull/332))
- Fixed issue with `KorniaParallelTransforms` to assure to share the random state between transforms ([#351](https://github.com/PyTorchLightning/lightning-flash/pull/351))
- Fixed a bug where using `val_split` with `overfit_batches` would give an infinite recursion ([#375](https://github.com/PyTorchLightning/lightning-flash/pull/375))
- Fixed a bug where some timm models were mistakenly given a `global_pool` argument ([#377](https://github.com/PyTorchLightning/lightning-flash/pull/377))
- Fixed `flash.Trainer.from_argparse_args` not passing arguments correctly ([#380](https://github.com/PyTorchLightning/lightning-flash/pull/380))


## [0.3.0] - 2021-05-20

### Added

- Added DataPipeline API ([#188](https://github.com/PyTorchLightning/lightning-flash/pull/188) [#141](https://github.com/PyTorchLightning/lightning-flash/pull/141) [#207](https://github.com/PyTorchLightning/lightning-flash/pull/207))
- Added timm integration ([#196](https://github.com/PyTorchLightning/lightning-flash/pull/196))
- Added BaseViz Callback ([#201](https://github.com/PyTorchLightning/lightning-flash/pull/201))
- Added backbone API ([#204](https://github.com/PyTorchLightning/lightning-flash/pull/204))
- Added support for Iterable auto dataset ([#227](https://github.com/PyTorchLightning/lightning-flash/pull/227))
- Added multi label support ([#230](https://github.com/PyTorchLightning/lightning-flash/pull/230))
- Added support for schedulers ([#232](https://github.com/PyTorchLightning/lightning-flash/pull/232))
- Added visualisation callback for image classification ([#228](https://github.com/PyTorchLightning/lightning-flash/pull/228))
- Added Video Classification task ([#216](https://github.com/PyTorchLightning/lightning-flash/pull/216))
- Added Dino backbone for image classification ([#259](https://github.com/PyTorchLightning/lightning-flash/pull/259))
- Added Data Sources API ([#256](https://github.com/PyTorchLightning/lightning-flash/pull/256) [#264](https://github.com/PyTorchLightning/lightning-flash/pull/264) [#272](https://github.com/PyTorchLightning/lightning-flash/pull/272))
- Refactor preprocess_cls to preprocess, add Serializer, add DataPipelineState ([#229](https://github.com/PyTorchLightning/lightning-flash/pull/229))
- Added Semantic Segmentation task ([#239](https://github.com/PyTorchLightning/lightning-flash/pull/239) [#287](https://github.com/PyTorchLightning/lightning-flash/pull/287) [#290](https://github.com/PyTorchLightning/lightning-flash/pull/290))
- Added Object detection prediction example ([#283](https://github.com/PyTorchLightning/lightning-flash/pull/283))
- Added Style Transfer task and accompanying finetuning and prediction examples ([#262](https://github.com/PyTorchLightning/lightning-flash/pull/262))
- Added a Template task and tutorials showing how to contribute a task to flash ([#306](https://github.com/PyTorchLightning/lightning-flash/pull/306))

### Changed

- Rename valid_ to val_ ([#197](https://github.com/PyTorchLightning/lightning-flash/pull/197))
- Refactor preprocess_cls to preprocess, add Serializer, add DataPipelineState ([#229](https://github.com/PyTorchLightning/lightning-flash/pull/229))

### Fixed

- Fix DataPipeline resolution in Task ([#212](https://github.com/PyTorchLightning/lightning-flash/pull/212))
- Fixed a bug where the backbone used in summarization was not correctly passed to the postprocess ([#296](https://github.com/PyTorchLightning/lightning-flash/pull/296))


## [0.2.3] - 2021-04-17

### Added

- Added TIMM integration as backbones ([#196](https://github.com/PyTorchLightning/lightning-flash/pull/196))

### Fixed

- Fixed nltk.download ([#210](https://github.com/PyTorchLightning/lightning-flash/pull/196))


## [0.2.2] - 2021-04-05

### Changed

- Switch to use `torchmetrics` ([#169](https://github.com/PyTorchLightning/lightning-flash/pull/169))

- Better support for `optimizer` and `schedulers` ([#232](https://github.com/PyTorchLightning/lightning-flash/pull/232))

- Update lightning version to v1.2 ([#133](https://github.com/PyTorchLightning/lightning-flash/pull/133))

### Fixed

- Fixed classification softmax ([#169](https://github.com/PyTorchLightning/lightning-flash/pull/169))

- Fixed a bug where loading from a local checkpoint that had `pretrained=True` without an internet connection would sometimes raise an error ([#237](https://github.com/PyTorchLightning/lightning-flash/pull/237))

- Don't download data if exists ([#157](https://github.com/PyTorchLightning/lightning-flash/pull/157))


## [0.2.1] - 2021-3-06

### Added

- Added `RetinaNet` & `backbones` to `ObjectDetector` Task ([#121](https://github.com/PyTorchLightning/lightning-flash/pull/121))
- Added .csv image loading utils ([#116](https://github.com/PyTorchLightning/lightning-flash/pull/116),
    [#117](https://github.com/PyTorchLightning/lightning-flash/pull/117),
    [#118](https://github.com/PyTorchLightning/lightning-flash/pull/118))

### Changed

- Set inputs as optional ([#109](https://github.com/PyTorchLightning/lightning-flash/pull/109))

### Fixed

- Set minimal requirements ([#62](https://github.com/PyTorchLightning/lightning-flash/pull/62))
- Fixed VGG backbone `num_features` ([#154](https://github.com/PyTorchLightning/lightning-flash/pull/154))


## [0.2.0] - 2021-02-12

### Added

- Added `ObjectDetector` Task ([#56](https://github.com/PyTorchLightning/lightning-flash/pull/56))
- Added TabNet for tabular classification ([#101](https://github.com/PyTorchLightning/lightning-flash/pull/#101))
- Added support for more backbones(mobilnet, vgg, densenet, resnext) ([#45](https://github.com/PyTorchLightning/lightning-flash/pull/45))
- Added backbones for image embedding model ([#63](https://github.com/PyTorchLightning/lightning-flash/pull/63))
- Added SWAV and SimCLR models to `imageclassifier` + backbone reorg ([#68](https://github.com/PyTorchLightning/lightning-flash/pull/68))

### Changed

- Applied transform in `FilePathDataset` ([#97](https://github.com/PyTorchLightning/lightning-flash/pull/97))
- Moved classification integration from vision root to folder ([#86](https://github.com/PyTorchLightning/lightning-flash/pull/86))

### Fixed

- Unfreeze default number of workers in datamodule ([#57](https://github.com/PyTorchLightning/lightning-flash/pull/57))
- Fixed wrong label in `FilePathDataset` ([#94](https://github.com/PyTorchLightning/lightning-flash/pull/94))

### Removed

- Removed `densenet161` duplicate in `DENSENET_MODELS` ([#76](https://github.com/PyTorchLightning/lightning-flash/pull/76))
- Removed redundant `num_features` arg from Classification model ([#88](https://github.com/PyTorchLightning/lightning-flash/pull/88))


## [0.1.0] - 2021-02-02

### Added

- Added flash_notebook examples ([#9](https://github.com/PyTorchLightning/lightning-flash/pull/9))
- Added `strategy` to `trainer.finetune` with `NoFreeze`, `Freeze`, `FreezeUnfreeze`, `UnfreezeMilestones` Callbacks([#39](https://github.com/PyTorchLightning/lightning-flash/pull/39))
- Added `SummarizationData`, `SummarizationTask` and `TranslationData`, `TranslationTask` ([#37](https://github.com/PyTorchLightning/lightning-flash/pull/37))
- Added `ImageEmbedder` ([#36](https://github.com/PyTorchLightning/lightning-flash/pull/36))<|MERGE_RESOLUTION|>--- conflicted
+++ resolved
@@ -4,28 +4,23 @@
 
 The format is based on [Keep a Changelog](http://keepachangelog.com/en/1.0.0/).
 
-<<<<<<< HEAD
-
-## [0.5.0] - 2021-09-07
+
+## [0.6.0] - 2021-09-07
 
 ### Added
 
 - Added support `learn2learn` training_strategy for `ImageClassifier` ([#737](https://github.com/PyTorchLightning/lightning-flash/pull/737))
 
-=======
-## [Unreleased] - YYYY-MM-DD
-
-### Added
-
->>>>>>> eaa0e96b
-### Changed
-
-### Fixed
-
-<<<<<<< HEAD
-
-=======
->>>>>>> eaa0e96b
+
+### Added
+
+
+### Changed
+
+
+### Fixed
+
+
 ## [0.5.0] - 2021-09-07
 
 ### Added
