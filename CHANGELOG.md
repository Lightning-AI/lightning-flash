# Changelog

All notable changes to this project will be documented in this file.

The format is based on [Keep a Changelog](http://keepachangelog.com/en/1.0.0/).

## [Unreleased] - YYYY-MM-DD

### Added

- Added the normalization parameters of ```torchvision.transforms.Normalize``` as ```transform_kwargs``` in the ```ImageClassificationInputTransform``` ([#1178](https://github.com/PyTorchLightning/lightning-flash/pull/1178))

### Changed

### Deprecated

### Removed

### Fixed

- Fixed a bug where DDP would not work with Flash tasks ([#1182](https://github.com/PyTorchLightning/lightning-flash/pull/1182))

- Fixed DDP support for `VideoClassifier` ([#1189](https://github.com/PyTorchLightning/lightning-flash/pull/1189))

<<<<<<< HEAD
- Fixed support for passing a sampler instance to `from_*` methods / the `DataModule`
=======
- Fixed a bug where buffers in loss functions were not correctly registered in the `Task` ([#1203](https://github.com/PyTorchLightning/lightning-flash/pull/1203))
>>>>>>> c72df0df

## [0.7.0] - 2022-02-15

### Added

- Added support for multi-label, space delimited, targets ([#1076](https://github.com/PyTorchLightning/lightning-flash/pull/1076))
- Added support for tabular classification / regression backbones from PyTorch Tabular ([#1098](https://github.com/PyTorchLightning/lightning-flash/pull/1098))
- Added Flash zero support for tabular regression ([#1098](https://github.com/PyTorchLightning/lightning-flash/pull/1098))
- Added support for COCO annotations with non-default keypoint labels to `KeypointDetectionData.from_coco` ([#1102](https://github.com/PyTorchLightning/lightning-flash/pull/1102))
- Added support for `from_csv` and `from_data_frame` to `VideoClassificationData` ([#1117](https://github.com/PyTorchLightning/lightning-flash/pull/1117))
- Added support for `SemanticSegmentationData.from_folders` where mask files have different extensions to the image files ([#1130](https://github.com/PyTorchLightning/lightning-flash/pull/1130))
- Added `FlashRegistry` of Available Heads for `flash.image.ImageClassifier` ([#1152](https://github.com/PyTorchLightning/lightning-flash/pull/1152))
- Added support for `ObjectDetectionData.from_files` ([#1154](https://github.com/PyTorchLightning/lightning-flash/pull/1154))
- Added support for passing the `Output` object (or a string e.g. `"labels"`) to the `flash.Trainer.predict` method ([#1157](https://github.com/PyTorchLightning/lightning-flash/pull/1157))
- Added support for passing the `TargetFormatter` object to `from_*` methods for classification to override target handling ([#1171](https://github.com/PyTorchLightning/lightning-flash/pull/1171))

### Changed

- Changed `Wav2Vec2Processor` to `AutoProcessor` and seperate it from backbone [optional] ([#1075](https://github.com/PyTorchLightning/lightning-flash/pull/1075))
- Renamed `ClassificationInput` to `ClassificationInputMixin` ([#1116](https://github.com/PyTorchLightning/lightning-flash/pull/1116))
- Changed the default `learning_rate` for all tasks to be `None`, corresponding to the default for your chosen optimizer ([#1172](https://github.com/PyTorchLightning/lightning-flash/pull/1172))

### Fixed

- Fixed a bug when not explicitly passing `embedding_sizes` to the `TabularClassifier` and `TabularRegressor` tasks ([#1067](https://github.com/PyTorchLightning/lightning-flash/pull/1067))
- Fixed a bug where under some circumstances transforms would not get called ([#1072](https://github.com/PyTorchLightning/lightning-flash/pull/1072))
- Fixed a bug where prediction would sometimes give the wrong number of outputs ([#1077](https://github.com/PyTorchLightning/lightning-flash/pull/1077))
- Fixed a bug where passing the `val_split` to the `DataModule` would not have the desired effect ([#1079](https://github.com/PyTorchLightning/lightning-flash/pull/1079))
- Fixed a bug where passing `predict_data_frame` to `ImageClassificationData.from_data_frame` raised an error ([#1088](https://github.com/PyTorchLightning/lightning-flash/pull/1088))
- Fixed a bug where segmentation files / masks were loaded with an inconsistent ordering ([#1094](https://github.com/PyTorchLightning/lightning-flash/pull/1094))
- Fixed a bug with `AudioClassificationData.from_numpy` ([#1096](https://github.com/PyTorchLightning/lightning-flash/pull/1096))
- Fixed a bug when using `SpeechRecognitionData.from_files` for training / validating / testing ([#1097](https://github.com/PyTorchLightning/lightning-flash/pull/1097))
- Fixed a bug when using `SpeechRecognitionData.from_csv` or `from_json` when predicting without targets ([#1097](https://github.com/PyTorchLightning/lightning-flash/pull/1097))
- Fixed a bug where `SpeechRecognitionData.from_datasets` did not work as expected ([#1097](https://github.com/PyTorchLightning/lightning-flash/pull/1097))
- Fixed a bug where loading data for prediction with `SemanticSegmentationData.from_folders` raised an error ([#1101](https://github.com/PyTorchLightning/lightning-flash/pull/1101))
- Fixed a bug when passing a `predict_folder` argument to `from_coco` / `from_voc` / `from_via` in IceVision tasks ([#1102](https://github.com/PyTorchLightning/lightning-flash/pull/1102))
- Fixed `ObjectDetectionData.from_voc` and `ObjectDetectionData.from_via` ([#1102](https://github.com/PyTorchLightning/lightning-flash/pull/1102))
- Fixed a bug where `InstanceSegmentationData.from_coco` would raise an error if not using file-based masks ([#1102](https://github.com/PyTorchLightning/lightning-flash/pull/1102))
- Fixed `InstanceSegmentationData.from_voc` ([#1102](https://github.com/PyTorchLightning/lightning-flash/pull/1102))
- Fixed a bug when loading tabular data for prediction without a target field / column ([#1114](https://github.com/PyTorchLightning/lightning-flash/pull/1114))
- Fixed a bug when loading prediction data for graph classification without targets ([#1121](https://github.com/PyTorchLightning/lightning-flash/pull/1121))
- Fixed a bug where loading Seq2Seq data for prediction would not work if the target field was not present ([#1128](https://github.com/PyTorchLightning/lightning-flash/pull/1128))
- Fixed a bug where `from_fiftyone` classmethods did not work correctly with a `predict_dataset` ([#1136](https://github.com/PyTorchLightning/lightning-flash/pull/1136))
- Fixed a bug where the `labels` property would return `None` when using `ObjectDetectionData.from_fiftyone` ([#1136](https://github.com/PyTorchLightning/lightning-flash/pull/1136))
- Fixed a bug where `TabularData` would not work correctly with no categorical variables ([#1144](https://github.com/PyTorchLightning/lightning-flash/pull/1144))
- Fixed a bug where loading `TabularForecastingData` for prediction would only yield a single sample per series ([#1149](https://github.com/PyTorchLightning/lightning-flash/pull/1149))
- Fixed a bug where backbones for the `ObjectDetector`, `KeypointDetector`, and `InstanceSegmentation` tasks were not always frozen correctly when finetuning ([#1163](https://github.com/PyTorchLightning/lightning-flash/pull/1163))
- Fixed a bug where `DataModule.multi_label` would sometimes be `None` when it had been inferred to be `False` ([#1165](https://github.com/PyTorchLightning/lightning-flash/pull/1165))

### Removed

- Removed the `Seq2SeqData` base class (use `TranslationData` or `SummarizationData` directly) ([#1128](https://github.com/PyTorchLightning/lightning-flash/pull/1128))
- Removed the ability to attach the `Output` object directly to the model ([#1157](https://github.com/PyTorchLightning/lightning-flash/pull/1157))

## [0.6.0] - 2021-12-13

### Added

- Added `TextEmbedder` task ([#996](https://github.com/PyTorchLightning/lightning-flash/pull/996))
- Added predict_kwargs in `ObjectDetector`, `InstanceSegmentation`, `KeypointDetector` ([#990](https://github.com/PyTorchLightning/lightning-flash/pull/990))
- Added backbones for `GraphClassifier` ([#592](https://github.com/PyTorchLightning/lightning-flash/pull/592))
- Added `GraphEmbedder` task ([#592](https://github.com/PyTorchLightning/lightning-flash/pull/592))
- Added support for comma delimited multi-label targets to the `ImageClassifier` ([#997](https://github.com/PyTorchLightning/lightning-flash/pull/997))
- Added `datapipeline_state` on dataset creation within the `from_*` methods from the `DataModule` ([#1018](https://github.com/PyTorchLightning/lightning-flash/pull/1018))

### Changed

- Changed `DataSource` to `Input` ([#929](https://github.com/PyTorchLightning/lightning-flash/pull/929))
- Changed `Preprocess` to `InputTransform` ([#951](https://github.com/PyTorchLightning/lightning-flash/pull/951))
- Changed classes named `*Serializer` and properties / variables named `serializer` to be `*Output` and `output` respectively ([#927](https://github.com/PyTorchLightning/lightning-flash/pull/927))
- Changed `Postprocess` to `OutputTransform` ([#942](https://github.com/PyTorchLightning/lightning-flash/pull/942))
- Changed loading of RGBA images to drop alpha channel by default ([#946](https://github.com/PyTorchLightning/lightning-flash/pull/946))
- Updated `FlashFinetuning` callback to use separate hooks that lets users use the freezing logic provided out-of-the-box from flash, route FlashFinetuning through a registry. ([#830](https://github.com/PyTorchLightning/lightning-flash/pull/830))
- Changed the `SpeechRecognition` task to use `AutoModelForCTC` rather than just `Wav2Vec2ForCTC` ([#874](https://github.com/PyTorchLightning/lightning-flash/pull/874))
- Changed the `Deserializer` to subclass `ServeInput` ([#1013](https://github.com/PyTorchLightning/lightning-flash/pull/1013))
- Added `Output` suffix to `Preds`, `FiftyOneDetectionLabels`, `SegmentationLabels`, `FiftyOneDetectionLabels`, `DetectionLabels`, `Classes`, `FiftyOneLabels`, `Labels`, `Logits`, `Probabilities` ([#1011](https://github.com/PyTorchLightning/lightning-flash/pull/1011))
- Changed `from_files` and `from_folders` from `ObjectDetectionData`, `InstanceSegmentationData`, `KeypointDetectionData` to support only the `predicting` stage ([#1018](https://github.com/PyTorchLightning/lightning-flash/pull/1018))
- Changed `Image Classification Task` to use the new DataModule API ([#1025](https://github.com/PyTorchLightning/pytorch-lightning/pull/1025))

### Deprecated

- Deprecated `flash.core.data.process.Serializer` in favour of `flash.core.data.io.output.Output` ([#927](https://github.com/PyTorchLightning/lightning-flash/pull/927))
- Deprecated `Task.serializer` in favour of `Task.output` ([#927](https://github.com/PyTorchLightning/lightning-flash/pull/927))
- Deprecated `flash.text.seq2seq.core.metrics` in favour of `torchmetrics[text]` ([#648](https://github.com/PyTorchLightning/lightning-flash/pull/648))
- Deprecated `flash.core.data.data_source.DefaultDataKeys` in favour of `flash.DataKeys` ([#929](https://github.com/PyTorchLightning/lightning-flash/pull/929))
- Deprecated `data_source` argument to `flash.Task.predict` in favour of `input` ([#929](https://github.com/PyTorchLightning/lightning-flash/pull/929))

### Fixed

- Fixed a bug where using image classification with DDP spawn would trigger an infinite recursion ([#969](https://github.com/PyTorchLightning/lightning-flash/pull/969))
- Fixed a bug where Flash could not be used with IceVision 0.11.0 ([#989](https://github.com/PyTorchLightning/lightning-flash/pull/989))
- Fixed a bug where backbone weights were sometimes not frozen correctly ([#992](https://github.com/PyTorchLightning/lightning-flash/pull/992))
- Fixed a bug where translation metrics were not computed correctly ([#992](https://github.com/PyTorchLightning/lightning-flash/pull/992))
- Fixed a bug where additional `DataModule` keyword arguments could not be configured with Flash Zero for some tasks ([#994](https://github.com/PyTorchLightning/lightning-flash/pull/994))
- Fixed a bug where the TabularForecaster would not work with some versions of pandas ([#995](https://github.com/PyTorchLightning/lightning-flash/pull/995))

### Removed

- Removed `OutputMapping` ([#939](https://github.com/PyTorchLightning/lightning-flash/pull/939))
- Removed `Output.enable` and `Output.disable` ([#939](https://github.com/PyTorchLightning/lightning-flash/pull/939))
- Removed `OutputTransform.save_sample` and `save_data` hooks ([#948](https://github.com/PyTorchLightning/lightning-flash/pull/948))
- Removed InputTransform `pre_tensor_transform`, `to_tensor_transform`, `post_tensor_transform` hooks in favour of `per_sample_transform` ([#1010](https://github.com/PyTorchLightning/lightning-flash/pull/1010))
- Removed `Task.predict`, use `Trainer.predict` instead ([#1030](https://github.com/PyTorchLightning/lightning-flash/pull/1030))
- Removed the `backbone` argument from `TextClassificationData`, it is now sufficient to only provide a `backbone` argument to the `TextClassifier` ([#1022](https://github.com/PyTorchLightning/lightning-flash/pull/1022))
- Removed support for the `serve_sanity_check` argument in `flash.Trainer` ([#1062](https://github.com/PyTorchLightning/lightning-flash/pull/1062))

## [0.5.2] - 2021-11-05

### Added

- Added a `TabularForecaster` task based on PyTorch Forecasting ([#647](https://github.com/PyTorchLightning/lightning-flash/pull/647))
- Added a `TabularRegressor` task ([#892](https://github.com/PyTorchLightning/lightning-flash/pull/892))

### Fixed

- Fixed a bug where test metrics were not logged correctly with active learning ([#879](https://github.com/PyTorchLightning/lightning-flash/pull/879))
- Fixed a bug where validation metrics could be aggregated together with test metrics in some cases ([#900](https://github.com/PyTorchLightning/lightning-flash/pull/900))
- Fixed a bug where the latest versions of torchmetrics and Lightning Flash could not be installed together ([#902](https://github.com/PyTorchLightning/lightning-flash/pull/902))
- Fixed compatibility with PyTorch-Lightning 1.5 ([#933](https://github.com/PyTorchLightning/lightning-flash/pull/933))


## [0.5.1] - 2021-10-26

### Added

- Added `LabelStudio` integration ([#554](https://github.com/PyTorchLightning/lightning-flash/pull/554))
- Added support `learn2learn` training_strategy for `ImageClassifier` ([#737](https://github.com/PyTorchLightning/lightning-flash/pull/737))
- Added `vissl` training_strategies for `ImageEmbedder` ([#682](https://github.com/PyTorchLightning/lightning-flash/pull/682))
- Added support for `from_data_frame` to `TextClassificationData` ([#785](https://github.com/PyTorchLightning/lightning-flash/pull/785))
- Added `FastFace` integration ([#606](https://github.com/PyTorchLightning/lightning-flash/pull/606))
- Added support for `from_lists` to `TextClassificationData` ([#805](https://github.com/PyTorchLightning/lightning-flash/pull/805))

### Changed

- Changed the default `num_workers` on linux to `0` (matching the default for other OS) ([#759](https://github.com/PyTorchLightning/lightning-flash/pull/759))
- Optimizer and LR Scheduler registry are used to get the respective inputs to the Task using a string (or a callable). ([#777](https://github.com/PyTorchLightning/lightning-flash/pull/777))

### Fixed

- Fixed a bug where additional kwargs (e.g. sampler) passed to tabular data would be ignored ([#792](https://github.com/PyTorchLightning/lightning-flash/pull/792))
- Fixed a bug where loading text data with additional non-numeric columns (not input or target) would give an error ([#888](https://github.com/PyTorchLightning/lightning-flash/pull/888))


## [0.5.0] - 2021-09-07

### Added

- Added support for (input, target) style datasets (e.g. torchvision) to the from_datasets method ([#552](https://github.com/PyTorchLightning/lightning-flash/pull/552))
- Added support for `from_csv` and `from_data_frame` to `ImageClassificationData` ([#556](https://github.com/PyTorchLightning/lightning-flash/pull/556))
- Added SimCLR, SwAV, Barlow-twins pretrained weights for resnet50 backbone in ImageClassifier task ([#560](https://github.com/PyTorchLightning/lightning-flash/pull/560))
- Added support for Semantic Segmentation backbones and heads from `segmentation-models.pytorch` ([#562](https://github.com/PyTorchLightning/lightning-flash/pull/562))
- Added support for nesting of `Task` objects ([#575](https://github.com/PyTorchLightning/lightning-flash/pull/575))
- Added `PointCloudSegmentation` Task ([#566](https://github.com/PyTorchLightning/lightning-flash/pull/566))
- Added `PointCloudObjectDetection` Task ([#600](https://github.com/PyTorchLightning/lightning-flash/pull/600))
- Added a `GraphClassifier` task ([#73](https://github.com/PyTorchLightning/lightning-flash/pull/73))
- Added the option to pass `pretrained` as a string to `SemanticSegmentation` to change pretrained weights to load from `segmentation-models.pytorch` ([#587](https://github.com/PyTorchLightning/lightning-flash/pull/587))
- Added support for `field` parameter for loadng JSON based datasets in text tasks. ([#585](https://github.com/PyTorchLightning/lightning-flash/pull/585))
- Added `AudioClassificationData` and an example for classifying audio spectrograms ([#594](https://github.com/PyTorchLightning/lightning-flash/pull/594))
- Added a `SpeechRecognition` task for speech to text using Wav2Vec ([#586](https://github.com/PyTorchLightning/lightning-flash/pull/586))
- Added Flash Zero, a zero code command line ML platform built with flash ([#611](https://github.com/PyTorchLightning/lightning-flash/pull/611))
- Added support for `.npy` and `.npz` files to `ImageClassificationData` and `AudioClassificationData` ([#651](https://github.com/PyTorchLightning/lightning-flash/pull/651))
- Added support for `from_csv` to the `AudioClassificationData` ([#651](https://github.com/PyTorchLightning/lightning-flash/pull/651))
- Added option to pass a `resolver` to the `from_csv` and `from_pandas` methods of `ImageClassificationData`, which is used to resolve filenames given IDs ([#651](https://github.com/PyTorchLightning/lightning-flash/pull/651))
- Added integration with IceVision for the `ObjectDetector` ([#608](https://github.com/PyTorchLightning/lightning-flash/pull/608))
- Added keypoint detection task ([#608](https://github.com/PyTorchLightning/lightning-flash/pull/608))
- Added instance segmentation task ([#608](https://github.com/PyTorchLightning/lightning-flash/pull/608))
- Added Torch ORT support to Transformer based tasks ([#667](https://github.com/PyTorchLightning/lightning-flash/pull/667))
- Added support for flash zero with the `InstanceSegmentation` and `KeypointDetector` tasks ([#672](https://github.com/PyTorchLightning/lightning-flash/pull/672))
- Added support for `in_chans` argument to the flash ResNet to control the expected number of input channels ([#673](https://github.com/PyTorchLightning/lightning-flash/pull/673))
- Added a `QuestionAnswering` task for extractive question answering ([#607](https://github.com/PyTorchLightning/lightning-flash/pull/607))
- Added automatic unwrapping of IceVision prediction objects ([#727](https://github.com/PyTorchLightning/lightning-flash/pull/727))
- Added support for the `ObjectDetector` with FiftyOne ([#727](https://github.com/PyTorchLightning/lightning-flash/pull/727))
- Added support for MP3 files to the `SpeechRecognition` task with librosa ([#726](https://github.com/PyTorchLightning/lightning-flash/pull/726))
- Added support for `from_numpy` and `from_tensors` to `AudioClassificationData` ([#745](https://github.com/PyTorchLightning/lightning-flash/pull/745))

### Changed

- Changed how pretrained flag works for loading weights for ImageClassifier task ([#560](https://github.com/PyTorchLightning/lightning-flash/pull/560))
- Removed bolts pretrained weights for SSL from ImageClassifier task ([#560](https://github.com/PyTorchLightning/lightning-flash/pull/560))
- Changed the behaviour of the `sampler` argument of the `DataModule` to take a `Sampler` type rather than instantiated object ([#651](https://github.com/PyTorchLightning/lightning-flash/pull/651))
- Changed arguments to `ObjectDetector`, use `head` instead of `model` and append `_fpn` to the backbone name instead of the `fpn` argument ([#608](https://github.com/PyTorchLightning/lightning-flash/pull/608))

### Fixed

- Fixed a bug where serve sanity checking would not be triggered using the latest PyTorchLightning version ([#493](https://github.com/PyTorchLightning/lightning-flash/pull/493))
- Fixed a bug where train and validation metrics weren't being correctly computed ([#559](https://github.com/PyTorchLightning/lightning-flash/pull/559))
- Fixed a bug where an uncaught ValueError could be raised when checking if a module is available ([#615](https://github.com/PyTorchLightning/lightning-flash/pull/615))
- Fixed a bug where some tasks were not compatible with PyTorch 1.7 due to use of `torch.jit.isinstance` ([#611](https://github.com/PyTorchLightning/lightning-flash/pull/611))
- Fixed a bug where custom samplers would not be properly forwarded to the data loader ([#651](https://github.com/PyTorchLightning/lightning-flash/pull/651))
- Fixed a bug where it was not possible to pass no metrics to the `ImageClassifier` or `TestClassifier` ([#660](https://github.com/PyTorchLightning/lightning-flash/pull/660))
- Fixed a bug where `drop_last` would be set to True during prediction and testing ([#671](https://github.com/PyTorchLightning/lightning-flash/pull/671))
- Fixed a bug where flash was not compatible with pytorch-lightning >= 1.4.3 ([#690](https://github.com/PyTorchLightning/lightning-flash/pull/690))

## [0.4.0] - 2021-06-22

### Added

- Added integration with FiftyOne ([#360](https://github.com/PyTorchLightning/lightning-flash/pull/360))
- Added `flash.serve` ([#399](https://github.com/PyTorchLightning/lightning-flash/pull/399))
- Added support for `torch.jit` to tasks where possible and documented task JIT compatibility ([#389](https://github.com/PyTorchLightning/lightning-flash/pull/389))
- Added option to provide a `Sampler` to the `DataModule` to use when creating a `DataLoader` ([#390](https://github.com/PyTorchLightning/lightning-flash/pull/390))
- Added support for multi-label text classification and toxic comments example ([#401](https://github.com/PyTorchLightning/lightning-flash/pull/401))
- Added a sanity checking feature to flash.serve ([#423](https://github.com/PyTorchLightning/lightning-flash/pull/423))

### Changed

- Split `backbone` argument to `SemanticSegmentation` into `backbone` and `head` arguments ([#412](https://github.com/PyTorchLightning/lightning-flash/pull/412))

### Fixed

- Fixed a bug where the `DefaultDataKeys.METADATA` couldn't be a dict ([#393](https://github.com/PyTorchLightning/lightning-flash/pull/393))
- Fixed a bug where the `SemanticSegmentation` task would not work as expected with finetuning callbacks ([#412](https://github.com/PyTorchLightning/lightning-flash/pull/412))
- Fixed a bug where predict batches could not be visualized with `ImageClassificationData` ([#438](https://github.com/PyTorchLightning/lightning-flash/pull/438))

## [0.3.2] - 2021-06-08

### Fixed

- Fixed a bug where `flash.Trainer.from_argparse_args` + `finetune` would not work ([#382](https://github.com/PyTorchLightning/lightning-flash/pull/382))

## [0.3.1] - 2021-06-08

### Added

- Added `deeplabv3`, `lraspp`, and `unet` backbones for the `SemanticSegmentation` task ([#370](https://github.com/PyTorchLightning/lightning-flash/pull/370))

### Changed

- Changed the installation command for extra features ([#346](https://github.com/PyTorchLightning/lightning-flash/pull/346))
- Change resize interpolation default mode to nearest ([#352](https://github.com/PyTorchLightning/lightning-flash/pull/352))

### Deprecated

- Deprecated `SemanticSegmentation` backbone names `torchvision/fcn_resnet50` and `torchvision/fcn_resnet101`, use `fc_resnet50` and `fcn_resnet101` instead ([#370](https://github.com/PyTorchLightning/lightning-flash/pull/370))

### Fixed

- Fixed `flash.Trainer.add_argparse_args` not adding any arguments ([#343](https://github.com/PyTorchLightning/lightning-flash/pull/343))
- Fixed a bug where the translation task wasn't decoding tokens properly ([#332](https://github.com/PyTorchLightning/lightning-flash/pull/332))
- Fixed a bug where huggingface tokenizers were sometimes being pickled ([#332](https://github.com/PyTorchLightning/lightning-flash/pull/332))
- Fixed issue with `KorniaParallelTransforms` to assure to share the random state between transforms ([#351](https://github.com/PyTorchLightning/lightning-flash/pull/351))
- Fixed a bug where using `val_split` with `overfit_batches` would give an infinite recursion ([#375](https://github.com/PyTorchLightning/lightning-flash/pull/375))
- Fixed a bug where some timm models were mistakenly given a `global_pool` argument ([#377](https://github.com/PyTorchLightning/lightning-flash/pull/377))
- Fixed `flash.Trainer.from_argparse_args` not passing arguments correctly ([#380](https://github.com/PyTorchLightning/lightning-flash/pull/380))


## [0.3.0] - 2021-05-20

### Added

- Added DataPipeline API ([#188](https://github.com/PyTorchLightning/lightning-flash/pull/188) [#141](https://github.com/PyTorchLightning/lightning-flash/pull/141) [#207](https://github.com/PyTorchLightning/lightning-flash/pull/207))
- Added timm integration ([#196](https://github.com/PyTorchLightning/lightning-flash/pull/196))
- Added BaseViz Callback ([#201](https://github.com/PyTorchLightning/lightning-flash/pull/201))
- Added backbone API ([#204](https://github.com/PyTorchLightning/lightning-flash/pull/204))
- Added support for Iterable auto dataset ([#227](https://github.com/PyTorchLightning/lightning-flash/pull/227))
- Added multi label support ([#230](https://github.com/PyTorchLightning/lightning-flash/pull/230))
- Added support for schedulers ([#232](https://github.com/PyTorchLightning/lightning-flash/pull/232))
- Added visualisation callback for image classification ([#228](https://github.com/PyTorchLightning/lightning-flash/pull/228))
- Added Video Classification task ([#216](https://github.com/PyTorchLightning/lightning-flash/pull/216))
- Added Dino backbone for image classification ([#259](https://github.com/PyTorchLightning/lightning-flash/pull/259))
- Added Data Sources API ([#256](https://github.com/PyTorchLightning/lightning-flash/pull/256) [#264](https://github.com/PyTorchLightning/lightning-flash/pull/264) [#272](https://github.com/PyTorchLightning/lightning-flash/pull/272))
- Refactor preprocess_cls to preprocess, add Serializer, add DataPipelineState ([#229](https://github.com/PyTorchLightning/lightning-flash/pull/229))
- Added Semantic Segmentation task ([#239](https://github.com/PyTorchLightning/lightning-flash/pull/239) [#287](https://github.com/PyTorchLightning/lightning-flash/pull/287) [#290](https://github.com/PyTorchLightning/lightning-flash/pull/290))
- Added Object detection prediction example ([#283](https://github.com/PyTorchLightning/lightning-flash/pull/283))
- Added Style Transfer task and accompanying finetuning and prediction examples ([#262](https://github.com/PyTorchLightning/lightning-flash/pull/262))
- Added a Template task and tutorials showing how to contribute a task to flash ([#306](https://github.com/PyTorchLightning/lightning-flash/pull/306))

### Changed

- Rename valid_ to val_ ([#197](https://github.com/PyTorchLightning/lightning-flash/pull/197))
- Refactor preprocess_cls to preprocess, add Serializer, add DataPipelineState ([#229](https://github.com/PyTorchLightning/lightning-flash/pull/229))

### Fixed

- Fix DataPipeline resolution in Task ([#212](https://github.com/PyTorchLightning/lightning-flash/pull/212))
- Fixed a bug where the backbone used in summarization was not correctly passed to the postprocess ([#296](https://github.com/PyTorchLightning/lightning-flash/pull/296))


## [0.2.3] - 2021-04-17

### Added

- Added TIMM integration as backbones ([#196](https://github.com/PyTorchLightning/lightning-flash/pull/196))

### Fixed

- Fixed nltk.download ([#210](https://github.com/PyTorchLightning/lightning-flash/pull/196))


## [0.2.2] - 2021-04-05

### Changed

- Switch to use `torchmetrics` ([#169](https://github.com/PyTorchLightning/lightning-flash/pull/169))

- Better support for `optimizer` and `schedulers` ([#232](https://github.com/PyTorchLightning/lightning-flash/pull/232))

- Update lightning version to v1.2 ([#133](https://github.com/PyTorchLightning/lightning-flash/pull/133))

### Fixed

- Fixed classification softmax ([#169](https://github.com/PyTorchLightning/lightning-flash/pull/169))

- Fixed a bug where loading from a local checkpoint that had `pretrained=True` without an internet connection would sometimes raise an error ([#237](https://github.com/PyTorchLightning/lightning-flash/pull/237))

- Don't download data if exists ([#157](https://github.com/PyTorchLightning/lightning-flash/pull/157))


## [0.2.1] - 2021-3-06

### Added

- Added `RetinaNet` & `backbones` to `ObjectDetector` Task ([#121](https://github.com/PyTorchLightning/lightning-flash/pull/121))
- Added .csv image loading utils ([#116](https://github.com/PyTorchLightning/lightning-flash/pull/116),
    [#117](https://github.com/PyTorchLightning/lightning-flash/pull/117),
    [#118](https://github.com/PyTorchLightning/lightning-flash/pull/118))

### Changed

- Set inputs as optional ([#109](https://github.com/PyTorchLightning/lightning-flash/pull/109))

### Fixed

- Set minimal requirements ([#62](https://github.com/PyTorchLightning/lightning-flash/pull/62))
- Fixed VGG backbone `num_features` ([#154](https://github.com/PyTorchLightning/lightning-flash/pull/154))


## [0.2.0] - 2021-02-12

### Added

- Added `ObjectDetector` Task ([#56](https://github.com/PyTorchLightning/lightning-flash/pull/56))
- Added TabNet for tabular classification ([#101](https://github.com/PyTorchLightning/lightning-flash/pull/#101))
- Added support for more backbones(mobilnet, vgg, densenet, resnext) ([#45](https://github.com/PyTorchLightning/lightning-flash/pull/45))
- Added backbones for image embedding model ([#63](https://github.com/PyTorchLightning/lightning-flash/pull/63))
- Added SWAV and SimCLR models to `imageclassifier` + backbone reorg ([#68](https://github.com/PyTorchLightning/lightning-flash/pull/68))

### Changed

- Applied transform in `FilePathDataset` ([#97](https://github.com/PyTorchLightning/lightning-flash/pull/97))
- Moved classification integration from vision root to folder ([#86](https://github.com/PyTorchLightning/lightning-flash/pull/86))

### Fixed

- Unfreeze default number of workers in datamodule ([#57](https://github.com/PyTorchLightning/lightning-flash/pull/57))
- Fixed wrong label in `FilePathDataset` ([#94](https://github.com/PyTorchLightning/lightning-flash/pull/94))

### Removed

- Removed `densenet161` duplicate in `DENSENET_MODELS` ([#76](https://github.com/PyTorchLightning/lightning-flash/pull/76))
- Removed redundant `num_features` arg from Classification model ([#88](https://github.com/PyTorchLightning/lightning-flash/pull/88))


## [0.1.0] - 2021-02-02

### Added

- Added flash_notebook examples ([#9](https://github.com/PyTorchLightning/lightning-flash/pull/9))
- Added `strategy` to `trainer.finetune` with `NoFreeze`, `Freeze`, `FreezeUnfreeze`, `UnfreezeMilestones` Callbacks([#39](https://github.com/PyTorchLightning/lightning-flash/pull/39))
- Added `SummarizationData`, `SummarizationTask` and `TranslationData`, `TranslationTask` ([#37](https://github.com/PyTorchLightning/lightning-flash/pull/37))
- Added `ImageEmbedder` ([#36](https://github.com/PyTorchLightning/lightning-flash/pull/36))<|MERGE_RESOLUTION|>--- conflicted
+++ resolved
@@ -22,11 +22,9 @@
 
 - Fixed DDP support for `VideoClassifier` ([#1189](https://github.com/PyTorchLightning/lightning-flash/pull/1189))
 
-<<<<<<< HEAD
+- Fixed a bug where buffers in loss functions were not correctly registered in the `Task` ([#1203](https://github.com/PyTorchLightning/lightning-flash/pull/1203))
+
 - Fixed support for passing a sampler instance to `from_*` methods / the `DataModule`
-=======
-- Fixed a bug where buffers in loss functions were not correctly registered in the `Task` ([#1203](https://github.com/PyTorchLightning/lightning-flash/pull/1203))
->>>>>>> c72df0df
 
 ## [0.7.0] - 2022-02-15
 
