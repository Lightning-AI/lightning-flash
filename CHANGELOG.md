--- conflicted
+++ resolved
@@ -24,11 +24,8 @@
 
 - Added the option to pass `pretrained` as a string to `SemanticSegmentation` to change pretrained weights to load from `segmentation-models.pytorch` ([#587](https://github.com/PyTorchLightning/lightning-flash/pull/587))
 
-<<<<<<< HEAD
-=======
 - Added support for `field` parameter for loadng JSON based datasets in text tasks. ([#585](https://github.com/PyTorchLightning/lightning-flash/pull/585))
 
->>>>>>> 4cf522e3
 ### Changed
 
 - Changed how pretrained flag works for loading weights for ImageClassifier task ([#560](https://github.com/PyTorchLightning/lightning-flash/pull/560))
