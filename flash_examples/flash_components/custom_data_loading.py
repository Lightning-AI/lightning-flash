--- conflicted
+++ resolved
@@ -301,12 +301,6 @@
         )
 
 
-<<<<<<< HEAD
-ImageClassificationDataModule.register_input("multiple_folders", MultipleFoldersImageInput)
-
-
-=======
->>>>>>> d046de46
 # Create the datamodule with your new constructor. This is purely equivalent to the previous datamdoule creation.
 datamodule = ImageClassificationDataModule.from_multiple_folders(
     train_folders=TRAIN_FOLDERS,
