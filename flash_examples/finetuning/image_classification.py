--- conflicted
+++ resolved
@@ -18,11 +18,7 @@
     # 3. Build the model
     model = ImageClassifier(num_classes=datamodule.num_classes)
 
-<<<<<<< HEAD
-    # 4. Create the trainer. Run once on data
-=======
     # 4. Create the trainer. Run twice on data
->>>>>>> edccf3be
     trainer = flash.Trainer(max_epochs=2)
 
     # 5. Train the model
