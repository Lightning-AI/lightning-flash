--- conflicted
+++ resolved
@@ -144,15 +144,9 @@
 )
 
 trainer = flash.Trainer(
-<<<<<<< HEAD
-    max_epochs=200,
-    gpus=2,
-    strategy="ddp",
-    accelerator="gpu",
-=======
     max_epochs=1,
     gpus=1,
->>>>>>> 6859fa14
+    accelerator="gpu",
     precision=16,
 )
 
