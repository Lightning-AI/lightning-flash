# Copyright The PyTorch Lightning team.
#
# Licensed under the Apache License, Version 2.0 (the "License");
# you may not use this file except in compliance with the License.
# You may obtain a copy of the License at
#
#     http://www.apache.org/licenses/LICENSE-2.0
#
# Unless required by applicable law or agreed to in writing, software
# distributed under the License is distributed on an "AS IS" BASIS,
# WITHOUT WARRANTIES OR CONDITIONS OF ANY KIND, either express or implied.
# See the License for the specific language governing permissions and
# limitations under the License.
import torch
<<<<<<< HEAD
import flash

=======
from classy_vision.dataset.transforms import TRANSFORM_REGISTRY
>>>>>>> 4583bcdb
from torchvision.datasets import CIFAR10

import flash
from flash.core.data.data_source import DefaultDataKeys
from flash.core.data.transforms import ApplyToKeys
from flash.core.data.utils import download_data
from flash.image import ImageClassificationData, ImageEmbedder
from flash.image.embedding.vissl.transforms import vissl_collate_fn
from flash.image.embedding.transforms import IMAGE_EMBEDDER_TRANSFORMS

# 1. Download the data and pre-process the data
<<<<<<< HEAD
transform = IMAGE_EMBEDDER_TRANSFORMS.get('simclr_transform')()
=======
transform = TRANSFORM_REGISTRY["multicrop_ssl_transform"](2, [2], [224], [[0.4, 1]])
>>>>>>> 4583bcdb

to_tensor_transform = ApplyToKeys(
    DefaultDataKeys.INPUT,
    transform,
)

datamodule = ImageClassificationData.from_datasets(
    train_dataset=CIFAR10(".", download=True),
    train_transform={
        "to_tensor_transform": to_tensor_transform,
        "collate": vissl_collate_fn,
    },
    batch_size=16,
)

# 2. Build the task (here embedding_dim is a param for barlow_twins loss)
embedder = ImageEmbedder(
    backbone="resnet",
    training_strategy="barlow_twins",
    head="simclr_head",
    latent_embedding_dim=128,
)

# 3. Create the trainer and pre-train the encoder
trainer = flash.Trainer(max_epochs=3, max_steps=3, gpus=torch.cuda.device_count())
trainer.fit(embedder, datamodule=datamodule)

# 4. Save the model!
trainer.save_checkpoint("image_embedder_model.pt")
exit(-1)

# 5. Download the downstream prediction dataset and generate embeddings
download_data("https://pl-flash-data.s3.amazonaws.com/hymenoptera_data.zip", "data/")

embeddings = embedder.predict(["data/hymenoptera_data/predict/153783656_85f9c3ac70.jpg"])
print(embeddings)<|MERGE_RESOLUTION|>--- conflicted
+++ resolved
@@ -12,12 +12,8 @@
 # See the License for the specific language governing permissions and
 # limitations under the License.
 import torch
-<<<<<<< HEAD
 import flash
 
-=======
-from classy_vision.dataset.transforms import TRANSFORM_REGISTRY
->>>>>>> 4583bcdb
 from torchvision.datasets import CIFAR10
 
 import flash
@@ -29,11 +25,7 @@
 from flash.image.embedding.transforms import IMAGE_EMBEDDER_TRANSFORMS
 
 # 1. Download the data and pre-process the data
-<<<<<<< HEAD
 transform = IMAGE_EMBEDDER_TRANSFORMS.get('simclr_transform')()
-=======
-transform = TRANSFORM_REGISTRY["multicrop_ssl_transform"](2, [2], [224], [[0.4, 1]])
->>>>>>> 4583bcdb
 
 to_tensor_transform = ApplyToKeys(
     DefaultDataKeys.INPUT,
