# Copyright The PyTorch Lightning team.
#
# Licensed under the Apache License, Version 2.0 (the "License");
# you may not use this file except in compliance with the License.
# You may obtain a copy of the License at
#
#     http://www.apache.org/licenses/LICENSE-2.0
#
# Unless required by applicable law or agreed to in writing, software
# distributed under the License is distributed on an "AS IS" BASIS,
# WITHOUT WARRANTIES OR CONDITIONS OF ANY KIND, either express or implied.
# See the License for the specific language governing permissions and
# limitations under the License.
from pytorch_lightning import Trainer

from flash.data.utils import download_data
from flash.text import TranslationData, TranslationTask

# 1. Download the data
download_data("https://pl-flash-data.s3.amazonaws.com/wmt_en_ro.zip", "data/")

# 2. Load the model from a checkpoint
model = TranslationTask.load_from_checkpoint("../finetuning/translation_model_en_ro.pt")

<<<<<<< HEAD
# 2a. Translate a few sentences!
predictions = model.predict(
    [
        "BBC News went to meet one of the project's first graduates.",
        "A recession has come as quickly as 11 months after the first rate hike and as long as 86 months.",
    ],
    data_source="sentences",
)
print(predictions)

# 2b. Or generate translations from a sheet file!
datamodule = TranslationData.from_csv(
    "input",
    predict_file="data/wmt_en_ro/predict.csv",
)
predictions = Trainer().predict(model, datamodule=datamodule)
=======
# 2. Translate a few sentences!
predictions = model.predict([
    "BBC News went to meet one of the project's first graduates.",
    "A recession has come as quickly as 11 months after the first rate hike and as long as 86 months.",
])
>>>>>>> b3c049c6
print(predictions)<|MERGE_RESOLUTION|>--- conflicted
+++ resolved
@@ -22,8 +22,7 @@
 # 2. Load the model from a checkpoint
 model = TranslationTask.load_from_checkpoint("../finetuning/translation_model_en_ro.pt")
 
-<<<<<<< HEAD
-# 2a. Translate a few sentences!
+# 3. Translate a few sentences!
 predictions = model.predict(
     [
         "BBC News went to meet one of the project's first graduates.",
@@ -31,19 +30,4 @@
     ],
     data_source="sentences",
 )
-print(predictions)
-
-# 2b. Or generate translations from a sheet file!
-datamodule = TranslationData.from_csv(
-    "input",
-    predict_file="data/wmt_en_ro/predict.csv",
-)
-predictions = Trainer().predict(model, datamodule=datamodule)
-=======
-# 2. Translate a few sentences!
-predictions = model.predict([
-    "BBC News went to meet one of the project's first graduates.",
-    "A recession has come as quickly as 11 months after the first rate hike and as long as 86 months.",
-])
->>>>>>> b3c049c6
 print(predictions)