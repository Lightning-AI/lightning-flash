# Copyright The PyTorch Lightning team.
#
# Licensed under the Apache License, Version 2.0 (the "License");
# you may not use this file except in compliance with the License.
# You may obtain a copy of the License at
#
#     http://www.apache.org/licenses/LICENSE-2.0
#
# Unless required by applicable law or agreed to in writing, software
# distributed under the License is distributed on an "AS IS" BASIS,
# WITHOUT WARRANTIES OR CONDITIONS OF ANY KIND, either express or implied.
# See the License for the specific language governing permissions and
# limitations under the License.
import os
import re
from unittest import mock

import pytest
import torch

from flash import Trainer
from flash.__main__ import main
from flash.core.classification import Probabilities
from flash.core.data.io.input import DataKeys
from flash.core.utilities.imports import _IMAGE_AVAILABLE
from flash.image import ImageClassifier
from flash.image.classification.data import ImageClassificationInputTransform
from tests.helpers.utils import _IMAGE_TESTING, _SERVE_TESTING

# ======== Mock functions ========


class DummyDataset(torch.utils.data.Dataset):
    def __getitem__(self, index):
        return {
            DataKeys.INPUT: torch.rand(3, 224, 224),
            DataKeys.TARGET: torch.randint(10, size=(1,)).item(),
        }

    def __len__(self) -> int:
        return 100


class DummyMultiLabelDataset(torch.utils.data.Dataset):
    def __init__(self, num_classes: int):
        self.num_classes = num_classes

    def __getitem__(self, index):
        return {
            DataKeys.INPUT: torch.rand(3, 224, 224),
            DataKeys.TARGET: torch.randint(0, 2, (self.num_classes,)),
        }

    def __len__(self) -> int:
        return 100


# ==============================


@pytest.mark.skipif(not _IMAGE_TESTING, reason="image libraries aren't installed.")
@pytest.mark.parametrize(
    "backbone,metrics",
    [
        ("resnet18", None),
        ("resnet18", []),
        # "resnet34",
        # "resnet50",
        # "resnet101",
        # "resnet152",
    ],
)
def test_init_train(tmpdir, backbone, metrics):
    model = ImageClassifier(10, backbone=backbone, metrics=metrics)
    train_dl = torch.utils.data.DataLoader(DummyDataset())
    trainer = Trainer(default_root_dir=tmpdir, fast_dev_run=True)
    trainer.finetune(model, train_dl, strategy="freeze")


@pytest.mark.skipif(not _IMAGE_TESTING, reason="image libraries aren't installed.")
def test_non_existent_backbone():
    with pytest.raises(KeyError):
        ImageClassifier(2, "i am never going to implement this lol")


@pytest.mark.skipif(not _IMAGE_TESTING, reason="image libraries aren't installed.")
def test_freeze():
    model = ImageClassifier(2)
    model.freeze()
    for p in model.backbone.parameters():
        assert p.requires_grad is False


@pytest.mark.skipif(not _IMAGE_TESTING, reason="image libraries aren't installed.")
def test_unfreeze():
    model = ImageClassifier(2)
    model.unfreeze()
    for p in model.backbone.parameters():
        assert p.requires_grad is True


@pytest.mark.skipif(not _IMAGE_TESTING, reason="image libraries aren't installed.")
def test_multilabel(tmpdir):

    num_classes = 4
    ds = DummyMultiLabelDataset(num_classes)
    model = ImageClassifier(num_classes, multi_label=True, output=Probabilities(multi_label=True))
    train_dl = torch.utils.data.DataLoader(ds, batch_size=2)
    trainer = Trainer(default_root_dir=tmpdir, fast_dev_run=True)
<<<<<<< HEAD
    trainer.finetune(model, train_dl, strategy="freeze")
    image, label = ds[0][DefaultDataKeys.INPUT], ds[0][DefaultDataKeys.TARGET]
    predictions = model.predict([{DefaultDataKeys.INPUT: image}])
=======
    trainer.finetune(model, train_dl, strategy="freeze_unfreeze")
    image, label = ds[0][DataKeys.INPUT], ds[0][DataKeys.TARGET]
    predictions = model.predict([{DataKeys.INPUT: image}])
>>>>>>> 79b943f8
    assert (torch.tensor(predictions) > 1).sum() == 0
    assert (torch.tensor(predictions) < 0).sum() == 0
    assert len(predictions[0]) == num_classes == len(label)
    assert len(torch.unique(label)) <= 2


@pytest.mark.skipif(not _IMAGE_TESTING, reason="image libraries aren't installed.")
@pytest.mark.parametrize("jitter, args", [(torch.jit.script, ()), (torch.jit.trace, (torch.rand(1, 3, 32, 32),))])
def test_jit(tmpdir, jitter, args):
    path = os.path.join(tmpdir, "test.pt")

    model = ImageClassifier(2)
    model.eval()

    model = jitter(model, *args)

    torch.jit.save(model, path)
    model = torch.jit.load(path)

    out = model(torch.rand(1, 3, 32, 32))
    assert isinstance(out, torch.Tensor)
    assert out.shape == torch.Size([1, 2])


@pytest.mark.skipif(not _SERVE_TESTING, reason="serve libraries aren't installed.")
@mock.patch("flash._IS_TESTING", True)
def test_serve():
    model = ImageClassifier(2)
    # TODO: Currently only servable once a input_transform has been attached
    model._input_transform = ImageClassificationInputTransform()
    model.eval()
    model.serve()


@pytest.mark.skipif(_IMAGE_AVAILABLE, reason="image libraries are installed.")
def test_load_from_checkpoint_dependency_error():
    with pytest.raises(ModuleNotFoundError, match=re.escape("'lightning-flash[image]'")):
        ImageClassifier.load_from_checkpoint("not_a_real_checkpoint.pt")


@pytest.mark.skipif(not _IMAGE_TESTING, reason="image libraries aren't installed.")
def test_cli():
    cli_args = ["flash", "image_classification", "--trainer.fast_dev_run", "True"]
    with mock.patch("sys.argv", cli_args):
        try:
            main()
        except SystemExit:
            pass<|MERGE_RESOLUTION|>--- conflicted
+++ resolved
@@ -106,16 +106,10 @@
     ds = DummyMultiLabelDataset(num_classes)
     model = ImageClassifier(num_classes, multi_label=True, output=Probabilities(multi_label=True))
     train_dl = torch.utils.data.DataLoader(ds, batch_size=2)
-    trainer = Trainer(default_root_dir=tmpdir, fast_dev_run=True)
-<<<<<<< HEAD
-    trainer.finetune(model, train_dl, strategy="freeze")
-    image, label = ds[0][DefaultDataKeys.INPUT], ds[0][DefaultDataKeys.TARGET]
-    predictions = model.predict([{DefaultDataKeys.INPUT: image}])
-=======
-    trainer.finetune(model, train_dl, strategy="freeze_unfreeze")
+    trainer = Trainer(default_root_dir=tmpdir, max_epochs=2, limit_train_batches=5)
+    trainer.finetune(model, train_dl, strategy=("freeze_unfreeze", 1))
     image, label = ds[0][DataKeys.INPUT], ds[0][DataKeys.TARGET]
     predictions = model.predict([{DataKeys.INPUT: image}])
->>>>>>> 79b943f8
     assert (torch.tensor(predictions) > 1).sum() == 0
     assert (torch.tensor(predictions) < 0).sum() == 0
     assert len(predictions[0]) == num_classes == len(label)
