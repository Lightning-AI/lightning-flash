# Copyright The PyTorch Lightning team.
#
# Licensed under the Apache License, Version 2.0 (the "License");
# you may not use this file except in compliance with the License.
# You may obtain a copy of the License at
#
#     http://www.apache.org/licenses/LICENSE-2.0
#
# Unless required by applicable law or agreed to in writing, software
# distributed under the License is distributed on an "AS IS" BASIS,
# WITHOUT WARRANTIES OR CONDITIONS OF ANY KIND, either express or implied.
# See the License for the specific language governing permissions and
# limitations under the License.
from unittest import mock
from unittest.mock import ANY, call, MagicMock

import torch

from flash.core.data.data_module import DataModule
from flash.core.data.process import DefaultPreprocess
from flash.core.model import Task
from flash.core.trainer import Trainer
<<<<<<< HEAD
from flash.core.utilities.running_stage import RunningStage
=======
from flash.core.utilities.stages import RunningStage
>>>>>>> 4f608b0b


@mock.patch("pickle.dumps")  # need to mock pickle or we get pickle error
@mock.patch("torch.save")  # need to mock torch.save or we get pickle error
def test_flash_callback(_, __, tmpdir):
    """Test the callback hook system for fit."""

    callback_mock = MagicMock()

    inputs = [[torch.rand(1), torch.rand(1)]]
    dm = DataModule.from_data_source(
        "default", inputs, inputs, inputs, None, preprocess=DefaultPreprocess(), batch_size=1, num_workers=0
    )
    dm.preprocess.callbacks += [callback_mock]

    _ = next(iter(dm.train_dataloader()))

    assert callback_mock.method_calls == [
        call.on_load_sample(ANY, RunningStage.TRAINING),
        call.on_pre_tensor_transform(ANY, RunningStage.TRAINING),
        call.on_to_tensor_transform(ANY, RunningStage.TRAINING),
        call.on_post_tensor_transform(ANY, RunningStage.TRAINING),
        call.on_collate(ANY, RunningStage.TRAINING),
        call.on_per_batch_transform(ANY, RunningStage.TRAINING),
    ]

    class CustomModel(Task):
        def __init__(self):
            super().__init__(model=torch.nn.Linear(1, 1), loss_fn=torch.nn.MSELoss())

    trainer = Trainer(
        default_root_dir=tmpdir,
        max_epochs=1,
        limit_val_batches=1,
        limit_train_batches=1,
        progress_bar_refresh_rate=0,
    )
    dm = DataModule.from_data_source(
        "default", inputs, inputs, inputs, None, preprocess=DefaultPreprocess(), batch_size=1, num_workers=0
    )
    dm.preprocess.callbacks += [callback_mock]
    trainer.fit(CustomModel(), datamodule=dm)

    assert callback_mock.method_calls == [
        call.on_load_sample(ANY, RunningStage.TRAINING),
        call.on_pre_tensor_transform(ANY, RunningStage.TRAINING),
        call.on_to_tensor_transform(ANY, RunningStage.TRAINING),
        call.on_post_tensor_transform(ANY, RunningStage.TRAINING),
        call.on_collate(ANY, RunningStage.TRAINING),
        call.on_per_batch_transform(ANY, RunningStage.TRAINING),
        call.on_load_sample(ANY, RunningStage.VALIDATING),
        call.on_pre_tensor_transform(ANY, RunningStage.VALIDATING),
        call.on_to_tensor_transform(ANY, RunningStage.VALIDATING),
        call.on_post_tensor_transform(ANY, RunningStage.VALIDATING),
        call.on_collate(ANY, RunningStage.VALIDATING),
        call.on_per_batch_transform(ANY, RunningStage.VALIDATING),
        call.on_per_batch_transform_on_device(ANY, RunningStage.VALIDATING),
        call.on_load_sample(ANY, RunningStage.TRAINING),
        call.on_pre_tensor_transform(ANY, RunningStage.TRAINING),
        call.on_to_tensor_transform(ANY, RunningStage.TRAINING),
        call.on_post_tensor_transform(ANY, RunningStage.TRAINING),
        call.on_collate(ANY, RunningStage.TRAINING),
        call.on_per_batch_transform(ANY, RunningStage.TRAINING),
        call.on_per_batch_transform_on_device(ANY, RunningStage.TRAINING),
        call.on_load_sample(ANY, RunningStage.VALIDATING),
        call.on_pre_tensor_transform(ANY, RunningStage.VALIDATING),
        call.on_to_tensor_transform(ANY, RunningStage.VALIDATING),
        call.on_post_tensor_transform(ANY, RunningStage.VALIDATING),
        call.on_collate(ANY, RunningStage.VALIDATING),
        call.on_per_batch_transform(ANY, RunningStage.VALIDATING),
        call.on_per_batch_transform_on_device(ANY, RunningStage.VALIDATING),
    ]<|MERGE_RESOLUTION|>--- conflicted
+++ resolved
@@ -20,11 +20,7 @@
 from flash.core.data.process import DefaultPreprocess
 from flash.core.model import Task
 from flash.core.trainer import Trainer
-<<<<<<< HEAD
-from flash.core.utilities.running_stage import RunningStage
-=======
 from flash.core.utilities.stages import RunningStage
->>>>>>> 4f608b0b
 
 
 @mock.patch("pickle.dumps")  # need to mock pickle or we get pickle error
