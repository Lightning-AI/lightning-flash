--- conflicted
+++ resolved
@@ -178,44 +178,6 @@
     assert "test_nll_loss" in result[0]
 
 
-<<<<<<< HEAD
-def test_classificationtask_task_predict():
-    model = nn.Sequential(nn.Flatten(), nn.Linear(28 * 28, 10), nn.Softmax())
-    task = ClassificationTask(model, input_transform=DefaultInputTransform())
-    ds = DummyDataset()
-    expected = list(range(10))
-    # single item
-    x0, _ = ds[0]
-    pred0 = task.predict(x0)
-    assert pred0[0] in expected
-    # list
-    x1, _ = ds[1]
-    pred1 = task.predict([x0, x1])
-    assert all(c in expected for c in pred1)
-    assert pred0[0] == pred1[0]
-
-
-@pytest.mark.skipif(not _IMAGE_TESTING, reason="image libraries aren't installed.")
-def test_classification_task_predict_folder_path(tmpdir):
-    predict_dir = Path(tmpdir / "predict")
-    predict_dir.mkdir()
-
-    def _rand_image():
-        return Image.fromarray(np.random.randint(0, 255, (256, 256, 3), dtype="uint8"))
-
-    _rand_image().save(predict_dir / "1.png")
-    _rand_image().save(predict_dir / "2.png")
-
-    task = ImageClassifier(num_classes=10, output=None)
-    datamodule = ImageClassificationData.from_folders(predict_folder=predict_dir, batch_size=1)
-    assert len(datamodule.predict_dataloader()) == 2
-    trainer = flash.Trainer()
-    predictions = trainer.predict(task, datamodule)
-    assert len(predictions) == 2
-
-
-=======
->>>>>>> 5dd695f4
 def test_classification_task_trainer_predict(tmpdir):
     model = nn.Sequential(nn.Flatten(), nn.Linear(28 * 28, 10))
     task = ClassificationTask(model)
