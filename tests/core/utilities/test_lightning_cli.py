--- conflicted
+++ resolved
@@ -21,16 +21,12 @@
 from torch import nn
 
 from flash.core.utilities.compatibility import accelerator_connector
-<<<<<<< HEAD
-from flash.core.utilities.imports import _CORE_TESTING, _TORCHVISION_AVAILABLE
-=======
 from flash.core.utilities.imports import (
     _PL_GREATER_EQUAL_1_4_0,
     _PL_GREATER_EQUAL_1_6_0,
     _TOPIC_CORE_AVAILABLE,
     _TORCHVISION_AVAILABLE,
 )
->>>>>>> c8e433de
 from flash.core.utilities.lightning_cli import (
     LightningArgumentParser,
     LightningCLI,
@@ -281,13 +277,8 @@
     assert callback[0].logging_interval == "epoch"
 
 
-<<<<<<< HEAD
-@pytest.mark.skipif(not _CORE_TESTING, reason="Not testing core.")
-@pytest.mark.skip(reason="Bugs in PL >= 1.6.0")
-=======
-@pytest.mark.skipif(not _TOPIC_CORE_AVAILABLE, reason="Not testing core.")
-@pytest.mark.skipif(_PL_GREATER_EQUAL_1_6_0, reason="Bugs in PL >= 1.6.0")
->>>>>>> c8e433de
+@pytest.mark.skipif(not _TOPIC_CORE_AVAILABLE, reason="Not testing core.")
+@pytest.mark.xfail(reason="Bugs in PL >= 1.6.0")
 def test_lightning_cli_args_cluster_environments(tmpdir):
     plugins = [dict(class_path="pytorch_lightning.plugins.environments.SLURMEnvironment")]
 
@@ -597,7 +588,7 @@
         dict(accelerator="cpu", strategy="ddp", plugins="ddp_find_unused_parameters_false"),
     ),
 )
-@pytest.mark.skip(reason="Bugs in PL >= 1.6.0")
+@pytest.mark.xfail(reason="Bugs in PL >= 1.6.0")
 def test_cli_ddp_spawn_save_config_callback(tmpdir, logger, trainer_kwargs):
     with mock.patch("sys.argv", ["any.py"]), pytest.raises(CustomException):
         LightningCLI(
