# Copyright The PyTorch Lightning team.
#
# Licensed under the Apache License, Version 2.0 (the "License");
# you may not use this file except in compliance with the License.
# You may obtain a copy of the License at
#
#     http://www.apache.org/licenses/LICENSE-2.0
#
# Unless required by applicable law or agreed to in writing, software
# distributed under the License is distributed on an "AS IS" BASIS,
# WITHOUT WARRANTIES OR CONDITIONS OF ANY KIND, either express or implied.
# See the License for the specific language governing permissions and
# limitations under the License.
import os

import pytest
import torch

import flash
from flash.text import TextClassificationData, TextEmbedder
from tests.helpers.utils import _TEXT_TESTING

# ======== Mock data ========

predict_data = [
    "Turgid dialogue, feeble characterization - Harvey Keitel a judge?.",
    "The worst movie in the history of cinema.",
    "I come from Bulgaria where it 's almost impossible to have a tornado.",
]
# ==============================

TEST_BACKBONE = "sentence-transformers/all-MiniLM-L6-v2"  # super small model for testing


@pytest.mark.skipif(os.name == "nt", reason="Huggingface timing out on Windows")
@pytest.mark.skipif(not _TEXT_TESTING, reason="text libraries aren't installed.")
def test_predict(tmpdir):
<<<<<<< HEAD
    datamodule = TextClassificationData.from_lists(
        predict_data=predict_data
    )
    model = TextEmbedder(backbone=TEST_BACKBONE)

=======
    datamodule = TextClassificationData.from_lists(predict_data=predict_data)
>>>>>>> 57aa577d
    trainer = flash.Trainer(gpus=torch.cuda.device_count())
    predictions = trainer.predict(model, datamodule=datamodule)
    assert [t.size() for t in predictions[0]] == [torch.Size([384]), torch.Size([384]), torch.Size([384])]<|MERGE_RESOLUTION|>--- conflicted
+++ resolved
@@ -35,15 +35,11 @@
 @pytest.mark.skipif(os.name == "nt", reason="Huggingface timing out on Windows")
 @pytest.mark.skipif(not _TEXT_TESTING, reason="text libraries aren't installed.")
 def test_predict(tmpdir):
-<<<<<<< HEAD
     datamodule = TextClassificationData.from_lists(
         predict_data=predict_data
     )
     model = TextEmbedder(backbone=TEST_BACKBONE)
 
-=======
-    datamodule = TextClassificationData.from_lists(predict_data=predict_data)
->>>>>>> 57aa577d
     trainer = flash.Trainer(gpus=torch.cuda.device_count())
     predictions = trainer.predict(model, datamodule=datamodule)
     assert [t.size() for t in predictions[0]] == [torch.Size([384]), torch.Size([384]), torch.Size([384])]