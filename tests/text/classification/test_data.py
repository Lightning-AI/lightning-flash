# Copyright The PyTorch Lightning team.
#
# Licensed under the Apache License, Version 2.0 (the "License");
# you may not use this file except in compliance with the License.
# You may obtain a copy of the License at
#
#     http://www.apache.org/licenses/LICENSE-2.0
#
# Unless required by applicable law or agreed to in writing, software
# distributed under the License is distributed on an "AS IS" BASIS,
# WITHOUT WARRANTIES OR CONDITIONS OF ANY KIND, either express or implied.
# See the License for the specific language governing permissions and
# limitations under the License.
import os
from pathlib import Path

import pandas as pd
import pytest

from flash.core.data.io.input import DataKeys
from flash.core.utilities.imports import _TEXT_AVAILABLE
from flash.text import TextClassificationData
<<<<<<< HEAD
=======
from flash.text.classification.data import (
    TextCSVInput,
    TextDataFrameInput,
    TextHuggingFaceDatasetInput,
    TextInput,
    TextJSONInput,
    TextListInput,
    TextParquetInput,
)
>>>>>>> 4cda031c
from tests.helpers.utils import _TEXT_TESTING

if _TEXT_AVAILABLE:
    from datasets import Dataset

    from flash.text.classification.tokenizers import TEXT_CLASSIFIER_TOKENIZERS

TEST_BACKBONE = "prajjwal1/bert-tiny"  # super small model for testing

TEST_CSV_DATA = """sentence,label
this is a sentence one,0
this is a sentence two,1
this is a sentence three,0
"""

TEST_CSV_DATA_MULTILABEL = """sentence,lab1,lab2
this is a sentence one,0,1
this is a sentence two,1,0
this is a sentence three,0,1
"""

TEST_JSON_DATA = """
{"sentence": "this is a sentence one","lab":0}
{"sentence": "this is a sentence two","lab":1}
{"sentence": "this is a sentence three","lab":0}
"""

TEST_JSON_DATA_MULTILABEL = """
{"sentence": "this is a sentence one","lab1":0, "lab2": 1}
{"sentence": "this is a sentence two","lab1":1, "lab2": 0}
{"sentence": "this is a sentence three","lab1":0, "lab2": 1}
"""

TEST_JSON_DATA_FIELD = """{"data": [
{"sentence": "this is a sentence one","lab":0},
{"sentence": "this is a sentence two","lab":1},
{"sentence": "this is a sentence three","lab":0}]}
"""

TEST_JSON_DATA_FIELD_MULTILABEL = """{"data": [
{"sentence": "this is a sentence one","lab1":0, "lab2": 1},
{"sentence": "this is a sentence two","lab1":1, "lab2": 0},
{"sentence": "this is a sentence three","lab1":0, "lab2": 1}]}
"""

TEST_DATA_FRAME_DATA = pd.DataFrame(
    {
        "sentence": ["this is a sentence one", "this is a sentence two", "this is a sentence three"],
        "lab1": [0, 1, 0],
        "lab2": [1, 0, 1],
    },
)

TEST_LIST_DATA = ["this is a sentence one", "this is a sentence two", "this is a sentence three"]
TEST_LIST_TARGETS = [0, 1, 0]
TEST_LIST_TARGETS_MULTILABEL = [[0, 1], [1, 0], [0, 1]]


def csv_data(tmpdir, multilabel: bool):
    path = Path(tmpdir) / "data.csv"
    if multilabel:
        path.write_text(TEST_CSV_DATA_MULTILABEL)
    else:
        path.write_text(TEST_CSV_DATA)
    return path


def json_data(tmpdir, multilabel: bool):
    path = Path(tmpdir) / "data.json"
    if multilabel:
        path.write_text(TEST_JSON_DATA_MULTILABEL)
    else:
        path.write_text(TEST_JSON_DATA)
    return path


def json_data_with_field(tmpdir, multilabel: bool):
    path = Path(tmpdir) / "data.json"
    if multilabel:
        path.write_text(TEST_JSON_DATA_FIELD_MULTILABEL)
    else:
        path.write_text(TEST_JSON_DATA_FIELD)
    return path


def parquet_data(tmpdir):
    path = Path(tmpdir) / "data.parquet"
    TEST_DATA_FRAME_DATA.to_parquet(path)
    return path


@pytest.mark.skipif(os.name == "nt", reason="Huggingface timing out on Windows")
@pytest.mark.skipif(not _TEXT_TESTING, reason="text libraries aren't installed.")
@pytest.mark.parametrize("pretrained", [True, False])
def test_from_csv(tmpdir, pretrained):
    csv_path = csv_data(tmpdir, multilabel=False)
    dm = TextClassificationData.from_csv(
        "sentence",
        "label",
        backbone=TEST_BACKBONE,
        pretrained=pretrained,
        train_file=csv_path,
        val_file=csv_path,
        test_file=csv_path,
        predict_file=csv_path,
        batch_size=1,
    )

    batch = next(iter(dm.train_dataloader()))
    assert batch[DataKeys.TARGET].item() in [0, 1]
    assert "input_ids" in batch

    batch = next(iter(dm.val_dataloader()))
    assert batch[DataKeys.TARGET].item() in [0, 1]
    assert "input_ids" in batch

    batch = next(iter(dm.test_dataloader()))
    assert batch[DataKeys.TARGET].item() in [0, 1]
    assert "input_ids" in batch

    batch = next(iter(dm.predict_dataloader()))
    assert "input_ids" in batch


@pytest.mark.skipif(os.name == "nt", reason="Huggingface timing out on Windows")
@pytest.mark.skipif(not _TEXT_TESTING, reason="text libraries aren't installed.")
@pytest.mark.parametrize("pretrained", [True, False])
def test_from_csv_multilabel(tmpdir, pretrained):
    csv_path = csv_data(tmpdir, multilabel=True)
    dm = TextClassificationData.from_csv(
        "sentence",
        ["lab1", "lab2"],
        pretrained=pretrained,
        backbone=TEST_BACKBONE,
        train_file=csv_path,
        val_file=csv_path,
        test_file=csv_path,
        predict_file=csv_path,
        batch_size=1,
    )

    batch = next(iter(dm.train_dataloader()))
    assert all([label in [0, 1] for label in batch[DataKeys.TARGET][0]])
    assert "input_ids" in batch

    batch = next(iter(dm.val_dataloader()))
    assert all([label in [0, 1] for label in batch[DataKeys.TARGET][0]])
    assert "input_ids" in batch

    batch = next(iter(dm.test_dataloader()))
    assert all([label in [0, 1] for label in batch[DataKeys.TARGET][0]])
    assert "input_ids" in batch

    batch = next(iter(dm.predict_dataloader()))
    assert "input_ids" in batch


@pytest.mark.skipif(os.name == "nt", reason="Huggingface timing out on Windows")
@pytest.mark.skipif(not _TEXT_TESTING, reason="text libraries aren't installed.")
@pytest.mark.parametrize("pretrained", [True, False])
def test_from_json(tmpdir, pretrained):
    json_path = json_data(tmpdir, multilabel=False)
    dm = TextClassificationData.from_json(
        "sentence",
        "lab",
        pretrained=pretrained,
        backbone=TEST_BACKBONE,
        train_file=json_path,
        val_file=json_path,
        test_file=json_path,
        predict_file=json_path,
        batch_size=1,
    )

    batch = next(iter(dm.train_dataloader()))
    assert batch[DataKeys.TARGET].item() in [0, 1]
    assert "input_ids" in batch

    batch = next(iter(dm.val_dataloader()))
    assert batch[DataKeys.TARGET].item() in [0, 1]
    assert "input_ids" in batch

    batch = next(iter(dm.test_dataloader()))
    assert batch[DataKeys.TARGET].item() in [0, 1]
    assert "input_ids" in batch

    batch = next(iter(dm.predict_dataloader()))
    assert "input_ids" in batch


@pytest.mark.skipif(os.name == "nt", reason="Huggingface timing out on Windows")
@pytest.mark.skipif(not _TEXT_TESTING, reason="text libraries aren't installed.")
@pytest.mark.parametrize("pretrained", [True, False])
def test_from_json_multilabel(tmpdir, pretrained):
    json_path = json_data(tmpdir, multilabel=True)
    dm = TextClassificationData.from_json(
        "sentence",
        ["lab1", "lab2"],
        pretrained=pretrained,
        backbone=TEST_BACKBONE,
        train_file=json_path,
        val_file=json_path,
        test_file=json_path,
        predict_file=json_path,
        batch_size=1,
    )

    batch = next(iter(dm.train_dataloader()))
    assert all([label in [0, 1] for label in batch[DataKeys.TARGET][0]])
    assert "input_ids" in batch

    batch = next(iter(dm.val_dataloader()))
    assert all([label in [0, 1] for label in batch[DataKeys.TARGET][0]])
    assert "input_ids" in batch

    batch = next(iter(dm.test_dataloader()))
    assert all([label in [0, 1] for label in batch[DataKeys.TARGET][0]])
    assert "input_ids" in batch

    batch = next(iter(dm.predict_dataloader()))
    assert "input_ids" in batch


@pytest.mark.skipif(os.name == "nt", reason="Huggingface timing out on Windows")
@pytest.mark.skipif(not _TEXT_TESTING, reason="text libraries aren't installed.")
@pytest.mark.parametrize("pretrained", [True, False])
def test_from_json_with_field(tmpdir, pretrained):
    json_path = json_data_with_field(tmpdir, multilabel=False)
    dm = TextClassificationData.from_json(
        "sentence",
        "lab",
        pretrained=pretrained,
        backbone=TEST_BACKBONE,
        train_file=json_path,
        val_file=json_path,
        test_file=json_path,
        predict_file=json_path,
        batch_size=1,
        field="data",
    )

    batch = next(iter(dm.train_dataloader()))
    assert batch[DataKeys.TARGET].item() in [0, 1]
    assert "input_ids" in batch

    batch = next(iter(dm.val_dataloader()))
    assert batch[DataKeys.TARGET].item() in [0, 1]
    assert "input_ids" in batch

    batch = next(iter(dm.test_dataloader()))
    assert batch[DataKeys.TARGET].item() in [0, 1]
    assert "input_ids" in batch

    batch = next(iter(dm.predict_dataloader()))
    assert "input_ids" in batch


@pytest.mark.skipif(os.name == "nt", reason="Huggingface timing out on Windows")
@pytest.mark.skipif(not _TEXT_TESTING, reason="text libraries aren't installed.")
@pytest.mark.parametrize("pretrained", [True, False])
def test_from_json_with_field_multilabel(tmpdir, pretrained):
    json_path = json_data_with_field(tmpdir, multilabel=True)
    dm = TextClassificationData.from_json(
        "sentence",
        ["lab1", "lab2"],
        pretrained=pretrained,
        backbone=TEST_BACKBONE,
        train_file=json_path,
        val_file=json_path,
        test_file=json_path,
        predict_file=json_path,
        batch_size=1,
        field="data",
    )

    batch = next(iter(dm.train_dataloader()))
    assert all([label in [0, 1] for label in batch[DataKeys.TARGET][0]])
    assert "input_ids" in batch

    batch = next(iter(dm.val_dataloader()))
    assert all([label in [0, 1] for label in batch[DataKeys.TARGET][0]])
    assert "input_ids" in batch

    batch = next(iter(dm.test_dataloader()))
    assert all([label in [0, 1] for label in batch[DataKeys.TARGET][0]])
    assert "input_ids" in batch

    batch = next(iter(dm.predict_dataloader()))
    assert "input_ids" in batch


@pytest.mark.skipif(os.name == "nt", reason="Huggingface timing out on Windows")
@pytest.mark.skipif(not _TEXT_TESTING, reason="text libraries aren't installed.")
@pytest.mark.parametrize("pretrained", [True, False])
def test_from_parquet(tmpdir, pretrained):
    parquet_path = parquet_data(tmpdir)
    dm = TextClassificationData.from_parquet(
        "sentence",
        "lab1",
        pretrained=pretrained,
        backbone=TEST_BACKBONE,
        train_file=parquet_path,
        val_file=parquet_path,
        test_file=parquet_path,
        predict_file=parquet_path,
        batch_size=1,
    )

    batch = next(iter(dm.train_dataloader()))
    assert batch[DataKeys.TARGET].item() in [0, 1]
    assert "input_ids" in batch

    batch = next(iter(dm.val_dataloader()))
    assert batch[DataKeys.TARGET].item() in [0, 1]
    assert "input_ids" in batch

    batch = next(iter(dm.test_dataloader()))
    assert batch[DataKeys.TARGET].item() in [0, 1]
    assert "input_ids" in batch

    batch = next(iter(dm.predict_dataloader()))
    assert "input_ids" in batch


@pytest.mark.skipif(os.name == "nt", reason="Huggingface timing out on Windows")
@pytest.mark.skipif(not _TEXT_TESTING, reason="text libraries aren't installed.")
@pytest.mark.parametrize("pretrained", [True, False])
def test_from_parquet_multilabel(tmpdir, pretrained):
    parquet_path = parquet_data(tmpdir)
    dm = TextClassificationData.from_parquet(
        "sentence",
        ["lab1", "lab2"],
        pretrained=pretrained,
        backbone=TEST_BACKBONE,
        train_file=parquet_path,
        val_file=parquet_path,
        test_file=parquet_path,
        predict_file=parquet_path,
        batch_size=1,
    )

    batch = next(iter(dm.train_dataloader()))
    assert all([label in [0, 1] for label in batch[DataKeys.TARGET][0]])
    assert "input_ids" in batch

    batch = next(iter(dm.val_dataloader()))
    assert all([label in [0, 1] for label in batch[DataKeys.TARGET][0]])
    assert "input_ids" in batch

    batch = next(iter(dm.test_dataloader()))
    assert all([label in [0, 1] for label in batch[DataKeys.TARGET][0]])
    assert "input_ids" in batch

    batch = next(iter(dm.predict_dataloader()))
    assert "input_ids" in batch


@pytest.mark.skipif(os.name == "nt", reason="Huggingface timing out on Windows")
@pytest.mark.skipif(not _TEXT_TESTING, reason="text libraries aren't installed.")
@pytest.mark.parametrize("pretrained", [True, False])
def test_from_data_frame(pretrained):
    dm = TextClassificationData.from_data_frame(
        "sentence",
        "lab1",
        pretrained=pretrained,
        backbone=TEST_BACKBONE,
        train_data_frame=TEST_DATA_FRAME_DATA,
        val_data_frame=TEST_DATA_FRAME_DATA,
        test_data_frame=TEST_DATA_FRAME_DATA,
        predict_data_frame=TEST_DATA_FRAME_DATA,
        batch_size=1,
    )

    batch = next(iter(dm.train_dataloader()))
    assert batch[DataKeys.TARGET].item() in [0, 1]
    assert "input_ids" in batch

    batch = next(iter(dm.val_dataloader()))
    assert batch[DataKeys.TARGET].item() in [0, 1]
    assert "input_ids" in batch

    batch = next(iter(dm.test_dataloader()))
    assert batch[DataKeys.TARGET].item() in [0, 1]
    assert "input_ids" in batch

    batch = next(iter(dm.predict_dataloader()))
    assert "input_ids" in batch


@pytest.mark.skipif(os.name == "nt", reason="Huggingface timing out on Windows")
@pytest.mark.skipif(not _TEXT_TESTING, reason="text libraries aren't installed.")
@pytest.mark.parametrize("pretrained", [True, False])
def test_from_data_frame_multilabel(pretrained):
    dm = TextClassificationData.from_data_frame(
        "sentence",
        ["lab1", "lab2"],
        pretrained=pretrained,
        backbone=TEST_BACKBONE,
        train_data_frame=TEST_DATA_FRAME_DATA,
        val_data_frame=TEST_DATA_FRAME_DATA,
        test_data_frame=TEST_DATA_FRAME_DATA,
        predict_data_frame=TEST_DATA_FRAME_DATA,
        batch_size=1,
    )

    batch = next(iter(dm.train_dataloader()))
    assert all([label in [0, 1] for label in batch[DataKeys.TARGET][0]])
    assert "input_ids" in batch

    batch = next(iter(dm.val_dataloader()))
    assert all([label in [0, 1] for label in batch[DataKeys.TARGET][0]])
    assert "input_ids" in batch

    batch = next(iter(dm.test_dataloader()))
    assert all([label in [0, 1] for label in batch[DataKeys.TARGET][0]])
    assert "input_ids" in batch

    batch = next(iter(dm.predict_dataloader()))
    assert "input_ids" in batch


@pytest.mark.skipif(os.name == "nt", reason="Huggingface timing out on Windows")
@pytest.mark.skipif(not _TEXT_TESTING, reason="text libraries aren't installed.")
@pytest.mark.parametrize("pretrained", [True, False])
def test_from_hf_datasets(pretrained):
    TEST_HF_DATASET_DATA = Dataset.from_pandas(TEST_DATA_FRAME_DATA)
    dm = TextClassificationData.from_hf_datasets(
        "sentence",
        "lab1",
        pretrained=pretrained,
        backbone=TEST_BACKBONE,
        train_hf_dataset=TEST_HF_DATASET_DATA,
        val_hf_dataset=TEST_HF_DATASET_DATA,
        test_hf_dataset=TEST_HF_DATASET_DATA,
        predict_hf_dataset=TEST_HF_DATASET_DATA,
        batch_size=1,
    )

    batch = next(iter(dm.train_dataloader()))
    assert batch[DataKeys.TARGET].item() in [0, 1]
    assert "input_ids" in batch

    batch = next(iter(dm.val_dataloader()))
    assert batch[DataKeys.TARGET].item() in [0, 1]
    assert "input_ids" in batch

    batch = next(iter(dm.test_dataloader()))
    assert batch[DataKeys.TARGET].item() in [0, 1]
    assert "input_ids" in batch

    batch = next(iter(dm.predict_dataloader()))
    assert "input_ids" in batch


@pytest.mark.skipif(os.name == "nt", reason="Huggingface timing out on Windows")
@pytest.mark.skipif(not _TEXT_TESTING, reason="text libraries aren't installed.")
@pytest.mark.parametrize("pretrained", [True, False])
def test_from_hf_datasets_multilabel(pretrained):
    TEST_HF_DATASET_DATA = Dataset.from_pandas(TEST_DATA_FRAME_DATA)
    dm = TextClassificationData.from_hf_datasets(
        "sentence",
        ["lab1", "lab2"],
        pretrained=pretrained,
        backbone=TEST_BACKBONE,
        train_hf_dataset=TEST_HF_DATASET_DATA,
        val_hf_dataset=TEST_HF_DATASET_DATA,
        test_hf_dataset=TEST_HF_DATASET_DATA,
        predict_hf_dataset=TEST_HF_DATASET_DATA,
        batch_size=1,
    )

    batch = next(iter(dm.train_dataloader()))
    assert all([label in [0, 1] for label in batch[DataKeys.TARGET][0]])
    assert "input_ids" in batch

    batch = next(iter(dm.val_dataloader()))
    assert all([label in [0, 1] for label in batch[DataKeys.TARGET][0]])
    assert "input_ids" in batch

    batch = next(iter(dm.test_dataloader()))
    assert all([label in [0, 1] for label in batch[DataKeys.TARGET][0]])
    assert "input_ids" in batch

    batch = next(iter(dm.predict_dataloader()))
    assert "input_ids" in batch


@pytest.mark.skipif(os.name == "nt", reason="Huggingface timing out on Windows")
@pytest.mark.skipif(not _TEXT_TESTING, reason="text libraries aren't installed.")
@pytest.mark.parametrize("pretrained", [True, False])
def test_from_lists(pretrained):
    dm = TextClassificationData.from_lists(
        pretrained=pretrained,
        backbone=TEST_BACKBONE,
        train_data=TEST_LIST_DATA,
        train_targets=TEST_LIST_TARGETS,
        val_data=TEST_LIST_DATA,
        val_targets=TEST_LIST_TARGETS,
        test_data=TEST_LIST_DATA,
        test_targets=TEST_LIST_TARGETS,
        predict_data=TEST_LIST_DATA,
        batch_size=1,
    )

    batch = next(iter(dm.train_dataloader()))
    assert batch[DataKeys.TARGET].item() in [0, 1]
    assert "input_ids" in batch

    batch = next(iter(dm.val_dataloader()))
    assert batch[DataKeys.TARGET].item() in [0, 1]
    assert "input_ids" in batch

    batch = next(iter(dm.test_dataloader()))
    assert batch[DataKeys.TARGET].item() in [0, 1]
    assert "input_ids" in batch

    batch = next(iter(dm.predict_dataloader()))
    assert "input_ids" in batch


@pytest.mark.skipif(os.name == "nt", reason="Huggingface timing out on Windows")
@pytest.mark.skipif(not _TEXT_TESTING, reason="text libraries aren't installed.")
@pytest.mark.parametrize("pretrained", [True, False])
def test_from_lists_multilabel(pretrained):
    dm = TextClassificationData.from_lists(
        pretrained=pretrained,
        backbone=TEST_BACKBONE,
        train_data=TEST_LIST_DATA,
        train_targets=TEST_LIST_TARGETS_MULTILABEL,
        val_data=TEST_LIST_DATA,
        val_targets=TEST_LIST_TARGETS_MULTILABEL,
        test_data=TEST_LIST_DATA,
        test_targets=TEST_LIST_TARGETS_MULTILABEL,
        predict_data=TEST_LIST_DATA,
        batch_size=1,
    )

    batch = next(iter(dm.train_dataloader()))
    assert all([label in [0, 1] for label in batch[DataKeys.TARGET][0]])
    assert "input_ids" in batch

    batch = next(iter(dm.val_dataloader()))
    assert all([label in [0, 1] for label in batch[DataKeys.TARGET][0]])
    assert "input_ids" in batch

    batch = next(iter(dm.test_dataloader()))
    assert all([label in [0, 1] for label in batch[DataKeys.TARGET][0]])
    assert "input_ids" in batch

    batch = next(iter(dm.predict_dataloader()))
    assert "input_ids" in batch


@pytest.mark.skipif(_TEXT_AVAILABLE, reason="text libraries are installed.")
def test_text_module_not_found_error():
    with pytest.raises(ModuleNotFoundError, match="[text]"):
        TextClassificationData.from_json("sentence", "lab", backbone=TEST_BACKBONE, train_file="", batch_size=1)


@pytest.mark.skipif(not _TEXT_TESTING, reason="text libraries aren't installed.")
<<<<<<< HEAD
def test_tokenizer_training():
    tok1, vocab_size1 = TEXT_CLASSIFIER_TOKENIZERS.get(TEST_BACKBONE)(pretrained=True)
    tok2, vocab_size2 = TEXT_CLASSIFIER_TOKENIZERS.get(TEST_BACKBONE)(pretrained=False, vocab_size=10)
    assert tok1.vocab_size != tok2.vocab_size
    assert tok2.vocab_size == 10
    assert tok1.vocab_size == vocab_size1
    assert tok2.vocab_size == vocab_size2
=======
@pytest.mark.parametrize(
    "cls, kwargs",
    [
        (TextInput, {}),
        (TextCSVInput, {}),
        (TextJSONInput, {}),
        (TextDataFrameInput, {}),
        (TextParquetInput, {}),
        (TextHuggingFaceDatasetInput, {}),
        (TextListInput, {}),
    ],
)
def test_tokenizer_state(cls, kwargs):
    """Tests that the tokenizer is not in __getstate__"""
    instance = cls(backbone=TEST_BACKBONE, **kwargs)
    state = instance.__getstate__()
    tokenizers = []
    for name, attribute in instance.__dict__.items():
        if isinstance(attribute, PreTrainedTokenizerBase):
            assert name not in state
            setattr(instance, name, None)
            tokenizers.append(name)
    instance.__setstate__(state)
    for name in tokenizers:
        assert getattr(instance, name, None) is not None
>>>>>>> 4cda031c
<|MERGE_RESOLUTION|>--- conflicted
+++ resolved
@@ -20,18 +20,6 @@
 from flash.core.data.io.input import DataKeys
 from flash.core.utilities.imports import _TEXT_AVAILABLE
 from flash.text import TextClassificationData
-<<<<<<< HEAD
-=======
-from flash.text.classification.data import (
-    TextCSVInput,
-    TextDataFrameInput,
-    TextHuggingFaceDatasetInput,
-    TextInput,
-    TextJSONInput,
-    TextListInput,
-    TextParquetInput,
-)
->>>>>>> 4cda031c
 from tests.helpers.utils import _TEXT_TESTING
 
 if _TEXT_AVAILABLE:
@@ -592,38 +580,10 @@
 
 
 @pytest.mark.skipif(not _TEXT_TESTING, reason="text libraries aren't installed.")
-<<<<<<< HEAD
 def test_tokenizer_training():
     tok1, vocab_size1 = TEXT_CLASSIFIER_TOKENIZERS.get(TEST_BACKBONE)(pretrained=True)
     tok2, vocab_size2 = TEXT_CLASSIFIER_TOKENIZERS.get(TEST_BACKBONE)(pretrained=False, vocab_size=10)
     assert tok1.vocab_size != tok2.vocab_size
     assert tok2.vocab_size == 10
     assert tok1.vocab_size == vocab_size1
-    assert tok2.vocab_size == vocab_size2
-=======
-@pytest.mark.parametrize(
-    "cls, kwargs",
-    [
-        (TextInput, {}),
-        (TextCSVInput, {}),
-        (TextJSONInput, {}),
-        (TextDataFrameInput, {}),
-        (TextParquetInput, {}),
-        (TextHuggingFaceDatasetInput, {}),
-        (TextListInput, {}),
-    ],
-)
-def test_tokenizer_state(cls, kwargs):
-    """Tests that the tokenizer is not in __getstate__"""
-    instance = cls(backbone=TEST_BACKBONE, **kwargs)
-    state = instance.__getstate__()
-    tokenizers = []
-    for name, attribute in instance.__dict__.items():
-        if isinstance(attribute, PreTrainedTokenizerBase):
-            assert name not in state
-            setattr(instance, name, None)
-            tokenizers.append(name)
-    instance.__setstate__(state)
-    for name in tokenizers:
-        assert getattr(instance, name, None) is not None
->>>>>>> 4cda031c
+    assert tok2.vocab_size == vocab_size2