# Copyright The PyTorch Lightning team.
#
# Licensed under the Apache License, Version 2.0 (the "License");
# you may not use this file except in compliance with the License.
# You may obtain a copy of the License at
#
#     http://www.apache.org/licenses/LICENSE-2.0
#
# Unless required by applicable law or agreed to in writing, software
# distributed under the License is distributed on an "AS IS" BASIS,
# WITHOUT WARRANTIES OR CONDITIONS OF ANY KIND, either express or implied.
# See the License for the specific language governing permissions and
# limitations under the License.
import os

import pytest
from PIL import Image
from pytorch_lightning.utilities import _module_available

import flash
from flash.vision import ObjectDetector
from flash.vision.detection import ObjectDetectionData
from tests.vision.detection.test_data import _create_synth_coco_dataset

_COCO_AVAILABLE = _module_available("pycocotools")


@pytest.mark.skipif(not _COCO_AVAILABLE, reason="pycocotools is not installed for testing")
<<<<<<< HEAD
@pytest.mark.parametrize(["model", "backbone"], [("fasterrcnn", None)])
=======
@pytest.mark.parametrize(["model", "backbone"], [("fasterrcnn", "mobilenet_v2")])
>>>>>>> e1a2d5d3
def test_detection(tmpdir, model, backbone):

    train_folder, coco_ann_path = _create_synth_coco_dataset(tmpdir)

    data = ObjectDetectionData.from_coco(train_folder=train_folder, train_ann_file=coco_ann_path, batch_size=1)
    model = ObjectDetector(model=model, backbone=backbone, num_classes=data.num_classes)

    trainer = flash.Trainer(fast_dev_run=True)

    trainer.finetune(model, data)

    test_image_one = os.fspath(tmpdir / "test_one.png")
    test_image_two = os.fspath(tmpdir / "test_two.png")

    Image.new('RGB', (512, 512)).save(test_image_one)
    Image.new('RGB', (512, 512)).save(test_image_two)

    test_images = [test_image_one, test_image_two]

    model.predict(test_images)<|MERGE_RESOLUTION|>--- conflicted
+++ resolved
@@ -26,11 +26,7 @@
 
 
 @pytest.mark.skipif(not _COCO_AVAILABLE, reason="pycocotools is not installed for testing")
-<<<<<<< HEAD
-@pytest.mark.parametrize(["model", "backbone"], [("fasterrcnn", None)])
-=======
 @pytest.mark.parametrize(["model", "backbone"], [("fasterrcnn", "mobilenet_v2")])
->>>>>>> e1a2d5d3
 def test_detection(tmpdir, model, backbone):
 
     train_folder, coco_ann_path = _create_synth_coco_dataset(tmpdir)
@@ -49,5 +45,4 @@
     Image.new('RGB', (512, 512)).save(test_image_two)
 
     test_images = [test_image_one, test_image_two]
-
     model.predict(test_images)