# Copyright The PyTorch Lightning team.
#
# Licensed under the Apache License, Version 2.0 (the "License");
# you may not use this file except in compliance with the License.
# You may obtain a copy of the License at
#
#     http://www.apache.org/licenses/LICENSE-2.0
#
# Unless required by applicable law or agreed to in writing, software
# distributed under the License is distributed on an "AS IS" BASIS,
# WITHOUT WARRANTIES OR CONDITIONS OF ANY KIND, either express or implied.
# See the License for the specific language governing permissions and
# limitations under the License.
import os
from pathlib import Path

import numpy as np
import pytest
import torch
from PIL import Image

from flash.data.data_utils import labels_from_categorical_csv
from flash.vision import ImageClassificationData


def _dummy_image_loader(_):
    return torch.rand(3, 196, 196)


def _rand_image():
    _size = np.random.choice([196, 244])
    return Image.fromarray(np.random.randint(0, 255, (_size, _size, 3), dtype="uint8"))


def test_from_filepaths_smoke(tmpdir):
    tmpdir = Path(tmpdir)

    (tmpdir / "a").mkdir()
    (tmpdir / "b").mkdir()
    _rand_image().save(tmpdir / "a_1.png")
    _rand_image().save(tmpdir / "b_1.png")

    img_data = ImageClassificationData.from_filepaths(
        train_filepaths=[tmpdir / "a_1.png", tmpdir / "b_1.png"],
        train_labels=[1, 2],
        batch_size=2,
        num_workers=0,
    )
    assert img_data.train_dataloader() is not None
    assert img_data.val_dataloader() is None
    assert img_data.test_dataloader() is None

    data = next(iter(img_data.train_dataloader()))
    imgs, labels = data
    assert imgs.shape == (2, 3, 196, 196)
    assert labels.shape == (2, )
    assert sorted(list(labels.numpy())) == [1, 2]


def test_from_filepaths_list_image_paths(tmpdir):
    tmpdir = Path(tmpdir)

    (tmpdir / "e").mkdir()
    _rand_image().save(tmpdir / "e_1.png")

    train_images = [
        str(tmpdir / "e_1.png"),
        str(tmpdir / "e_1.png"),
        str(tmpdir / "e_1.png"),
    ]

    img_data = ImageClassificationData.from_filepaths(
        train_filepaths=train_images,
        train_labels=[0, 3, 6],
        val_filepaths=train_images,
        val_labels=[1, 4, 7],
        test_filepaths=train_images,
        test_labels=[2, 5, 8],
        batch_size=2,
        num_workers=0,
    )

    # check training data
    data = next(iter(img_data.train_dataloader()))
    imgs, labels = data
    assert imgs.shape == (2, 3, 196, 196)
    assert labels.shape == (2, )
    assert labels.numpy()[0] in [0, 3, 6]  # data comes shuffled here
    assert labels.numpy()[1] in [0, 3, 6]  # data comes shuffled here

    # check validation data
    data = next(iter(img_data.val_dataloader()))
    imgs, labels = data
    assert imgs.shape == (2, 3, 196, 196)
    assert labels.shape == (2, )
    assert list(labels.numpy()) == [1, 4]

    # check test data
    data = next(iter(img_data.test_dataloader()))
    imgs, labels = data
    assert imgs.shape == (2, 3, 196, 196)
    assert labels.shape == (2, )
    assert list(labels.numpy()) == [2, 5]


def test_from_filepaths_visualise(tmpdir):
    tmpdir = Path(tmpdir)

    (tmpdir / "a").mkdir()
    (tmpdir / "b").mkdir()
    _rand_image().save(tmpdir / "a" / "a_1.png")
    _rand_image().save(tmpdir / "b" / "b_1.png")

    dm = ImageClassificationData.from_filepaths(
        train_filepaths=[tmpdir / "a", tmpdir / "b"],
        train_labels=[0, 1],
        val_filepaths=[tmpdir / "b", tmpdir / "a"],
        val_labels=[0, 2],
        test_filepaths=[tmpdir / "b", tmpdir / "b"],
        test_labels=[2, 1],
        batch_size=2,
    )
    # disable visualisation for testing
    assert dm.data_fetcher.block_viz_window is True
    dm.set_block_viz_window(False)
    assert dm.data_fetcher.block_viz_window is False

    # call show functions
    dm.show_train_batch()
    dm.show_train_batch("pre_tensor_transform")
    dm.show_train_batch(["pre_tensor_transform", "post_tensor_transform"])


def test_from_filepaths_visualise_multilabel(tmpdir):
    tmpdir = Path(tmpdir)

    (tmpdir / "a").mkdir()
    (tmpdir / "b").mkdir()
    _rand_image().save(tmpdir / "a" / "a_1.png")
    _rand_image().save(tmpdir / "b" / "b_1.png")

    dm = ImageClassificationData.from_filepaths(
        train_filepaths=[tmpdir / "a", tmpdir / "b"],
        train_labels=[[0, 1, 0], [0, 1, 1]],
        val_filepaths=[tmpdir / "b", tmpdir / "a"],
        val_labels=[[1, 1, 0], [0, 0, 1]],
        test_filepaths=[tmpdir / "b", tmpdir / "b"],
        test_labels=[[0, 0, 1], [1, 1, 0]],
        batch_size=2,
    )
    # disable visualisation for testing
    assert dm.data_fetcher.block_viz_window is True
    dm.set_block_viz_window(False)
    assert dm.data_fetcher.block_viz_window is False

    # call show functions
    dm.show_train_batch()
    dm.show_train_batch("pre_tensor_transform")
    dm.show_train_batch(["pre_tensor_transform", "post_tensor_transform"])
    dm.show_val_batch("per_batch_transform")


def test_categorical_csv_labels(tmpdir):
    train_dir = Path(tmpdir / "some_dataset")
    train_dir.mkdir()

    (train_dir / "train").mkdir()
    _rand_image().save(train_dir / "train" / "train_1.png")
    _rand_image().save(train_dir / "train" / "train_2.png")

    (train_dir / "valid").mkdir()
    _rand_image().save(train_dir / "valid" / "val_1.png")
    _rand_image().save(train_dir / "valid" / "val_2.png")

    (train_dir / "test").mkdir()
    _rand_image().save(train_dir / "test" / "test_1.png")
    _rand_image().save(train_dir / "test" / "test_2.png")

    train_csv = os.path.join(tmpdir, 'some_dataset', 'train.csv')
    text_file = open(train_csv, 'w')
    text_file.write(
        'my_id,label_a,label_b,label_c\n"train_1.png", 0, 1, 0\n"train_2.png", 0, 0, 1\n"train_2.png", 1, 0, 0\n'
    )
    text_file.close()

    val_csv = os.path.join(tmpdir, 'some_dataset', 'valid.csv')
    text_file = open(val_csv, 'w')
    text_file.write('my_id,label_a,label_b,label_c\n"val_1.png", 0, 1, 0\n"val_2.png", 0, 0, 1\n"val_3.png", 1, 0, 0\n')
    text_file.close()

    test_csv = os.path.join(tmpdir, 'some_dataset', 'test.csv')
    text_file = open(test_csv, 'w')
    text_file.write(
        'my_id,label_a,label_b,label_c\n"test_1.png", 0, 1, 0\n"test_2.png", 0, 0, 1\n"test_3.png", 1, 0, 0\n'
    )
    text_file.close()

    def index_col_collate_fn(x):
        return os.path.splitext(x)[0]

    train_labels = labels_from_categorical_csv(
        train_csv, 'my_id', feature_cols=['label_a', 'label_b', 'label_c'], index_col_collate_fn=index_col_collate_fn
    )
    val_labels = labels_from_categorical_csv(
        val_csv, 'my_id', feature_cols=['label_a', 'label_b', 'label_c'], index_col_collate_fn=index_col_collate_fn
    )
    test_labels = labels_from_categorical_csv(
        test_csv, 'my_id', feature_cols=['label_a', 'label_b', 'label_c'], index_col_collate_fn=index_col_collate_fn
    )
    B: int = 2  # batch_size
    data = ImageClassificationData.from_filepaths(
        batch_size=B,
        train_filepaths=os.path.join(tmpdir, 'some_dataset', 'train'),
        train_labels=train_labels.values(),
        val_filepaths=os.path.join(tmpdir, 'some_dataset', 'valid'),
        val_labels=val_labels.values(),
        test_filepaths=os.path.join(tmpdir, 'some_dataset', 'test'),
        test_labels=test_labels.values(),
    )

    for (x, y) in data.train_dataloader():
        assert len(x) == 2
        assert sorted(list(y.numpy())) == sorted(list(train_labels.values())[:B])

    for (x, y) in data.val_dataloader():
        assert len(x) == 2
        assert sorted(list(y.numpy())) == sorted(list(val_labels.values())[:B])

    for (x, y) in data.test_dataloader():
        assert len(x) == 2
        assert sorted(list(y.numpy())) == sorted(list(test_labels.values())[:B])


def test_from_folders_only_train(tmpdir):
    train_dir = Path(tmpdir / "train")
    train_dir.mkdir()

    (train_dir / "a").mkdir()
    _rand_image().save(train_dir / "a" / "1.png")
    _rand_image().save(train_dir / "a" / "2.png")

    (train_dir / "b").mkdir()
    _rand_image().save(train_dir / "b" / "1.png")
    _rand_image().save(train_dir / "b" / "2.png")

    img_data = ImageClassificationData.from_folders(train_dir, train_transform=None, batch_size=1)

    data = next(iter(img_data.train_dataloader()))
    imgs, labels = data
    assert imgs.shape == (1, 3, 196, 196)
    assert labels.shape == (1, )

    assert img_data.val_dataloader() is None
    assert img_data.test_dataloader() is None


def test_from_folders_train_val(tmpdir):

    train_dir = Path(tmpdir / "train")
    train_dir.mkdir()

    (train_dir / "a").mkdir()
    _rand_image().save(train_dir / "a" / "1.png")
    _rand_image().save(train_dir / "a" / "2.png")

    (train_dir / "b").mkdir()
    _rand_image().save(train_dir / "b" / "1.png")
    _rand_image().save(train_dir / "b" / "2.png")
    img_data = ImageClassificationData.from_folders(
        train_dir,
        val_folder=train_dir,
        test_folder=train_dir,
        batch_size=2,
        num_workers=0,
    )

    data = next(iter(img_data.train_dataloader()))
    imgs, labels = data
    assert imgs.shape == (2, 3, 196, 196)
    assert labels.shape == (2, )

    data = next(iter(img_data.val_dataloader()))
    imgs, labels = data
    assert imgs.shape == (2, 3, 196, 196)
    assert labels.shape == (2, )
    assert list(labels.numpy()) == [0, 0]

    data = next(iter(img_data.test_dataloader()))
    imgs, labels = data
<<<<<<< HEAD
    assert imgs.shape == (2, 3, 196, 196)
    assert labels.shape == (2, )
    assert list(labels.numpy()) == [0, 0]
=======
    assert imgs.shape == (1, 3, 196, 196)
    assert labels.shape == (1, )


def test_from_filepaths_multilabel(tmpdir):
    tmpdir = Path(tmpdir)

    (tmpdir / "a").mkdir()
    _rand_image().save(tmpdir / "a1.png")
    _rand_image().save(tmpdir / "a2.png")

    train_images = [str(tmpdir / "a1.png"), str(tmpdir / "a2.png")]
    train_labels = [[1, 0, 1, 0], [0, 0, 1, 1]]
    valid_labels = [[1, 1, 1, 0], [1, 0, 0, 1]]
    test_labels = [[1, 0, 1, 0], [1, 1, 0, 1]]

    dm = ImageClassificationData.from_filepaths(
        train_filepaths=train_images,
        train_labels=train_labels,
        val_filepaths=train_images,
        val_labels=valid_labels,
        test_filepaths=train_images,
        test_labels=test_labels,
        batch_size=2,
        num_workers=0,
    )

    data = next(iter(dm.train_dataloader()))
    imgs, labels = data
    assert imgs.shape == (2, 3, 196, 196)
    assert labels.shape == (2, 4)

    data = next(iter(dm.val_dataloader()))
    imgs, labels = data
    assert imgs.shape == (2, 3, 196, 196)
    assert labels.shape == (2, 4)
    torch.testing.assert_allclose(labels, torch.tensor(valid_labels))

    data = next(iter(dm.test_dataloader()))
    imgs, labels = data
    assert imgs.shape == (2, 3, 196, 196)
    assert labels.shape == (2, 4)
    torch.testing.assert_allclose(labels, torch.tensor(test_labels))
>>>>>>> 7bfa80dd
<|MERGE_RESOLUTION|>--- conflicted
+++ resolved
@@ -287,13 +287,9 @@
 
     data = next(iter(img_data.test_dataloader()))
     imgs, labels = data
-<<<<<<< HEAD
     assert imgs.shape == (2, 3, 196, 196)
     assert labels.shape == (2, )
     assert list(labels.numpy()) == [0, 0]
-=======
-    assert imgs.shape == (1, 3, 196, 196)
-    assert labels.shape == (1, )
 
 
 def test_from_filepaths_multilabel(tmpdir):
@@ -334,5 +330,4 @@
     imgs, labels = data
     assert imgs.shape == (2, 3, 196, 196)
     assert labels.shape == (2, 4)
-    torch.testing.assert_allclose(labels, torch.tensor(test_labels))
->>>>>>> 7bfa80dd
+    torch.testing.assert_allclose(labels, torch.tensor(test_labels))