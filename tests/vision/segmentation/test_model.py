from typing import Tuple

import numpy as np
import pytest
import torch

from flash import Trainer
from flash.data.data_pipeline import DataPipeline
from flash.data.data_source import DefaultDataKeys
from flash.vision import SemanticSegmentation
from flash.vision.segmentation.data import SemanticSegmentationPreprocess

# ======== Mock functions ========


class DummyDataset(torch.utils.data.Dataset):
    size: Tuple[int, int] = (224, 224)
    num_classes: int = 8

    def __getitem__(self, index):
        return {
            DefaultDataKeys.INPUT: torch.rand(3, *self.size),
            DefaultDataKeys.TARGET: torch.randint(self.num_classes - 1, self.size),
        }

    def __len__(self) -> int:
        return 10


# ==============================


def test_smoke():
    model = SemanticSegmentation(num_classes=1)
    assert model is not None


@pytest.mark.parametrize("num_classes", [8, 256])
@pytest.mark.parametrize("img_shape", [(1, 3, 224, 192), (2, 3, 127, 212)])
def test_forward(num_classes, img_shape):
    model = SemanticSegmentation(
        num_classes=num_classes,
        backbone='torchvision/fcn_resnet50',
    )

    B, C, H, W = img_shape
    img = torch.rand(B, C, H, W)

    out = model(img)
    assert out.shape == (B, num_classes, H, W)


@pytest.mark.parametrize(
    "backbone",
    [
        "torchvision/fcn_resnet50",
        "torchvision/fcn_resnet101",
    ],
)
def test_init_train(tmpdir, backbone):
    model = SemanticSegmentation(num_classes=10, backbone=backbone)
    train_dl = torch.utils.data.DataLoader(DummyDataset())
    trainer = Trainer(default_root_dir=tmpdir, fast_dev_run=True)
    trainer.finetune(model, train_dl, strategy="freeze_unfreeze")


def test_non_existent_backbone():
    with pytest.raises(KeyError):
        SemanticSegmentation(2, "i am never going to implement this lol")


def test_freeze():
    model = SemanticSegmentation(2)
    model.freeze()
    for p in model.backbone.parameters():
        assert p.requires_grad is False


def test_unfreeze():
    model = SemanticSegmentation(2)
    model.unfreeze()
    for p in model.backbone.parameters():
        assert p.requires_grad is True


def test_predict_tensor():
    img = torch.rand(1, 3, 10, 20)
    model = SemanticSegmentation(2)
<<<<<<< HEAD
    data_pipe = DataPipeline(preprocess=SemanticSegmentationPreprocess(num_classes=1))
    out = model.predict(img, data_source="tensor", data_pipeline=data_pipe)
=======
    data_pipe = DataPipeline(preprocess=SemanticSegmentationPreprocess())
    out = model.predict(img, data_source="tensors", data_pipeline=data_pipe)
>>>>>>> 9868971c
    assert isinstance(out[0], torch.Tensor)
    assert out[0].shape == (196, 196)


def test_predict_numpy():
    img = np.ones((1, 3, 10, 20))
    model = SemanticSegmentation(2)
    data_pipe = DataPipeline(preprocess=SemanticSegmentationPreprocess(num_classes=1))
    out = model.predict(img, data_source="numpy", data_pipeline=data_pipe)
    assert isinstance(out[0], torch.Tensor)
    assert out[0].shape == (196, 196)<|MERGE_RESOLUTION|>--- conflicted
+++ resolved
@@ -86,13 +86,8 @@
 def test_predict_tensor():
     img = torch.rand(1, 3, 10, 20)
     model = SemanticSegmentation(2)
-<<<<<<< HEAD
     data_pipe = DataPipeline(preprocess=SemanticSegmentationPreprocess(num_classes=1))
-    out = model.predict(img, data_source="tensor", data_pipeline=data_pipe)
-=======
-    data_pipe = DataPipeline(preprocess=SemanticSegmentationPreprocess())
     out = model.predict(img, data_source="tensors", data_pipeline=data_pipe)
->>>>>>> 9868971c
     assert isinstance(out[0], torch.Tensor)
     assert out[0].shape == (196, 196)
 
