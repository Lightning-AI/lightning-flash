--- conflicted
+++ resolved
@@ -28,10 +28,7 @@
 _TABULAR_TESTING = _TABULAR_AVAILABLE
 _TEXT_TESTING = _TEXT_AVAILABLE
 _SERVE_TESTING = _SERVE_AVAILABLE
-<<<<<<< HEAD
-=======
 _POINTCLOUD_TESTING = _POINTCLOUD_AVAILABLE
->>>>>>> 4cf522e3
 _GRAPH_TESTING = _GRAPH_AVAILABLE
 
 if "FLASH_TEST_TOPIC" in os.environ:
@@ -41,8 +38,5 @@
     _TABULAR_TESTING = topic == "tabular"
     _TEXT_TESTING = topic == "text"
     _SERVE_TESTING = topic == "serve"
-<<<<<<< HEAD
-=======
     _POINTCLOUD_TESTING = topic == "pointcloud"
->>>>>>> 4cf522e3
     _GRAPH_TESTING = topic == "graph"