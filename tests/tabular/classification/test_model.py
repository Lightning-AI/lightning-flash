# Copyright The PyTorch Lightning team.
#
# Licensed under the Apache License, Version 2.0 (the "License");
# you may not use this file except in compliance with the License.
# You may obtain a copy of the License at
#
#     http://www.apache.org/licenses/LICENSE-2.0
#
# Unless required by applicable law or agreed to in writing, software
# distributed under the License is distributed on an "AS IS" BASIS,
# WITHOUT WARRANTIES OR CONDITIONS OF ANY KIND, either express or implied.
# See the License for the specific language governing permissions and
# limitations under the License.
import re
from unittest import mock

import pandas as pd
import pytest
import torch
from pytorch_lightning import Trainer

from flash.__main__ import main
from flash.core.data.io.input import DataKeys
from flash.core.utilities.imports import _TABULAR_AVAILABLE
from flash.tabular.classification.data import TabularClassificationData
from flash.tabular.classification.model import TabularClassifier
from tests.helpers.utils import _SERVE_TESTING, _TABULAR_TESTING

# ======== Mock functions ========


class DummyDataset(torch.utils.data.Dataset):
    def __init__(self, num_num=16, num_cat=16):
        super().__init__()
        self.num_num = num_num
        self.num_cat = num_cat

    def __getitem__(self, index):
        target = torch.randint(0, 10, size=(1,)).item()
        cat_vars = torch.randint(0, 10, size=(self.num_cat,))
        num_vars = torch.rand(self.num_num)
        return {DataKeys.INPUT: (cat_vars, num_vars), DataKeys.TARGET: target}

    def __len__(self) -> int:
        return 100


# ==============================


@pytest.mark.skipif(not _TABULAR_TESTING, reason="tabular libraries aren't installed.")
@pytest.mark.parametrize("backbone", ["tabnet", "tabtransformer", "fttransformer", "autoint",
                                      "node", "category_embedding"])
def test_init_train(backbone, tmpdir):
    train_dl = torch.utils.data.DataLoader(DummyDataset(), batch_size=16)
    data_properties = {"embedding_dims": [(10, 32) for _ in range(16)],
                "categorical_cols": list(range(16)),
                "categorical_cardinality": [10 for _ in range(16)],
                "categorical_dim": 16,
                "continuous_dim": 16,
                "output_dim": 10,
                }

    model = TabularClassifier(properties=data_properties, backbone=backbone)
    trainer = Trainer(default_root_dir=tmpdir, fast_dev_run=True)
    trainer.fit(model, train_dl)


@pytest.mark.skipif(not _TABULAR_TESTING, reason="tabular libraries aren't installed.")
@pytest.mark.parametrize("backbone", ["tabnet", "tabtransformer", "fttransformer", "autoint",
                                      "node", "category_embedding"])
def test_init_train_no_num(backbone, tmpdir):
    train_dl = torch.utils.data.DataLoader(DummyDataset(num_num=0), batch_size=16)
    data_properties = {"embedding_dims": [(10, 32) for _ in range(16)],
                       "categorical_cols": list(range(16)),
                       "categorical_cardinality": [10 for _ in range(16)],
                       "categorical_dim": 16,
                       "continuous_dim": 0,
                       "output_dim": 10,
                       }

    model = TabularClassifier(properties=data_properties, backbone=backbone)
    trainer = Trainer(default_root_dir=tmpdir, fast_dev_run=True)
    trainer.fit(model, train_dl)


@pytest.mark.skipif(not _TABULAR_TESTING, reason="tabular libraries aren't installed.")
@pytest.mark.parametrize("backbone", ["tabnet", "tabtransformer", "autoint",
                                      "node", "category_embedding"])
def test_init_train_no_cat(backbone, tmpdir):
    train_dl = torch.utils.data.DataLoader(DummyDataset(num_cat=0), batch_size=16)
<<<<<<< HEAD
    data_properties = {"embedding_dims": [],
                       "categorical_cols": [],
                       "categorical_cardinality": [],
                       "categorical_dim": 0,
                       "continuous_dim": 16,
                       "output_dim": 10,
                       }

    model = TabularClassifier(properties=data_properties, backbone=backbone)
=======
    model = TabularClassifier(num_classes=10, num_features=16)
>>>>>>> 1a599ef0
    trainer = Trainer(default_root_dir=tmpdir, fast_dev_run=True)
    trainer.fit(model, train_dl)


@pytest.mark.skipif(_TABULAR_AVAILABLE, reason="tabular libraries are installed.")
def test_module_import_error(tmpdir):
    with pytest.raises(ModuleNotFoundError, match="[tabular]"):
        TabularClassifier(properties={}, backbone="tabnet")


@pytest.mark.skipif(not _TABULAR_TESTING, reason="tabular libraries aren't installed.")
@pytest.mark.parametrize("backbone", ["tabnet", "tabtransformer", "autoint",
                                      "node", "category_embedding"])
def test_jit(backbone, tmpdir):
    data_properties = {"embedding_dims": [(10, 32) for _ in range(16)],
                       "categorical_cols": list(range(16)),
                       "categorical_cardinality": [10 for _ in range(16)],
                       "categorical_dim": 16,
                       "continuous_dim": 16,
                       "output_dim": 10,
                       }
    model = TabularClassifier(properties=data_properties, backbone=backbone)
    model.eval()

    # torch.jit.script doesn't work with tabnet
    model = torch.jit.trace(model, ((torch.randint(0, 10, size=(1, 4)), torch.rand(1, 4)),))

    # TODO: torch.jit.save doesn't work with tabnet
    # path = os.path.join(tmpdir, "test.pt")
    # torch.jit.save(model, path)
    # model = torch.jit.load(path)

    out = model((torch.randint(0, 10, size=(1, 4)), torch.rand(1, 4)))
    assert isinstance(out, torch.Tensor)
    assert out.shape == torch.Size([1, 10])


@pytest.mark.skipif(not _SERVE_TESTING, reason="serve libraries aren't installed.")
@pytest.mark.parametrize("backbone", ["tabnet", "tabtransformer", "fttransformer", "autoint",
                                      "node", "category_embedding"])
@mock.patch("flash._IS_TESTING", True)
def test_serve(backbone):
    train_data = {"num_col": [1.4, 2.5], "cat_col": ["positive", "negative"], "target": [1, 2]}
    datamodule = TabularClassificationData.from_data_frame(
        "cat_col",
        "num_col",
        "target",
        train_data_frame=pd.DataFrame.from_dict(train_data),
        batch_size=1,
    )
<<<<<<< HEAD
    model = TabularClassifier(properties=datamodule.properties, backbone=backbone)
    # TODO: Currently only servable once a input_transform has been attached
    model._input_transform = datamodule.input_transform
=======
    model = TabularClassifier.from_data(datamodule)
>>>>>>> 1a599ef0
    model.eval()
    model.serve(parameters=datamodule.parameters)


@pytest.mark.skipif(_TABULAR_AVAILABLE, reason="tabular libraries are installed.")
def test_load_from_checkpoint_dependency_error():
    with pytest.raises(ModuleNotFoundError, match=re.escape("'lightning-flash[tabular]'")):
        TabularClassifier.load_from_checkpoint("not_a_real_checkpoint.pt")


@pytest.mark.skipif(not _TABULAR_TESTING, reason="tabular libraries aren't installed.")
def test_cli():
    cli_args = ["flash", "tabular_classification", "--trainer.fast_dev_run", "True"]
    with mock.patch("sys.argv", cli_args):
        try:
            main()
        except SystemExit:
            pass<|MERGE_RESOLUTION|>--- conflicted
+++ resolved
@@ -89,7 +89,6 @@
                                       "node", "category_embedding"])
 def test_init_train_no_cat(backbone, tmpdir):
     train_dl = torch.utils.data.DataLoader(DummyDataset(num_cat=0), batch_size=16)
-<<<<<<< HEAD
     data_properties = {"embedding_dims": [],
                        "categorical_cols": [],
                        "categorical_cardinality": [],
@@ -99,9 +98,6 @@
                        }
 
     model = TabularClassifier(properties=data_properties, backbone=backbone)
-=======
-    model = TabularClassifier(num_classes=10, num_features=16)
->>>>>>> 1a599ef0
     trainer = Trainer(default_root_dir=tmpdir, fast_dev_run=True)
     trainer.fit(model, train_dl)
 
@@ -152,13 +148,9 @@
         train_data_frame=pd.DataFrame.from_dict(train_data),
         batch_size=1,
     )
-<<<<<<< HEAD
     model = TabularClassifier(properties=datamodule.properties, backbone=backbone)
     # TODO: Currently only servable once a input_transform has been attached
     model._input_transform = datamodule.input_transform
-=======
-    model = TabularClassifier.from_data(datamodule)
->>>>>>> 1a599ef0
     model.eval()
     model.serve(parameters=datamodule.parameters)
 
