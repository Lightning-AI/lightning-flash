--- conflicted
+++ resolved
@@ -73,31 +73,19 @@
     self.codes = {"category": [None, "a", "b", "c"]}
     self.cat_cols = ["category"]
     # use __get__ to test property with mocked self
-<<<<<<< HEAD
     es = TabularData.emb_sizes.__get__(self)  # pylint: disable=E1101
-=======
-    es = TabularClassificationData.embedding_sizes.__get__(self)  # pylint: disable=E1101
->>>>>>> 4c69c1bf
     assert es == [(4, 16)]
 
     self.codes = {}
     self.cat_cols = []
     # use __get__ to test property with mocked self
-<<<<<<< HEAD
     es = TabularData.emb_sizes.__get__(self)  # pylint: disable=E1101
-=======
-    es = TabularClassificationData.embedding_sizes.__get__(self)  # pylint: disable=E1101
->>>>>>> 4c69c1bf
     assert es == []
 
     self.codes = {"large": ["a"] * 100_000, "larger": ["b"] * 1_000_000}
     self.cat_cols = ["large", "larger"]
     # use __get__ to test property with mocked self
-<<<<<<< HEAD
     es = TabularData.emb_sizes.__get__(self)  # pylint: disable=E1101
-=======
-    es = TabularClassificationData.embedding_sizes.__get__(self)  # pylint: disable=E1101
->>>>>>> 4c69c1bf
     assert es == [(100_000, 17), (1_000_000, 31)]
 
 
