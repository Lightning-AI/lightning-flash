# Copyright The PyTorch Lightning team.
#
# Licensed under the Apache License, Version 2.0 (the "License");
# you may not use this file except in compliance with the License.
# You may obtain a copy of the License at
#
#     http://www.apache.org/licenses/LICENSE-2.0
#
# Unless required by applicable law or agreed to in writing, software
# distributed under the License is distributed on an "AS IS" BASIS,
# WITHOUT WARRANTIES OR CONDITIONS OF ANY KIND, either express or implied.
# See the License for the specific language governing permissions and
# limitations under the License.
import pytest
import torch
import yaml

from flash.core.data.transforms import merge_transforms
from flash.core.utilities.imports import _GRAPH_AVAILABLE
<<<<<<< HEAD
from flash.graph.classification.data import GraphClassificationData, GraphClassificationPreprocess
from tests.helpers.utils import _GRAPH_TESTING

if _GRAPH_AVAILABLE:
    import networkx as nx
    from networkx.readwrite import (
        adjacency_data,
        cytoscape_data,
        jit_data,
        node_link_data,
        tree_data,
        write_adjlist,
        write_edgelist,
        write_gexf,
        write_gml,
        write_gpickle,
        write_graphml,
        write_pajek,
    )
    from networkx.readwrite.nx_shp import write_shp
    from torch_geometric.data.data import Data as PyGData
=======
from flash.graph.classification.data import GraphClassificationData, GraphClassificationInputTransform
from tests.helpers.utils import _GRAPH_TESTING

if _GRAPH_AVAILABLE:
>>>>>>> 79b943f8
    from torch_geometric.datasets import TUDataset
    from torch_geometric.transforms import OneHotDegree
    from torch_geometric.utils import from_networkx


@pytest.mark.skipif(not _GRAPH_TESTING, reason="graph libraries aren't installed.")
class TestGraphClassificationInputTransform:
    """Tests ``GraphClassificationInputTransform``."""

    def test_smoke(self):
        """A simple test that the class can be instantiated."""
        prep = GraphClassificationInputTransform()
        assert prep is not None


@pytest.mark.skipif(not _GRAPH_TESTING, reason="graph libraries aren't installed.")
class TestGraphClassificationData:
    """Tests ``GraphClassificationData``."""

    def test_smoke(self):
        dm = GraphClassificationData()
        assert dm is not None

    def test_from_datasets(self, tmpdir):
        tudataset = TUDataset(root=tmpdir, name="KKI")
        train_dataset = tudataset
        val_dataset = tudataset
        test_dataset = tudataset
        predict_dataset = tudataset

        # instantiate the data module
        dm = GraphClassificationData.from_datasets(
            train_dataset=train_dataset,
            val_dataset=val_dataset,
            test_dataset=test_dataset,
            predict_dataset=predict_dataset,
            train_transform=None,
            val_transform=None,
            test_transform=None,
            predict_transform=None,
            batch_size=2,
        )
        assert dm is not None
        assert dm.train_dataloader() is not None
        assert dm.val_dataloader() is not None
        assert dm.test_dataloader() is not None

        # check training data
        data = next(iter(dm.train_dataloader()))
        assert list(data.x.size())[1] == tudataset.num_features
        assert list(data.y.size()) == [2]

        # check val data
        data = next(iter(dm.val_dataloader()))
        assert list(data.x.size())[1] == tudataset.num_features
        assert list(data.y.size()) == [2]

        # check test data
        data = next(iter(dm.test_dataloader()))
        assert list(data.x.size())[1] == tudataset.num_features
        assert list(data.y.size()) == [2]

    def test_transforms(self, tmpdir):
        tudataset = TUDataset(root=tmpdir, name="KKI")
        train_dataset = tudataset
        val_dataset = tudataset
        test_dataset = tudataset
        predict_dataset = tudataset

        # instantiate the data module
        dm = GraphClassificationData.from_datasets(
            train_dataset=train_dataset,
            val_dataset=val_dataset,
            test_dataset=test_dataset,
            predict_dataset=predict_dataset,
            train_transform=merge_transforms(
                GraphClassificationInputTransform.default_transforms(),
                {"pre_tensor_transform": OneHotDegree(tudataset.num_features - 1)},
            ),
            val_transform=merge_transforms(
                GraphClassificationInputTransform.default_transforms(),
                {"pre_tensor_transform": OneHotDegree(tudataset.num_features - 1)},
            ),
            test_transform=merge_transforms(
                GraphClassificationInputTransform.default_transforms(),
                {"pre_tensor_transform": OneHotDegree(tudataset.num_features - 1)},
            ),
            predict_transform=merge_transforms(
                GraphClassificationInputTransform.default_transforms(),
                {"pre_tensor_transform": OneHotDegree(tudataset.num_features - 1)},
            ),
            batch_size=2,
        )
        assert dm is not None
        assert dm.train_dataloader() is not None
        assert dm.val_dataloader() is not None
        assert dm.test_dataloader() is not None

        # check training data
        data = next(iter(dm.train_dataloader()))
        assert list(data.x.size())[1] == tudataset.num_features * 2
        assert list(data.y.size()) == [2]

        # check val data
        data = next(iter(dm.val_dataloader()))
        assert list(data.x.size())[1] == tudataset.num_features * 2
        assert list(data.y.size()) == [2]

        # check test data
        data = next(iter(dm.test_dataloader()))
        assert list(data.x.size())[1] == tudataset.num_features * 2
        assert list(data.y.size()) == [2]

    def test_from_folder(self, tmpdir):
        G = nx.karate_club_graph()

        write_adjlist(G, tmpdir / "data.adjlist")
        GraphClassificationData.from_folders(train_folder=tmpdir)

        write_edgelist(G, tmpdir / "data.edgelist")
        GraphClassificationData.from_folders(train_folder=tmpdir)

        write_gexf(G, tmpdir / "data.gexf")
        GraphClassificationData.from_folders(train_folder=tmpdir)

        write_gml(G, tmpdir / "data.gml")
        GraphClassificationData.from_folders(train_folder=tmpdir)

        write_graphml(G, tmpdir / "data.graphml")
        GraphClassificationData.from_folders(train_folder=tmpdir)

        write_gpickle(G, tmpdir / "data.gpickle")
        GraphClassificationData.from_folders(train_folder=tmpdir)

        write_pajek(G, tmpdir / "data.net")
        GraphClassificationData.from_folders(train_folder=tmpdir)

        write_shp(G, tmpdir / "data.shp")
        GraphClassificationData.from_folders(train_folder=tmpdir)

        yaml.dump(G, tmpdir / "data.yaml")
        GraphClassificationData.from_folders(train_folder=tmpdir)

        node_link_data(G, tmpdir / "data.json")
        GraphClassificationData.from_folders(train_folder=tmpdir, json_data_type="node_link")

        adjacency_data(G, tmpdir / "data.json")
        GraphClassificationData.from_folders(train_folder=tmpdir, json_data_type="adjacency")

        cytoscape_data(G, tmpdir / "data.json")
        GraphClassificationData.from_folders(train_folder=tmpdir, json_data_type="cytoscape")

        tree_data(G, tmpdir / "data.json")
        GraphClassificationData.from_folders(train_folder=tmpdir, json_data_type="tree")

        jit_data(G, tmpdir / "data.json")
        GraphClassificationData.from_folders(train_folder=tmpdir, json_data_type="jit")

    def test_from_data_sequence(self):
        G = nx.karate_club_graph()
        data = from_networkx(G)
        data_x_list = []
        for key in list(G.nodes(data=True))[0][1].keys():
            data_x_list.append(data.__dict__[key])
        data.x = torch.cat(data_x_list, dim=-1)
        data_list = [data, data, data]
        GraphClassificationData.from_data_sequence(data_list)<|MERGE_RESOLUTION|>--- conflicted
+++ resolved
@@ -12,42 +12,15 @@
 # See the License for the specific language governing permissions and
 # limitations under the License.
 import pytest
-import torch
-import yaml
 
 from flash.core.data.transforms import merge_transforms
 from flash.core.utilities.imports import _GRAPH_AVAILABLE
-<<<<<<< HEAD
-from flash.graph.classification.data import GraphClassificationData, GraphClassificationPreprocess
-from tests.helpers.utils import _GRAPH_TESTING
-
-if _GRAPH_AVAILABLE:
-    import networkx as nx
-    from networkx.readwrite import (
-        adjacency_data,
-        cytoscape_data,
-        jit_data,
-        node_link_data,
-        tree_data,
-        write_adjlist,
-        write_edgelist,
-        write_gexf,
-        write_gml,
-        write_gpickle,
-        write_graphml,
-        write_pajek,
-    )
-    from networkx.readwrite.nx_shp import write_shp
-    from torch_geometric.data.data import Data as PyGData
-=======
 from flash.graph.classification.data import GraphClassificationData, GraphClassificationInputTransform
 from tests.helpers.utils import _GRAPH_TESTING
 
 if _GRAPH_AVAILABLE:
->>>>>>> 79b943f8
     from torch_geometric.datasets import TUDataset
     from torch_geometric.transforms import OneHotDegree
-    from torch_geometric.utils import from_networkx
 
 
 @pytest.mark.skipif(not _GRAPH_TESTING, reason="graph libraries aren't installed.")
@@ -156,59 +129,4 @@
         # check test data
         data = next(iter(dm.test_dataloader()))
         assert list(data.x.size())[1] == tudataset.num_features * 2
-        assert list(data.y.size()) == [2]
-
-    def test_from_folder(self, tmpdir):
-        G = nx.karate_club_graph()
-
-        write_adjlist(G, tmpdir / "data.adjlist")
-        GraphClassificationData.from_folders(train_folder=tmpdir)
-
-        write_edgelist(G, tmpdir / "data.edgelist")
-        GraphClassificationData.from_folders(train_folder=tmpdir)
-
-        write_gexf(G, tmpdir / "data.gexf")
-        GraphClassificationData.from_folders(train_folder=tmpdir)
-
-        write_gml(G, tmpdir / "data.gml")
-        GraphClassificationData.from_folders(train_folder=tmpdir)
-
-        write_graphml(G, tmpdir / "data.graphml")
-        GraphClassificationData.from_folders(train_folder=tmpdir)
-
-        write_gpickle(G, tmpdir / "data.gpickle")
-        GraphClassificationData.from_folders(train_folder=tmpdir)
-
-        write_pajek(G, tmpdir / "data.net")
-        GraphClassificationData.from_folders(train_folder=tmpdir)
-
-        write_shp(G, tmpdir / "data.shp")
-        GraphClassificationData.from_folders(train_folder=tmpdir)
-
-        yaml.dump(G, tmpdir / "data.yaml")
-        GraphClassificationData.from_folders(train_folder=tmpdir)
-
-        node_link_data(G, tmpdir / "data.json")
-        GraphClassificationData.from_folders(train_folder=tmpdir, json_data_type="node_link")
-
-        adjacency_data(G, tmpdir / "data.json")
-        GraphClassificationData.from_folders(train_folder=tmpdir, json_data_type="adjacency")
-
-        cytoscape_data(G, tmpdir / "data.json")
-        GraphClassificationData.from_folders(train_folder=tmpdir, json_data_type="cytoscape")
-
-        tree_data(G, tmpdir / "data.json")
-        GraphClassificationData.from_folders(train_folder=tmpdir, json_data_type="tree")
-
-        jit_data(G, tmpdir / "data.json")
-        GraphClassificationData.from_folders(train_folder=tmpdir, json_data_type="jit")
-
-    def test_from_data_sequence(self):
-        G = nx.karate_club_graph()
-        data = from_networkx(G)
-        data_x_list = []
-        for key in list(G.nodes(data=True))[0][1].keys():
-            data_x_list.append(data.__dict__[key])
-        data.x = torch.cat(data_x_list, dim=-1)
-        data_list = [data, data, data]
-        GraphClassificationData.from_data_sequence(data_list)+        assert list(data.y.size()) == [2]