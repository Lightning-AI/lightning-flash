# Copyright The PyTorch Lightning team.
#
# Licensed under the Apache License, Version 2.0 (the "License");
# you may not use this file except in compliance with the License.
# You may obtain a copy of the License at
#
#     http://www.apache.org/licenses/LICENSE-2.0
#
# Unless required by applicable law or agreed to in writing, software
# distributed under the License is distributed on an "AS IS" BASIS,
# WITHOUT WARRANTIES OR CONDITIONS OF ANY KIND, either express or implied.
# See the License for the specific language governing permissions and
# limitations under the License.
import os
import subprocess
import sys
from pathlib import Path
from typing import List, Optional, Tuple
from unittest import mock

import pytest

root = Path(__file__).parent.parent.parent


def call_script(
    filepath: str,
    args: Optional[List[str]] = None,
    timeout: Optional[int] = 60 * 5,
) -> Tuple[int, str, str]:
    if args is None:
        args = []
    args = [str(a) for a in args]
    command = [sys.executable, filepath] + args
    print(" ".join(command))
    p = subprocess.Popen(command, stdout=subprocess.PIPE, stderr=subprocess.PIPE)
    try:
        stdout, stderr = p.communicate(timeout=timeout)
    except subprocess.TimeoutExpired:
        p.kill()
        stdout, stderr = p.communicate()
    stdout = stdout.decode("utf-8")
    stderr = stderr.decode("utf-8")
    return p.returncode, stdout, stderr


def run_test(filepath):
    code, stdout, stderr = call_script(filepath)
    print(f"{filepath} STDOUT: {stdout}")
    print(f"{filepath} STDERR: {stderr}")
    assert not code


@mock.patch.dict(os.environ, {"FLASH_TESTING": "1"})
@pytest.mark.parametrize(
    "folder,file",
    [
        # ("finetuning", "image_classification.py"),
        # ("finetuning", "object_detection.py"),  # TODO: takes too long.
        # ("finetuning", "summarization.py"),  # TODO: takes too long.
        ("finetuning", "tabular_classification.py"),
<<<<<<< HEAD
        # ("finetuning", "text_classification.py"), # TODO: takes too long
        # ("finetuning", "translation.py"),  # TODO: takes too long.
        ("predict", "image_classification.py"),
        ("predict", "tabular_classification.py"),
        ("predict", "text_classification.py"),
        ("predict", "image_embedder.py"),
        ("predict", "summarization.py"),  # TODO: takes too long
=======
        # ("finetuning", "text_classification.py"),
        # ("finetuning", "translation.py"),  # TODO: takes too long.
        # ("predict", "classify_image.py"),
        # ("predict", "classify_tabular.py"),
        # ("predict", "classify_text.py"),
        # ("predict", "image_embedder.py"),
        # ("predict", "summarize.py"),
>>>>>>> 86669c65
        # ("predict", "translate.py"),  # TODO: takes too long
    ]
)
def test_example(tmpdir, folder, file):
    run_test(str(root / "flash_examples" / folder / file))


@pytest.mark.skipif(reason="MNIST is not downloading (borda)")
def test_generic_example(tmpdir):
    run_test(str(root / "flash_examples" / "generic_task.py"))<|MERGE_RESOLUTION|>--- conflicted
+++ resolved
@@ -59,7 +59,6 @@
         # ("finetuning", "object_detection.py"),  # TODO: takes too long.
         # ("finetuning", "summarization.py"),  # TODO: takes too long.
         ("finetuning", "tabular_classification.py"),
-<<<<<<< HEAD
         # ("finetuning", "text_classification.py"), # TODO: takes too long
         # ("finetuning", "translation.py"),  # TODO: takes too long.
         ("predict", "image_classification.py"),
@@ -67,15 +66,6 @@
         ("predict", "text_classification.py"),
         ("predict", "image_embedder.py"),
         ("predict", "summarization.py"),  # TODO: takes too long
-=======
-        # ("finetuning", "text_classification.py"),
-        # ("finetuning", "translation.py"),  # TODO: takes too long.
-        # ("predict", "classify_image.py"),
-        # ("predict", "classify_tabular.py"),
-        # ("predict", "classify_text.py"),
-        # ("predict", "image_embedder.py"),
-        # ("predict", "summarize.py"),
->>>>>>> 86669c65
         # ("predict", "translate.py"),  # TODO: takes too long
     ]
 )
@@ -83,6 +73,5 @@
     run_test(str(root / "flash_examples" / folder / file))
 
 
-@pytest.mark.skipif(reason="MNIST is not downloading (borda)")
 def test_generic_example(tmpdir):
     run_test(str(root / "flash_examples" / "generic_task.py"))