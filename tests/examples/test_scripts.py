# Copyright The PyTorch Lightning team.
#
# Licensed under the Apache License, Version 2.0 (the "License");
# you may not use this file except in compliance with the License.
# You may obtain a copy of the License at
#
#     http://www.apache.org/licenses/LICENSE-2.0
#
# Unless required by applicable law or agreed to in writing, software
# distributed under the License is distributed on an "AS IS" BASIS,
# WITHOUT WARRANTIES OR CONDITIONS OF ANY KIND, either express or implied.
# See the License for the specific language governing permissions and
# limitations under the License.
import os
import subprocess
import sys
from pathlib import Path
from typing import List, Optional, Tuple
from unittest import mock

import pytest

root = Path(__file__).parent.parent.parent


def call_script(
    filepath: str,
    args: Optional[List[str]] = None,
    timeout: Optional[int] = 60 * 5,
) -> Tuple[int, str, str]:
    if args is None:
        args = []
    args = [str(a) for a in args]
    command = [sys.executable, filepath] + args
    print(" ".join(command))
    p = subprocess.Popen(command, stdout=subprocess.PIPE, stderr=subprocess.PIPE)
    try:
        stdout, stderr = p.communicate(timeout=timeout)
    except subprocess.TimeoutExpired:
        p.kill()
        stdout, stderr = p.communicate()
    stdout = stdout.decode("utf-8")
    stderr = stderr.decode("utf-8")
    return p.returncode, stdout, stderr


def run_test(filepath):
    code, stdout, stderr = call_script(filepath)
    print(f"{filepath} STDOUT: {stdout}")
    print(f"{filepath} STDERR: {stderr}")
    assert not code


@mock.patch.dict(os.environ, {"FLASH_TESTING": "1"})
@pytest.mark.parametrize(
    "folder,file",
    [
        # ("finetuning", "image_classification.py"),
        # ("finetuning", "object_detection.py"),  # TODO: takes too long.
        # ("finetuning", "summarization.py"),  # TODO: takes too long.
        ("finetuning", "tabular_classification.py"),
<<<<<<< HEAD
        # ("finetuning", "text_classification.py"), # TODO: takes too long
=======
        # ("finetuning", "text_classification.py"),
>>>>>>> e1a2d5d3
        # ("finetuning", "translation.py"),  # TODO: takes too long.
        ("predict", "image_classification.py"),
        ("predict", "tabular_classification.py"),
        ("predict", "text_classification.py"),
        ("predict", "image_embedder.py"),
        ("predict", "summarization.py"),  # TODO: takes too long
        # ("predict", "translate.py"),  # TODO: takes too long
    ]
)
def test_example(tmpdir, folder, file):
    run_test(str(root / "flash_examples" / folder / file))


def test_generic_example(tmpdir):
    run_test(str(root / "flash_examples" / "generic_task.py"))<|MERGE_RESOLUTION|>--- conflicted
+++ resolved
@@ -59,11 +59,7 @@
         # ("finetuning", "object_detection.py"),  # TODO: takes too long.
         # ("finetuning", "summarization.py"),  # TODO: takes too long.
         ("finetuning", "tabular_classification.py"),
-<<<<<<< HEAD
-        # ("finetuning", "text_classification.py"), # TODO: takes too long
-=======
-        # ("finetuning", "text_classification.py"),
->>>>>>> e1a2d5d3
+        ("finetuning", "text_classification.py"),  # TODO: takes too long
         # ("finetuning", "translation.py"),  # TODO: takes too long.
         ("predict", "image_classification.py"),
         ("predict", "tabular_classification.py"),
