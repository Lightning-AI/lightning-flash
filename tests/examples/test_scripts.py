--- conflicted
+++ resolved
@@ -20,9 +20,6 @@
 import flash
 from flash.core.utilities.imports import _SKLEARN_AVAILABLE
 from tests.examples.utils import run_test
-<<<<<<< HEAD
-from tests.helpers.utils import _GRAPH_TESTING, _IMAGE_TESTING, _TABULAR_TESTING, _TEXT_TESTING, _VIDEO_TESTING
-=======
 from tests.helpers.utils import (
     _GRAPH_TESTING,
     _IMAGE_TESTING,
@@ -31,7 +28,6 @@
     _TEXT_TESTING,
     _VIDEO_TESTING,
 )
->>>>>>> 4cf522e3
 
 
 @mock.patch.dict(os.environ, {"FLASH_TESTING": "1"})
@@ -82,13 +78,10 @@
             marks=pytest.mark.skipif(not _VIDEO_TESTING, reason="video libraries aren't installed")
         ),
         pytest.param(
-<<<<<<< HEAD
-=======
             "pointcloud_segmentation.py",
             marks=pytest.mark.skipif(not _POINTCLOUD_TESTING, reason="pointcloud libraries aren't installed")
         ),
         pytest.param(
->>>>>>> 4cf522e3
             "graph_classification.py",
             marks=pytest.mark.skipif(not _GRAPH_TESTING, reason="graph libraries aren't installed")
         ),
