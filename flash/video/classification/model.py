--- conflicted
+++ resolved
@@ -12,21 +12,12 @@
 # See the License for the specific language governing permissions and
 # limitations under the License.
 from types import FunctionType
-<<<<<<< HEAD
-from typing import Any, Callable, Dict, Iterable, List, Mapping, Optional, Sequence, Type, Union
-=======
-from typing import Any, Dict, List, Optional, Union
->>>>>>> 6c2e8ac5
+from typing import Any, Dict, Iterable, List, Optional, Union
 
 import torch
 from pytorch_lightning.utilities.exceptions import MisconfigurationException
 from torch import nn
 from torch.nn import functional as F
-<<<<<<< HEAD
-from torch.optim.lr_scheduler import _LRScheduler
-=======
-from torch.optim import Optimizer
->>>>>>> 6c2e8ac5
 from torch.utils.data import DistributedSampler
 from torchmetrics import Accuracy
 
