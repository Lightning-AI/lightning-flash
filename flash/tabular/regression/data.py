# Copyright The PyTorch Lightning team.
#
# Licensed under the Apache License, Version 2.0 (the "License");
# you may not use this file except in compliance with the License.
# You may obtain a copy of the License at
#
#     http://www.apache.org/licenses/LICENSE-2.0
#
# Unless required by applicable law or agreed to in writing, software
# distributed under the License is distributed on an "AS IS" BASIS,
# WITHOUT WARRANTIES OR CONDITIONS OF ANY KIND, either express or implied.
# See the License for the specific language governing permissions and
# limitations under the License.
from typing import Any, Dict, List, Optional, Type, Union

from flash.core.data.data_pipeline import DataPipelineState
from flash.core.data.io.input import Input
from flash.core.data.io.input_transform import INPUT_TRANSFORM_TYPE, InputTransform
<<<<<<< HEAD
from flash.core.utilities.imports import _PANDAS_AVAILABLE, _TABULAR_AVAILABLE
=======
from flash.core.utilities.imports import _PANDAS_AVAILABLE
>>>>>>> 428cdb89
from flash.core.utilities.stages import RunningStage
from flash.tabular.data import TabularData
from flash.tabular.regression.input import TabularRegressionCSVInput, TabularRegressionDataFrameInput

if _PANDAS_AVAILABLE:
    from pandas.core.frame import DataFrame
else:
    DataFrame = object
<<<<<<< HEAD

# Skip doctests if requirements aren't available
if not _TABULAR_AVAILABLE:
    __doctest_skip__ = ["TabularRegressionData", "TabularRegressionData.*"]


class TabularRegressionData(TabularData):
    """The ``TabularRegressionData`` class is a :class:`~flash.core.data.data_module.DataModule` with a set of
    classmethods for loading data for tabular regression."""

=======


class TabularRegressionData(TabularData):
>>>>>>> 428cdb89
    @classmethod
    def from_data_frame(
        cls,
        categorical_fields: Optional[Union[str, List[str]]] = None,
        numerical_fields: Optional[Union[str, List[str]]] = None,
        target_field: Optional[str] = None,
        parameters: Optional[Dict[str, Any]] = None,
        train_data_frame: Optional[DataFrame] = None,
        val_data_frame: Optional[DataFrame] = None,
        test_data_frame: Optional[DataFrame] = None,
        predict_data_frame: Optional[DataFrame] = None,
        train_transform: INPUT_TRANSFORM_TYPE = InputTransform,
        val_transform: INPUT_TRANSFORM_TYPE = InputTransform,
        test_transform: INPUT_TRANSFORM_TYPE = InputTransform,
        predict_transform: INPUT_TRANSFORM_TYPE = InputTransform,
        input_cls: Type[Input] = TabularRegressionDataFrameInput,
        transform_kwargs: Optional[Dict] = None,
        **data_module_kwargs: Any,
    ) -> "TabularRegressionData":
<<<<<<< HEAD
        """Creates a :class:`~flash.tabular.regression.data.TabularRegressionData` object from the given data
        frames.

        .. note::

            The ``categorical_fields``, ``numerical_fields``, and ``target_field`` do not need to be provided if
            ``parameters`` are passed instead. These can be obtained from the
            :attr:`~flash.tabular.data.TabularData.parameters` attribute of the
            :class:`~flash.tabular.data.TabularData` object that contains your training data.

        The targets will be extracted from the ``target_field`` in the data frames.
        To learn how to customize the transforms applied for each stage, read our
        :ref:`customizing transforms guide <customizing_transforms>`.

        Args:
            categorical_fields: The fields (column names) in the data frames containing categorical data.
            numerical_fields: The fields (column names) in the data frames containing numerical data.
            target_field: The field (column name) in the data frames containing the targets.
            parameters: Parameters to use if ``categorical_fields``, ``numerical_fields``, and ``target_field`` are not
                provided (e.g. when loading data for inference or validation).
            train_data_frame: The pandas DataFrame to use when training.
            val_data_frame: The pandas DataFrame to use when validating.
            test_data_frame: The pandas DataFrame to use when testing.
            predict_data_frame: The pandas DataFrame to use when predicting.
            train_transform: The :class:`~flash.core.data.io.input_transform.InputTransform` type to use when training.
            val_transform: The :class:`~flash.core.data.io.input_transform.InputTransform` type to use when validating.
            test_transform: The :class:`~flash.core.data.io.input_transform.InputTransform` type to use when testing.
            predict_transform: The :class:`~flash.core.data.io.input_transform.InputTransform` type to use when
                predicting.
            input_cls: The :class:`~flash.core.data.io.input.Input` type to use for loading the data.
            transform_kwargs: Dict of keyword arguments to be provided when instantiating the transforms.
            data_module_kwargs: Additional keyword arguments to provide to the
              :class:`~flash.core.data.data_module.DataModule` constructor.

        Returns:
            The constructed :class:`~flash.tabular.regression.data.TabularRegressionData`.

        Examples
        ________

        .. testsetup::

            >>> from pandas import DataFrame
            >>> train_data = DataFrame.from_dict({
            ...     "age": [2, 4, 1],
            ...     "animal": ["cat", "dog", "cat"],
            ...     "weight": [6, 10, 5],
            ... })
            >>> predict_data = DataFrame.from_dict({
            ...     "animal": ["dog", "dog", "cat"],
            ...     "weight": [7, 12, 5],
            ... })

        We have a DataFrame ``train_data`` with the following contents:

        .. doctest::

            >>> train_data.head(3)
               age animal  weight
            0    2    cat       6
            1    4    dog      10
            2    1    cat       5

        and a DataFrame ``predict_data`` with the following contents:

        .. doctest::

            >>> predict_data.head(3)
              animal  weight
            0    dog       7
            1    dog      12
            2    cat       5

        .. doctest::

            >>> from flash import Trainer
            >>> from flash.tabular import TabularRegressor, TabularRegressionData
            >>> datamodule = TabularRegressionData.from_data_frame(
            ...     "animal",
            ...     "weight",
            ...     "age",
            ...     train_data_frame=train_data,
            ...     predict_data_frame=predict_data,
            ...     batch_size=4,
            ... )
            >>> model = TabularRegressor.from_data(datamodule, backbone="tabnet")
            >>> trainer = Trainer(fast_dev_run=True)
            >>> trainer.fit(model, datamodule=datamodule)  # doctest: +ELLIPSIS +NORMALIZE_WHITESPACE
            Training...
            >>> trainer.predict(model, datamodule=datamodule)  # doctest: +ELLIPSIS +NORMALIZE_WHITESPACE
            Predicting...
        """
=======
>>>>>>> 428cdb89
        ds_kw = dict(
            data_pipeline_state=DataPipelineState(),
            transform_kwargs=transform_kwargs,
            input_transforms_registry=cls.input_transforms_registry,
            categorical_fields=categorical_fields,
            numerical_fields=numerical_fields,
            target_field=target_field,
            parameters=parameters,
        )

        train_input = input_cls(RunningStage.TRAINING, train_data_frame, transform=train_transform, **ds_kw)

        ds_kw["parameters"] = train_input.parameters if train_input else parameters

        return cls(
            train_input,
            input_cls(RunningStage.VALIDATING, val_data_frame, transform=val_transform, **ds_kw),
            input_cls(RunningStage.TESTING, test_data_frame, transform=test_transform, **ds_kw),
            input_cls(RunningStage.PREDICTING, predict_data_frame, transform=predict_transform, **ds_kw),
            **data_module_kwargs,
        )

    @classmethod
    def from_csv(
        cls,
        categorical_fields: Optional[Union[str, List[str]]] = None,
        numerical_fields: Optional[Union[str, List[str]]] = None,
        target_field: Optional[str] = None,
        parameters: Optional[Dict[str, Any]] = None,
        train_file: Optional[str] = None,
        val_file: Optional[str] = None,
        test_file: Optional[str] = None,
        predict_file: Optional[str] = None,
        train_transform: INPUT_TRANSFORM_TYPE = InputTransform,
        val_transform: INPUT_TRANSFORM_TYPE = InputTransform,
        test_transform: INPUT_TRANSFORM_TYPE = InputTransform,
        predict_transform: INPUT_TRANSFORM_TYPE = InputTransform,
        input_cls: Type[Input] = TabularRegressionCSVInput,
        transform_kwargs: Optional[Dict] = None,
        **data_module_kwargs: Any,
    ) -> "TabularRegressionData":
<<<<<<< HEAD
        """Creates a :class:`~flash.tabular.regression.data.TabularRegressionData` object from the given CSV files.

        .. note::

            The ``categorical_fields``, ``numerical_fields``, and ``target_field`` do not need to be provided if
            ``parameters`` are passed instead. These can be obtained from the
            :attr:`~flash.tabular.data.TabularData.parameters` attribute of the
            :class:`~flash.tabular.data.TabularData` object that contains your training data.

        The targets will be extracted from the ``target_field`` in the CSV files.
        To learn how to customize the transforms applied for each stage, read our
        :ref:`customizing transforms guide <customizing_transforms>`.

        Args:
            categorical_fields: The fields (column names) in the CSV files containing categorical data.
            numerical_fields: The fields (column names) in the CSV files containing numerical data.
            target_field: The field (column name) in the CSV files containing the targets.
            parameters: Parameters to use if ``categorical_fields``, ``numerical_fields``, and ``target_field`` are not
                provided (e.g. when loading data for inference or validation).
            train_file: The CSV file to use when training.
            val_file: The CSV file to use when validating.
            test_file: The CSV file to use when testing.
            predict_file: The CSV file to use when predicting.
            train_transform: The :class:`~flash.core.data.io.input_transform.InputTransform` type to use when training.
            val_transform: The :class:`~flash.core.data.io.input_transform.InputTransform` type to use when validating.
            test_transform: The :class:`~flash.core.data.io.input_transform.InputTransform` type to use when testing.
            predict_transform: The :class:`~flash.core.data.io.input_transform.InputTransform` type to use when
                predicting.
            input_cls: The :class:`~flash.core.data.io.input.Input` type to use for loading the data.
            transform_kwargs: Dict of keyword arguments to be provided when instantiating the transforms.
            data_module_kwargs: Additional keyword arguments to provide to the
              :class:`~flash.core.data.data_module.DataModule` constructor.

        Returns:
            The constructed :class:`~flash.tabular.regression.data.TabularRegressionData`.

        Examples
        ________

        .. testsetup::

            >>> from pandas import DataFrame
            >>> DataFrame.from_dict({
            ...     "age": [2, 4, 1],
            ...     "animal": ["cat", "dog", "cat"],
            ...     "weight": [6, 10, 5],
            ... }).to_csv("train_data.csv")
            >>> DataFrame.from_dict({
            ...     "animal": ["dog", "dog", "cat"],
            ...     "weight": [7, 12, 5],
            ... }).to_csv("predict_data.csv")

        We have a ``train_data.csv`` with the following contents:

        .. code-block::

            age,animal,weight
            2,cat,6
            4,dog,10
            1,cat,5

        and a ``predict_data.csv`` with the following contents:

        .. code-block::

            animal,weight
            dog,7
            dog,12
            cat,5

        .. doctest::

            >>> from flash import Trainer
            >>> from flash.tabular import TabularRegressor, TabularRegressionData
            >>> datamodule = TabularRegressionData.from_csv(
            ...     "animal",
            ...     "weight",
            ...     "age",
            ...     train_file="train_data.csv",
            ...     predict_file="predict_data.csv",
            ...     batch_size=4,
            ... )
            >>> model = TabularRegressor.from_data(datamodule, backbone="tabnet")
            >>> trainer = Trainer(fast_dev_run=True)
            >>> trainer.fit(model, datamodule=datamodule)  # doctest: +ELLIPSIS +NORMALIZE_WHITESPACE
            Training...
            >>> trainer.predict(model, datamodule=datamodule)  # doctest: +ELLIPSIS +NORMALIZE_WHITESPACE
            Predicting...

        .. testcleanup::

            >>> import os
            >>> os.remove("train_data.csv")
            >>> os.remove("predict_data.csv")
        """
=======
>>>>>>> 428cdb89
        ds_kw = dict(
            data_pipeline_state=DataPipelineState(),
            transform_kwargs=transform_kwargs,
            input_transforms_registry=cls.input_transforms_registry,
            categorical_fields=categorical_fields,
            numerical_fields=numerical_fields,
            target_field=target_field,
            parameters=parameters,
        )

        train_input = input_cls(RunningStage.TRAINING, train_file, transform=train_transform, **ds_kw)

        ds_kw["parameters"] = train_input.parameters if train_input else parameters

        return cls(
            train_input,
            input_cls(RunningStage.VALIDATING, val_file, transform=val_transform, **ds_kw),
            input_cls(RunningStage.TESTING, test_file, transform=test_transform, **ds_kw),
            input_cls(RunningStage.PREDICTING, predict_file, transform=predict_transform, **ds_kw),
            **data_module_kwargs,
        )<|MERGE_RESOLUTION|>--- conflicted
+++ resolved
@@ -16,11 +16,7 @@
 from flash.core.data.data_pipeline import DataPipelineState
 from flash.core.data.io.input import Input
 from flash.core.data.io.input_transform import INPUT_TRANSFORM_TYPE, InputTransform
-<<<<<<< HEAD
 from flash.core.utilities.imports import _PANDAS_AVAILABLE, _TABULAR_AVAILABLE
-=======
-from flash.core.utilities.imports import _PANDAS_AVAILABLE
->>>>>>> 428cdb89
 from flash.core.utilities.stages import RunningStage
 from flash.tabular.data import TabularData
 from flash.tabular.regression.input import TabularRegressionCSVInput, TabularRegressionDataFrameInput
@@ -29,7 +25,6 @@
     from pandas.core.frame import DataFrame
 else:
     DataFrame = object
-<<<<<<< HEAD
 
 # Skip doctests if requirements aren't available
 if not _TABULAR_AVAILABLE:
@@ -39,12 +34,7 @@
 class TabularRegressionData(TabularData):
     """The ``TabularRegressionData`` class is a :class:`~flash.core.data.data_module.DataModule` with a set of
     classmethods for loading data for tabular regression."""
-
-=======
-
-
-class TabularRegressionData(TabularData):
->>>>>>> 428cdb89
+   
     @classmethod
     def from_data_frame(
         cls,
@@ -64,7 +54,6 @@
         transform_kwargs: Optional[Dict] = None,
         **data_module_kwargs: Any,
     ) -> "TabularRegressionData":
-<<<<<<< HEAD
         """Creates a :class:`~flash.tabular.regression.data.TabularRegressionData` object from the given data
         frames.
 
@@ -157,8 +146,6 @@
             >>> trainer.predict(model, datamodule=datamodule)  # doctest: +ELLIPSIS +NORMALIZE_WHITESPACE
             Predicting...
         """
-=======
->>>>>>> 428cdb89
         ds_kw = dict(
             data_pipeline_state=DataPipelineState(),
             transform_kwargs=transform_kwargs,
@@ -200,7 +187,6 @@
         transform_kwargs: Optional[Dict] = None,
         **data_module_kwargs: Any,
     ) -> "TabularRegressionData":
-<<<<<<< HEAD
         """Creates a :class:`~flash.tabular.regression.data.TabularRegressionData` object from the given CSV files.
 
         .. note::
@@ -296,8 +282,6 @@
             >>> os.remove("train_data.csv")
             >>> os.remove("predict_data.csv")
         """
-=======
->>>>>>> 428cdb89
         ds_kw = dict(
             data_pipeline_state=DataPipelineState(),
             transform_kwargs=transform_kwargs,
