--- conflicted
+++ resolved
@@ -82,10 +82,6 @@
         dfs = [train_df]
         self._test_df = None
 
-<<<<<<< HEAD
-        if not categorical_input and not numerical_input:
-            raise ValueError('Both categorical_input and numerical_input are empty!')
-=======
         if categorical_input is None and numerical_input is None:
             raise RuntimeError('Both `categorical_input` and `numerical_input` are None!')
 
@@ -94,7 +90,6 @@
 
         if numerical_input is None:
             numerical_input = []
->>>>>>> 39623bda
 
         if valid_df is not None:
             dfs.append(valid_df)
