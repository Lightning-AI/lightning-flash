--- conflicted
+++ resolved
@@ -17,17 +17,10 @@
 from torch.nn import functional as F
 from torchmetrics import Metric
 
-<<<<<<< HEAD
-from flash.core.classification import ClassificationTask, Labels, Probabilities
-from flash.data.data_source import DefaultDataKeys
-from flash.data.process import Serializer
-from flash.utils.imports import _TABNET_AVAILABLE
-=======
-from flash.core.classification import ClassificationTask
+from flash.core.classification import ClassificationTask, Probabilities
 from flash.core.data.data_source import DefaultDataKeys
 from flash.core.data.process import Serializer
 from flash.core.utilities.imports import _TABULAR_AVAILABLE
->>>>>>> c7208074
 
 if _TABULAR_AVAILABLE:
     from pytorch_tabnet.tab_network import TabNet
@@ -63,14 +56,11 @@
         serializer: Optional[Union[Serializer, Mapping[str, Serializer]]] = None,
         **tabnet_kwargs,
     ):
-<<<<<<< HEAD
-=======
         if not _TABULAR_AVAILABLE:
             raise ModuleNotFoundError("Please, pip install 'lightning-flash[tabular]'")
 
         self.save_hyperparameters()
 
->>>>>>> c7208074
         cat_dims, cat_emb_dim = zip(*embedding_sizes) if len(embedding_sizes) else ([], [])
         model = TabNet(
             input_dim=num_features,
