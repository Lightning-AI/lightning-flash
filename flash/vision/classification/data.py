--- conflicted
+++ resolved
@@ -40,12 +40,6 @@
 
 class ImageClassificationPreprocess(Preprocess):
 
-<<<<<<< HEAD
-    # this assignment is used to skip the assert that `per_batch_transform` and `per_sample_transform_on_device`
-    # are mutually exclusive on the DataPipeline internals
-    _skip_mutual_check = True
-=======
->>>>>>> 781fa98c
     to_tensor = torchvision.transforms.ToTensor()
     image_size = (196, 196)
 
@@ -333,63 +327,6 @@
         if self._predict_ds:
             self.set_dataset_attribute(self._predict_ds, 'num_classes', self.num_classes)
 
-<<<<<<< HEAD
-=======
-    @staticmethod
-    def _check_transforms(transform: Dict[str, Union[nn.Module, Callable]]) -> Dict[str, Union[nn.Module, Callable]]:
-        if transform and not isinstance(transform, Dict):
-            raise MisconfigurationException(
-                "Transform should be a dict. "
-                f"Here are the available keys for your transforms: {DataPipeline.PREPROCESS_FUNCS}."
-            )
-        if "per_batch_transform" in transform and "per_sample_transform_on_device" in transform:
-            raise MisconfigurationException(
-                f'{transform}: `per_batch_transform` and `per_sample_transform_on_device` '
-                f'are mutually exclusive.'
-            )
-        return transform
-
-    @staticmethod
-    def default_train_transforms():
-        image_size = ImageClassificationData.image_size
-        if _KORNIA_AVAILABLE and not os.getenv("FLASH_TESTING", "0") == "1":
-            #  Better approach as all transforms are applied on tensor directly
-            return {
-                "to_tensor_transform": torchvision.transforms.ToTensor(),
-                "post_tensor_transform": nn.Sequential(K.RandomResizedCrop(image_size), K.RandomHorizontalFlip()),
-                "per_batch_transform_on_device": nn.Sequential(
-                    K.Normalize(torch.tensor([0.485, 0.456, 0.406]), torch.tensor([0.229, 0.224, 0.225])),
-                )
-            }
-        else:
-            from torchvision import transforms as T  # noqa F811
-            return {
-                "pre_tensor_transform": nn.Sequential(T.RandomResizedCrop(image_size), T.RandomHorizontalFlip()),
-                "to_tensor_transform": torchvision.transforms.ToTensor(),
-                "post_tensor_transform": T.Normalize([0.485, 0.456, 0.406], [0.229, 0.224, 0.225]),
-            }
-
-    @staticmethod
-    def default_val_transforms():
-        image_size = ImageClassificationData.image_size
-        if _KORNIA_AVAILABLE and not os.getenv("FLASH_TESTING", "0") == "1":
-            #  Better approach as all transforms are applied on tensor directly
-            return {
-                "to_tensor_transform": torchvision.transforms.ToTensor(),
-                "post_tensor_transform": nn.Sequential(K.RandomResizedCrop(image_size)),
-                "per_batch_transform_on_device": nn.Sequential(
-                    K.Normalize(torch.tensor([0.485, 0.456, 0.406]), torch.tensor([0.229, 0.224, 0.225])),
-                )
-            }
-        else:
-            from torchvision import transforms as T  # noqa F811
-            return {
-                "pre_tensor_transform": T.Compose([T.RandomResizedCrop(image_size)]),
-                "to_tensor_transform": torchvision.transforms.ToTensor(),
-                "post_tensor_transform": T.Normalize([0.485, 0.456, 0.406], [0.229, 0.224, 0.225]),
-            }
-
->>>>>>> 781fa98c
     @property
     def num_classes(self) -> int:
         if self._num_classes is None:
@@ -406,75 +343,6 @@
         return num_classes
 
     @classmethod
-<<<<<<< HEAD
-=======
-    def instantiate_preprocess(
-        cls,
-        train_transform: Dict[str, Union[nn.Module, Callable]],
-        val_transform: Dict[str, Union[nn.Module, Callable]],
-        test_transform: Dict[str, Union[nn.Module, Callable]],
-        predict_transform: Dict[str, Union[nn.Module, Callable]],
-        preprocess_cls: Type[Preprocess] = None,
-    ) -> Preprocess:
-        """
-        This function is used to instantiate ImageClassificationData preprocess object.
-
-        Args:
-            train_transform: Train transforms for images.
-            val_transform: Validation transforms for images.
-            test_transform: Test transforms for images.
-            predict_transform: Predict transforms for images.
-            preprocess_cls: User provided preprocess_cls.
-
-        Example::
-
-            train_transform = {
-                "per_sample_transform": T.Compose([
-                    T.RandomResizedCrop(224),
-                    T.RandomHorizontalFlip(),
-                    T.ToTensor(),
-                    T.Normalize([0.485, 0.456, 0.406], [0.229, 0.224, 0.225]),
-                ]),
-                "per_batch_transform_on_device": nn.Sequential(K.RandomAffine(360), K.ColorJitter(0.2, 0.3, 0.2, 0.3))
-            }
-
-        """
-        train_transform, val_transform, test_transform, predict_transform = cls._resolve_transforms(
-            train_transform, val_transform, test_transform, predict_transform
-        )
-
-        preprocess_cls = preprocess_cls or cls.preprocess_cls
-        preprocess: Preprocess = preprocess_cls(train_transform, val_transform, test_transform, predict_transform)
-        return preprocess
-
-    @classmethod
-    def _resolve_transforms(
-        cls,
-        train_transform: Optional[Union[str, Dict]] = 'default',
-        val_transform: Optional[Union[str, Dict]] = 'default',
-        test_transform: Optional[Union[str, Dict]] = 'default',
-        predict_transform: Optional[Union[str, Dict]] = 'default',
-    ):
-
-        if not train_transform or train_transform == 'default':
-            train_transform = cls.default_train_transforms()
-
-        if not val_transform or val_transform == 'default':
-            val_transform = cls.default_val_transforms()
-
-        if not test_transform or test_transform == 'default':
-            test_transform = cls.default_val_transforms()
-
-        if not predict_transform or predict_transform == 'default':
-            predict_transform = cls.default_val_transforms()
-
-        return (
-            cls._check_transforms(train_transform), cls._check_transforms(val_transform),
-            cls._check_transforms(test_transform), cls._check_transforms(predict_transform)
-        )
-
-    @classmethod
->>>>>>> 781fa98c
     def from_folders(
         cls,
         train_folder: Optional[Union[str, pathlib.Path]] = None,
