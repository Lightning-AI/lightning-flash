# Copyright The PyTorch Lightning team.
#
# Licensed under the Apache License, Version 2.0 (the "License");
# you may not use this file except in compliance with the License.
# You may obtain a copy of the License at
#
#     http://www.apache.org/licenses/LICENSE-2.0
#
# Unless required by applicable law or agreed to in writing, software
# distributed under the License is distributed on an "AS IS" BASIS,
# WITHOUT WARRANTIES OR CONDITIONS OF ANY KIND, either express or implied.
# See the License for the specific language governing permissions and
# limitations under the License.
import os
import pathlib
from typing import Any, Callable, Dict, Optional, Sequence, Tuple, Type, Union

import torch
from numpy import isin
from PIL import Image
from pytorch_lightning.trainer.states import RunningStage
from pytorch_lightning.utilities.exceptions import MisconfigurationException
from torch import nn
from torch.nn.modules import ModuleDict
from torch.utils.data._utils.collate import default_collate
from torchvision import transforms as torchvision_T
from torchvision.datasets.folder import has_file_allowed_extension, IMG_EXTENSIONS, make_dataset
from torchvision.transforms.functional import to_pil_image

from flash.core.imports import _KORNIA_AVAILABLE
from flash.data.auto_dataset import AutoDataset
from flash.data.data_module import DataModule
from flash.data.data_pipeline import DataPipeline
from flash.data.process import Preprocess
from flash.data.utils import _contains_any_tensor

if _KORNIA_AVAILABLE:
    import kornia.augmentation as K
    import kornia.geometry.transform as T
else:
    from torchvision import transforms as T


<<<<<<< HEAD
class ImageClassificationPreprocess(Preprocess):
    to_tensor = torchvision_T.ToTensor()
=======

class FilepathDataset(torch.utils.data.Dataset):
    """Dataset that takes in filepaths and labels."""

    def __init__(
        self,
        filepaths: Optional[Sequence[Union[str, pathlib.Path]]],
        labels: Optional[Sequence],
        loader: Callable,
        transform: Optional[Callable] = None,
    ):
        """
        Args:
            filepaths: file paths to load with :attr:`loader`
            labels: the labels corresponding to the :attr:`filepaths`.
                Each unique value will get a class index by sorting them.
            loader: the function to load an image from a given file path
            transform: the transforms to apply to the loaded images
        """
        self.fnames = filepaths or []
        self.labels = labels or []
        self.transform = transform
        self.loader = loader
        if not self.has_dict_labels and self.has_labels:
            self.label_to_class_mapping = dict(map(reversed, enumerate(sorted(set(self.labels)))))

    @property
    def has_dict_labels(self) -> bool:
        return isinstance(self.labels, dict)

    @property
    def has_labels(self) -> bool:
        return self.labels

    def __len__(self) -> int:
        return len(self.fnames)

    def __getitem__(self, index: int) -> Tuple[Any, Optional[int]]:
        filename = self.fnames[index]
        img = self.loader(filename)
        if self.transform:
            img = self.transform(img)
        label = None
        if self.has_dict_labels:
            name = os.path.splitext(filename)[0]
            name = os.path.basename(name)
            label = self.labels[name]

        elif self.has_labels:
            label = self.labels[index]
            label = self.label_to_class_mapping[label]
        return img, label


class FlashDatasetFolder(VisionDataset):
    """A generic data loader where the samples are arranged in this way: ::

        root/class_x/xxx.ext
        root/class_x/xxy.ext
        root/class_x/xxz.ext

        root/class_y/123.ext
        root/class_y/nsdf3.ext
        root/class_y/asd932_.ext

    Args:
        root: Root directory path.
        loader: A function to load a sample given its path.
        extensions: A list of allowed extensions. both extensions
            and is_valid_file should not be passed.
        transform: A function/transform that takes in
            a sample and returns a transformed version.
            E.g, ``transforms.RandomCrop`` for images.
        target_transform: A function/transform that takes
            in the target and transforms it.
        is_valid_file: A function that takes path of a file
            and check if the file is a valid file (used to check of corrupt files)
            both extensions and is_valid_file should not be passed.
        with_targets: Whether to include targets
        img_paths: List of image paths to load. Only used when ``with_targets=False``

     Attributes:
        classes (list): List of the class names sorted alphabetically.
        class_to_idx (dict): Dict with items (class_name, class_index).
        samples (list): List of (sample path, class_index) tuples
        targets (list): The class_index value for each image in the dataset
    """

    def __init__(
        self,
        root: str,
        loader: Callable,
        extensions: Tuple[str] = IMG_EXTENSIONS,
        transform: Optional[Callable] = None,
        target_transform: Optional[Callable] = None,
        is_valid_file: Optional[Callable] = None,
        with_targets: bool = True,
        img_paths: Optional[List[str]] = None,
    ):
        super(FlashDatasetFolder, self).__init__(root, transform=transform, target_transform=target_transform)
        self.loader = loader
        self.extensions = extensions
        self.with_targets = with_targets

        if with_targets:
            classes, class_to_idx = self._find_classes(self.root)
            samples = make_dataset(self.root, class_to_idx, extensions, is_valid_file)

            if len(samples) == 0:
                msg = "Found 0 files in subfolders of: {}\n".format(self.root)
                if extensions:
                    msg += "Supported extensions are: {}".format(",".join(extensions))
                raise RuntimeError(msg)

            self.classes = classes
            self.class_to_idx = class_to_idx
            self.samples = samples
            self.targets = [s[1] for s in samples]
        else:
            if not img_paths:
                raise MisconfigurationException(
                    "`FlashDatasetFolder(with_target=False)` but no `img_paths` were provided"
                )
            self.samples = img_paths
>>>>>>> e1a2d5d3

    @staticmethod
    def _find_classes(dir):
        """
        Finds the class folders in a dataset.

        Args:
            dir (string): Root directory path.

        Returns:
            tuple: (classes, class_to_idx) where classes are relative to (dir), and class_to_idx is a dictionary.

        Ensures:
            No class is a subdirectory of another.
        """
        classes = [d.name for d in os.scandir(dir) if d.is_dir()]
        classes.sort()
        class_to_idx = {cls_name: i for i, cls_name in enumerate(classes)}
        return classes, class_to_idx

    @staticmethod
    def _get_predicting_files(samples):
        files = []
        if isinstance(samples, str):
            samples = [samples]

<<<<<<< HEAD
        if isinstance(samples, list) and all(os.path.isdir(s) for s in samples):
            for s in samples:
                for f in os.listdir(s):
                    files += [os.path.join(s, f)]
=======
        Returns:
            tuple: (sample, target) where target is class_index of the target class.
        """
        if self.with_targets:
            path, target = self.samples[index]
            if self.target_transform:
                target = self.target_transform(target)
        else:
            path = self.samples[index]
        sample = self.loader(path)
        if self.transform:
            sample = self.transform(sample)
        return (sample, target) if self.with_targets else sample
>>>>>>> e1a2d5d3

        elif isinstance(samples, list) and all(os.path.isfile(s) for s in samples):
            files = samples

        files = list(filter(lambda p: has_file_allowed_extension(p, IMG_EXTENSIONS), files))

        return files

    @classmethod
    def _load_data_dir(cls, data: Any, dataset: Optional[AutoDataset] = None):
        if isinstance(data, list):
            dataset.num_classes = len(data)
            out = []
            for p, label in data:
                if os.path.isdir(p):
                    for f in os.listdir(p):
                        if has_file_allowed_extension(f, IMG_EXTENSIONS):
                            out.append([os.path.join(p, f), label])
                elif os.path.isfile(p) and has_file_allowed_extension(p, IMG_EXTENSIONS):
                    out.append([p, label])
            print(out)
            return out
        else:
            classes, class_to_idx = cls._find_classes(data)
            dataset.num_classes = len(classes)
            return make_dataset(data, class_to_idx, IMG_EXTENSIONS, None)

    @classmethod
    def _load_data_files_labels(cls, data: Any, dataset: Optional[AutoDataset] = None):
        _classes = [tmp[1] for tmp in data]

        _classes = torch.stack([
            torch.tensor(int(_cls)) if not isinstance(_cls, torch.Tensor) else _cls.view(-1) for _cls in _classes
        ]).unique()

        dataset.num_classes = len(_classes)

        return data

    @classmethod
    def load_data(cls, data: Any, dataset: Optional[AutoDataset] = None) -> Any:
        if isinstance(data, (str, pathlib.Path, list)):
            return cls._load_data_dir(data=data, dataset=dataset)
        return cls._load_data_files_labels(data=data, dataset=dataset)

    @staticmethod
    def load_sample(sample) -> Union[Image.Image, list]:
        # open path as file to avoid ResourceWarning (https://github.com/python-pillow/Pillow/issues/835)
        if isinstance(sample, torch.Tensor):
            return sample

        if isinstance(sample, (tuple, list)):
            path = sample[0]
            sample = list(sample)
        else:
            path = sample

        with open(path, "rb") as f, Image.open(f) as img:
            img = img.convert("RGB")

        if isinstance(sample, list):
            sample[0] = img
            return sample

        return img

    @classmethod
    def predict_load_data(cls, samples: Any) -> Any:
        if isinstance(samples, torch.Tensor):
            return samples
        return cls._get_predicting_files(samples)

    def _convert_tensor_to_pil(self, sample):
        #  some datasets provide their data as tensors.
        # however, it would be better to convert those data once in load_data
        if isinstance(sample, torch.Tensor):
            sample = to_pil_image(sample)
        return sample

    def _apply_transform(
        self, sample: Any, transform: Union[Callable, Dict[str, Callable]], func_name: str
    ) -> torch.Tensor:
        if transform is not None:
            if isinstance(transform, (Dict, ModuleDict)):
                if func_name not in transform:
                    return sample
                else:
                    transform = transform[func_name]
            sample = transform(sample)
        return sample

    def collate(self, samples: Sequence) -> Any:
        _samples = []
        # todo: Kornia transforms add batch dimension which need to be removed
        for sample in samples:
            if isinstance(sample, tuple):
                sample = (sample[0].squeeze(0), ) + sample[1:]
            else:
                sample = sample.squeeze(0)
            _samples.append(sample)
        return default_collate(_samples)

    def common_per_sample_pre_tensor_transform(self, sample: Any, transform) -> Any:
        return self._apply_transform(sample, transform, "per_sample_pre_tensor_transform")

    def train_per_sample_pre_tensor_transform(self, sample: Any) -> Any:
        sample, target = sample
        return self.common_per_sample_pre_tensor_transform(sample, self.train_transform), target

    def val_per_sample_pre_tensor_transform(self, sample: Any) -> Any:
        sample, target = sample
        return self.common_per_sample_pre_tensor_transform(sample, self.valid_transform), target

    def test_per_sample_pre_tensor_transform(self, sample: Any) -> Any:
        sample, target = sample
        return self.common_per_sample_pre_tensor_transform(sample, self.test_transform), target

    def predict_per_sample_pre_tensor_transform(self, sample: Any) -> Any:
        if isinstance(sample, torch.Tensor):
            return sample
        return self.common_per_sample_pre_tensor_transform(sample, self.predict_transform)

    def per_sample_to_tensor_transform(self, sample) -> Any:
        sample, target = sample
        return sample if isinstance(sample, torch.Tensor) else self.to_tensor(sample), target

    def predict_per_sample_to_tensor_transform(self, sample) -> Any:
        if isinstance(sample, torch.Tensor):
            return sample
        return self.to_tensor(sample)

    def common_per_sample_post_tensor_transform(self, sample: Any, transform) -> Any:
        return self._apply_transform(sample, transform, "per_sample_post_tensor_transform")

    def train_per_sample_post_tensor_transform(self, sample: Any) -> Any:
        sample, target = sample
        return self.common_per_sample_post_tensor_transform(sample, self.train_transform), target

    def val_per_sample_post_tensor_transform(self, sample: Any) -> Any:
        sample, target = sample
        return self.common_per_sample_post_tensor_transform(sample, self.valid_transform), target

    def test_per_sample_post_tensor_transform(self, sample: Any) -> Any:
        sample, target = sample
        return self.common_per_sample_post_tensor_transform(sample, self.test_transform), target

    def predict_per_sample_post_tensor_transform(self, sample: Any) -> Any:
        return self.common_per_sample_post_tensor_transform(sample, self.predict_transform)

    def train_per_batch_transform_on_device(self, batch: Tuple) -> Tuple:
        batch, target = batch
        return self._apply_transform(batch, self.train_transform, "per_batch_transform_on_device"), target


class ImageClassificationData(DataModule):
    """Data module for image classification tasks."""

    preprocess_cls = ImageClassificationPreprocess
    image_size = (196, 196)

    def __init__(
        self,
        train_ds: Optional[torch.utils.data.Dataset] = None,
        valid_ds: Optional[torch.utils.data.Dataset] = None,
        test_ds: Optional[torch.utils.data.Dataset] = None,
        predict_ds: Optional[torch.utils.data.Dataset] = None,
        batch_size: int = 1,
        num_workers: Optional[int] = None,
        seed: int = 1234,
        train_split: Optional[Union[float, int]] = None,
        valid_split: Optional[Union[float, int]] = None,
        test_split: Optional[Union[float, int]] = None,
        **kwargs,
    ) -> 'ImageClassificationData':
<<<<<<< HEAD
        """Creates a ImageClassificationData object from lists of image filepaths and labels"""

        if train_ds is not None and train_split is not None or valid_split is not None or test_split is not None:
            train_ds, _valid_ds, _test_ds = self.train_valid_test_split(
                train_ds, train_split, valid_split, test_split, seed
            )
=======
        """Creates a ImageClassificationData object from lists of image filepaths and labels

        Args:
            train_filepaths: string or sequence of file paths for training dataset. Defaults to ``None``.
            train_labels: sequence of labels for training dataset. Defaults to ``None``.
            train_transform: transforms for training dataset. Defaults to ``None``.
            valid_split: if not None, generates val split from train dataloader using this value.
            valid_filepaths: string or sequence of file paths for validation dataset. Defaults to ``None``.
            valid_labels: sequence of labels for validation dataset. Defaults to ``None``.
            valid_transform: transforms for validation and testing dataset. Defaults to ``None``.
            test_filepaths: string or sequence of file paths for test dataset. Defaults to ``None``.
            test_labels: sequence of labels for test dataset. Defaults to ``None``.
            loader: function to load an image file. Defaults to ``None``.
            batch_size: the batchsize to use for parallel loading. Defaults to ``64``.
            num_workers: The number of workers to use for parallelized loading.
                Defaults to ``None`` which equals the number of available CPU threads.
            seed: Used for the train/val splits when valid_split
>>>>>>> e1a2d5d3

            if _valid_ds is not None:
                valid_ds = _valid_ds

            if _test_ds is not None:
                test_ds = _test_ds

        super().__init__(
            train_ds=train_ds,
            valid_ds=valid_ds,
            test_ds=test_ds,
            predict_ds=predict_ds,
            batch_size=batch_size,
            num_workers=num_workers,
        )

        self._num_classes = None

        if self._train_ds is not None:
            self.set_dataset_attribute(self._train_ds, 'num_classes', self.num_classes)

        if self._valid_ds is not None:
            self.set_dataset_attribute(self._valid_ds, 'num_classes', self.num_classes)

        if self._test_ds is not None:
            self.set_dataset_attribute(self._test_ds, 'num_classes', self.num_classes)

        if self._predict_ds is not None:
            self.set_dataset_attribute(self._predict_ds, 'num_classes', self.num_classes)

    @staticmethod
    def _check_transforms(transform: Dict[str, Union[nn.Module, Callable]]) -> Dict[str, Union[nn.Module, Callable]]:
        if transform is not None and not isinstance(transform, Dict):
            raise MisconfigurationException(
                "Transform should be a dict. "
                f"Here are the available keys for your transforms: {DataPipeline.PREPROCESS_FUNCS}."
            )
        return transform

    @staticmethod
    def default_train_transforms():
        image_size = ImageClassificationData.image_size
        if _KORNIA_AVAILABLE and not os.getenv("FLASH_TESTING", "0") == "1":
            #  Better approach as all transforms are applied on tensor directly
            return {
                "per_sample_post_tensor_transform": nn.Sequential(
                    K.RandomResizedCrop(image_size), K.RandomHorizontalFlip()
                ),
                "per_batch_transform_on_device": nn.Sequential(
                    K.Normalize(torch.tensor([0.485, 0.456, 0.406]), torch.tensor([0.229, 0.224, 0.225])),
                )
            }
        else:
<<<<<<< HEAD
            from torchvision import transforms as T  # noqa F811
            return {
                "per_sample_pre_tensor_transform": nn.Sequential(
                    T.RandomResizedCrop(image_size), T.RandomHorizontalFlip()
                ),
                "per_sample_post_tensor_transform": T.Normalize([0.485, 0.456, 0.406], [0.229, 0.224, 0.225]),
            }

    @staticmethod
    def default_valid_transforms():
        image_size = ImageClassificationData.image_size
        if _KORNIA_AVAILABLE and not os.getenv("FLASH_TESTING", "0") == "1":
            #  Better approach as all transforms are applied on tensor directly
            return {
                "per_sample_post_tensor_transform": nn.Sequential(K.RandomResizedCrop(image_size)),
                "per_batch_transform_on_device": nn.Sequential(
                    K.Normalize(torch.tensor([0.485, 0.456, 0.406]), torch.tensor([0.229, 0.224, 0.225])),
                )
            }
        else:
            from torchvision import transforms as T  # noqa F811
            return {
                "per_sample_pre_tensor_transform": T.Compose([T.RandomResizedCrop(image_size)]),
                "per_sample_post_tensor_transform": T.Normalize([0.485, 0.456, 0.406], [0.229, 0.224, 0.225]),
            }

    @property
    def num_classes(self):
        if self._num_classes is None:
            if self._train_ds is not None:
                self._num_classes = self._get_num_classes(self._train_ds)

        return self._num_classes

    def _get_num_classes(self, dataset: torch.utils.data.Dataset):
        num_classes = self.get_dataset_attribute(dataset, "num_classes", None)
        if num_classes is None:
            num_classes = torch.tensor([dataset[idx][1] for idx in range(len(dataset))]).unique().numel()

        return num_classes

    @classmethod
    def instantiate_preprocess(
        cls,
        train_transform: Dict[str, Union[nn.Module, Callable]],
        valid_transform: Dict[str, Union[nn.Module, Callable]],
        test_transform: Dict[str, Union[nn.Module, Callable]],
        predict_transform: Dict[str, Union[nn.Module, Callable]],
        preprocess_cls: Type[Preprocess] = None
    ) -> Preprocess:

        train_transform, valid_transform, test_transform, predict_transform = cls._resolve_transforms(
            train_transform, valid_transform, test_transform, predict_transform
=======
            valid_ds = (
                FilepathDataset(
                    filepaths=valid_filepaths,
                    labels=valid_labels,
                    loader=loader,
                    transform=valid_transform,
                ) if valid_filepaths else None
            )

        test_ds = (
            FilepathDataset(
                filepaths=test_filepaths,
                labels=test_labels,
                loader=loader,
                transform=valid_transform,
            ) if test_filepaths else None
>>>>>>> e1a2d5d3
        )

        preprocess_cls = preprocess_cls or cls.preprocess_cls
        return preprocess_cls(train_transform, valid_transform, test_transform, predict_transform)

    @classmethod
    def _resolve_transforms(
        cls,
        train_transform: Optional[Union[str, Dict]] = 'default',
        valid_transform: Optional[Union[str, Dict]] = 'default',
        test_transform: Optional[Union[str, Dict]] = 'default',
        predict_transform: Optional[Union[str, Dict]] = 'default',
    ):

        if isinstance(train_transform, str) and train_transform == 'default':
            train_transform = cls.default_train_transforms()

        if isinstance(valid_transform, str) and valid_transform == 'default':
            valid_transform = cls.default_valid_transforms()

        if isinstance(test_transform, str) and test_transform == 'default':
            test_transform = cls.default_valid_transforms()

        if isinstance(predict_transform, str) and predict_transform == 'default':
            predict_transform = cls.default_valid_transforms()

        return (
            cls._check_transforms(train_transform), cls._check_transforms(valid_transform),
            cls._check_transforms(test_transform), cls._check_transforms(predict_transform)
        )

    @classmethod
    def from_folders(
        cls,
        train_folder: Optional[Union[str, pathlib.Path]] = None,
        valid_folder: Optional[Union[str, pathlib.Path]] = None,
        test_folder: Optional[Union[str, pathlib.Path]] = None,
        predict_folder: Union[str, pathlib.Path] = None,
        train_transform: Optional[Union[str, Dict]] = 'default',
        valid_transform: Optional[Union[str, Dict]] = 'default',
        test_transform: Optional[Union[str, Dict]] = 'default',
        predict_transform: Optional[Union[str, Dict]] = 'default',
        batch_size: int = 4,
        num_workers: Optional[int] = None,
        preprocess_cls: Optional[Type[Preprocess]] = None,
        **kwargs,
<<<<<<< HEAD
    ) -> 'DataModule':
=======
    ) -> 'ImageClassificationData':
>>>>>>> e1a2d5d3
        """
        Creates a ImageClassificationData object from folders of images arranged in this way: ::

            train/dog/xxx.png
            train/dog/xxy.png
            train/dog/xxz.png
            train/cat/123.png
            train/cat/nsdf3.png
            train/cat/asd932.png

        Args:
            train_folder: Path to training folder.
            valid_folder: Path to validation folder.
            test_folder: Path to test folder.
            predict: Path to predict folder.
            valid_transform: Image transform to use for validation and test set.
            train_transform: Image transform to use for training set.
            batch_size: Batch size for data loading.
            num_workers: The number of workers to use for parallelized loading.
                Defaults to ``None`` which equals the number of available CPU threads.

        Returns:
            ImageClassificationData: the constructed data module

        Examples:
            >>> img_data = ImageClassificationData.from_folders("train/") # doctest: +SKIP

        """
<<<<<<< HEAD
        preprocess = cls.instantiate_preprocess(
            train_transform,
            valid_transform,
            test_transform,
            predict_transform,
            preprocess_cls=preprocess_cls,
        )

        return cls.from_load_data_inputs(
            train_load_data_input=train_folder,
            valid_load_data_input=valid_folder,
            test_load_data_input=test_folder,
            predict_load_data_input=predict_folder,
=======
        train_ds = FlashDatasetFolder(train_folder, transform=train_transform, loader=loader)
        valid_ds = (
            FlashDatasetFolder(valid_folder, transform=valid_transform, loader=loader) if valid_folder else None
        )

        test_ds = (FlashDatasetFolder(test_folder, transform=valid_transform, loader=loader) if test_folder else None)

        datamodule = cls(
            train_ds=train_ds,
            valid_ds=valid_ds,
            test_ds=test_ds,
>>>>>>> e1a2d5d3
            batch_size=batch_size,
            num_workers=num_workers,
            preprocess=preprocess,
            **kwargs,
        )

    @classmethod
    def from_filepaths(
        cls,
        train_filepaths: Union[str, Optional[Sequence[Union[str, pathlib.Path]]]] = None,
        train_labels: Optional[Sequence] = None,
        valid_filepaths: Union[str, Optional[Sequence[Union[str, pathlib.Path]]]] = None,
        valid_labels: Optional[Sequence] = None,
        test_filepaths: Union[str, Optional[Sequence[Union[str, pathlib.Path]]]] = None,
        test_labels: Optional[Sequence] = None,
        predict_filepaths: Union[str, Optional[Sequence[Union[str, pathlib.Path]]]] = None,
        train_transform: Optional[Callable] = 'default',
        valid_transform: Optional[Callable] = 'default',
        batch_size: int = 64,
        num_workers: Optional[int] = None,
        seed: Optional[int] = 42,
        **kwargs,
    ) -> 'ImageClassificationData':
        """
        Creates a ImageClassificationData object from folders of images arranged in this way: ::

            folder/dog_xxx.png
            folder/dog_xxy.png
            folder/dog_xxz.png
            folder/cat_123.png
            folder/cat_nsdf3.png
            folder/cat_asd932_.png

        Args:
            train_filepaths: string or sequence of file paths for training dataset. Defaults to ``None``.
            train_labels: sequence of labels for training dataset. Defaults to ``None``.
            valid_split: if not None, generates val split from train dataloader using this value.
            valid_filepaths: string or sequence of file paths for validation dataset. Defaults to ``None``.
            valid_labels: sequence of labels for validation dataset. Defaults to ``None``.
            test_filepaths: string or sequence of file paths for test dataset. Defaults to ``None``.
            test_labels: sequence of labels for test dataset. Defaults to ``None``.
            train_transform: transforms for training dataset. Defaults to ``default``, which loads imagenet transforms.
            valid_transform: transforms for validation and testing dataset.
                Defaults to ``default``, which loads imagenet transforms.
            batch_size: the batchsize to use for parallel loading. Defaults to ``64``.
            num_workers: The number of workers to use for parallelized loading.
                Defaults to ``None`` which equals the number of available CPU threads.
            seed: Used for the train/val splits when valid_split is not None

        Returns:
            ImageClassificationData: The constructed data module.

        Examples:
            >>> img_data = ImageClassificationData.from_filepaths(["a.png", "b.png"], [0, 1]) # doctest: +SKIP

        Example when labels are in .csv file::

            train_labels = labels_from_categorical_csv('path/to/train.csv', 'my_id')
            valid_labels = labels_from_categorical_csv(path/to/valid.csv', 'my_id')
            test_labels = labels_from_categorical_csv(path/to/tests.csv', 'my_id')

            data = ImageClassificationData.from_filepaths(
                batch_size=2,
                train_filepaths='path/to/train',
                train_labels=train_labels,
                valid_filepaths='path/to/valid',
                valid_labels=valid_labels,
                test_filepaths='path/to/test',
                test_labels=test_labels,
            )

        """
        # enable passing in a string which loads all files in that folder as a list
        if isinstance(train_filepaths, str):
            if os.path.isdir(train_filepaths):
                train_filepaths = [os.path.join(train_filepaths, x) for x in os.listdir(train_filepaths)]
            else:
                train_filepaths = [train_filepaths]
        if isinstance(valid_filepaths, str):
            if os.path.isdir(valid_filepaths):
                valid_filepaths = [os.path.join(valid_filepaths, x) for x in os.listdir(valid_filepaths)]
            else:
                valid_filepaths = [valid_filepaths]
        if isinstance(test_filepaths, str):
            if os.path.isdir(test_filepaths):
                test_filepaths = [os.path.join(test_filepaths, x) for x in os.listdir(test_filepaths)]
            else:
                test_filepaths = [test_filepaths]
        if isinstance(predict_filepaths, str):
            if os.path.isdir(predict_filepaths):
                predict_filepaths = [os.path.join(predict_filepaths, x) for x in os.listdir(predict_filepaths)]
            else:
                predict_filepaths = [predict_filepaths]

        if train_filepaths is not None and train_labels is not None:
            train_ds = cls._generate_dataset_if_possible(
                list(zip(train_filepaths, train_labels)), running_stage=RunningStage.TRAINING
            )
        else:
            train_ds = None

        if valid_filepaths is not None and valid_labels is not None:
            valid_ds = cls._generate_dataset_if_possible(
                list(zip(valid_filepaths, valid_labels)), running_stage=RunningStage.VALIDATING
            )
        else:
            valid_ds = None

        if test_filepaths is not None and test_labels is not None:
            test_ds = cls._generate_dataset_if_possible(
                list(zip(test_filepaths, test_labels)), running_stage=RunningStage.TESTING
            )
        else:
            test_ds = None

        if predict_filepaths is not None:
            predict_ds = cls._generate_dataset_if_possible(predict_filepaths, running_stage=RunningStage.PREDICTING)
        else:
            predict_ds = None

        return cls(
            train_ds=train_ds,
            valid_ds=valid_ds,
            test_ds=test_ds,
            predict_ds=predict_ds,
            train_transform=train_transform,
            valid_transform=valid_transform,
            batch_size=batch_size,
            num_workers=num_workers,
            seed=seed,
            **kwargs
        )<|MERGE_RESOLUTION|>--- conflicted
+++ resolved
@@ -41,147 +41,17 @@
     from torchvision import transforms as T
 
 
-<<<<<<< HEAD
 class ImageClassificationPreprocess(Preprocess):
     to_tensor = torchvision_T.ToTensor()
-=======
-
-class FilepathDataset(torch.utils.data.Dataset):
-    """Dataset that takes in filepaths and labels."""
-
-    def __init__(
-        self,
-        filepaths: Optional[Sequence[Union[str, pathlib.Path]]],
-        labels: Optional[Sequence],
-        loader: Callable,
-        transform: Optional[Callable] = None,
-    ):
-        """
-        Args:
-            filepaths: file paths to load with :attr:`loader`
-            labels: the labels corresponding to the :attr:`filepaths`.
-                Each unique value will get a class index by sorting them.
-            loader: the function to load an image from a given file path
-            transform: the transforms to apply to the loaded images
-        """
-        self.fnames = filepaths or []
-        self.labels = labels or []
-        self.transform = transform
-        self.loader = loader
-        if not self.has_dict_labels and self.has_labels:
-            self.label_to_class_mapping = dict(map(reversed, enumerate(sorted(set(self.labels)))))
-
-    @property
-    def has_dict_labels(self) -> bool:
-        return isinstance(self.labels, dict)
-
-    @property
-    def has_labels(self) -> bool:
-        return self.labels
-
-    def __len__(self) -> int:
-        return len(self.fnames)
-
-    def __getitem__(self, index: int) -> Tuple[Any, Optional[int]]:
-        filename = self.fnames[index]
-        img = self.loader(filename)
-        if self.transform:
-            img = self.transform(img)
-        label = None
-        if self.has_dict_labels:
-            name = os.path.splitext(filename)[0]
-            name = os.path.basename(name)
-            label = self.labels[name]
-
-        elif self.has_labels:
-            label = self.labels[index]
-            label = self.label_to_class_mapping[label]
-        return img, label
-
-
-class FlashDatasetFolder(VisionDataset):
-    """A generic data loader where the samples are arranged in this way: ::
-
-        root/class_x/xxx.ext
-        root/class_x/xxy.ext
-        root/class_x/xxz.ext
-
-        root/class_y/123.ext
-        root/class_y/nsdf3.ext
-        root/class_y/asd932_.ext
-
-    Args:
-        root: Root directory path.
-        loader: A function to load a sample given its path.
-        extensions: A list of allowed extensions. both extensions
-            and is_valid_file should not be passed.
-        transform: A function/transform that takes in
-            a sample and returns a transformed version.
-            E.g, ``transforms.RandomCrop`` for images.
-        target_transform: A function/transform that takes
-            in the target and transforms it.
-        is_valid_file: A function that takes path of a file
-            and check if the file is a valid file (used to check of corrupt files)
-            both extensions and is_valid_file should not be passed.
-        with_targets: Whether to include targets
-        img_paths: List of image paths to load. Only used when ``with_targets=False``
-
-     Attributes:
-        classes (list): List of the class names sorted alphabetically.
-        class_to_idx (dict): Dict with items (class_name, class_index).
-        samples (list): List of (sample path, class_index) tuples
-        targets (list): The class_index value for each image in the dataset
-    """
-
-    def __init__(
-        self,
-        root: str,
-        loader: Callable,
-        extensions: Tuple[str] = IMG_EXTENSIONS,
-        transform: Optional[Callable] = None,
-        target_transform: Optional[Callable] = None,
-        is_valid_file: Optional[Callable] = None,
-        with_targets: bool = True,
-        img_paths: Optional[List[str]] = None,
-    ):
-        super(FlashDatasetFolder, self).__init__(root, transform=transform, target_transform=target_transform)
-        self.loader = loader
-        self.extensions = extensions
-        self.with_targets = with_targets
-
-        if with_targets:
-            classes, class_to_idx = self._find_classes(self.root)
-            samples = make_dataset(self.root, class_to_idx, extensions, is_valid_file)
-
-            if len(samples) == 0:
-                msg = "Found 0 files in subfolders of: {}\n".format(self.root)
-                if extensions:
-                    msg += "Supported extensions are: {}".format(",".join(extensions))
-                raise RuntimeError(msg)
-
-            self.classes = classes
-            self.class_to_idx = class_to_idx
-            self.samples = samples
-            self.targets = [s[1] for s in samples]
-        else:
-            if not img_paths:
-                raise MisconfigurationException(
-                    "`FlashDatasetFolder(with_target=False)` but no `img_paths` were provided"
-                )
-            self.samples = img_paths
->>>>>>> e1a2d5d3
 
     @staticmethod
     def _find_classes(dir):
         """
         Finds the class folders in a dataset.
-
         Args:
             dir (string): Root directory path.
-
         Returns:
             tuple: (classes, class_to_idx) where classes are relative to (dir), and class_to_idx is a dictionary.
-
         Ensures:
             No class is a subdirectory of another.
         """
@@ -196,26 +66,10 @@
         if isinstance(samples, str):
             samples = [samples]
 
-<<<<<<< HEAD
         if isinstance(samples, list) and all(os.path.isdir(s) for s in samples):
             for s in samples:
                 for f in os.listdir(s):
                     files += [os.path.join(s, f)]
-=======
-        Returns:
-            tuple: (sample, target) where target is class_index of the target class.
-        """
-        if self.with_targets:
-            path, target = self.samples[index]
-            if self.target_transform:
-                target = self.target_transform(target)
-        else:
-            path = self.samples[index]
-        sample = self.loader(path)
-        if self.transform:
-            sample = self.transform(sample)
-        return (sample, target) if self.with_targets else sample
->>>>>>> e1a2d5d3
 
         elif isinstance(samples, list) and all(os.path.isfile(s) for s in samples):
             files = samples
@@ -318,52 +172,52 @@
             _samples.append(sample)
         return default_collate(_samples)
 
-    def common_per_sample_pre_tensor_transform(self, sample: Any, transform) -> Any:
-        return self._apply_transform(sample, transform, "per_sample_pre_tensor_transform")
-
-    def train_per_sample_pre_tensor_transform(self, sample: Any) -> Any:
-        sample, target = sample
-        return self.common_per_sample_pre_tensor_transform(sample, self.train_transform), target
-
-    def val_per_sample_pre_tensor_transform(self, sample: Any) -> Any:
-        sample, target = sample
-        return self.common_per_sample_pre_tensor_transform(sample, self.valid_transform), target
-
-    def test_per_sample_pre_tensor_transform(self, sample: Any) -> Any:
-        sample, target = sample
-        return self.common_per_sample_pre_tensor_transform(sample, self.test_transform), target
-
-    def predict_per_sample_pre_tensor_transform(self, sample: Any) -> Any:
+    def common_pre_tensor_transform(self, sample: Any, transform) -> Any:
+        return self._apply_transform(sample, transform, "pre_tensor_transform")
+
+    def train_pre_tensor_transform(self, sample: Any) -> Any:
+        sample, target = sample
+        return self.common_pre_tensor_transform(sample, self.train_transform), target
+
+    def val_pre_tensor_transform(self, sample: Any) -> Any:
+        sample, target = sample
+        return self.common_pre_tensor_transform(sample, self.valid_transform), target
+
+    def test_pre_tensor_transform(self, sample: Any) -> Any:
+        sample, target = sample
+        return self.common_pre_tensor_transform(sample, self.test_transform), target
+
+    def predict_pre_tensor_transform(self, sample: Any) -> Any:
         if isinstance(sample, torch.Tensor):
             return sample
-        return self.common_per_sample_pre_tensor_transform(sample, self.predict_transform)
-
-    def per_sample_to_tensor_transform(self, sample) -> Any:
+        return self.common_pre_tensor_transform(sample, self.predict_transform)
+
+    def to_tensor_transform(self, sample) -> Any:
         sample, target = sample
         return sample if isinstance(sample, torch.Tensor) else self.to_tensor(sample), target
 
-    def predict_per_sample_to_tensor_transform(self, sample) -> Any:
+    def predict_to_tensor_transform(self, sample) -> Any:
         if isinstance(sample, torch.Tensor):
             return sample
         return self.to_tensor(sample)
 
-    def common_per_sample_post_tensor_transform(self, sample: Any, transform) -> Any:
-        return self._apply_transform(sample, transform, "per_sample_post_tensor_transform")
-
-    def train_per_sample_post_tensor_transform(self, sample: Any) -> Any:
-        sample, target = sample
-        return self.common_per_sample_post_tensor_transform(sample, self.train_transform), target
-
-    def val_per_sample_post_tensor_transform(self, sample: Any) -> Any:
-        sample, target = sample
-        return self.common_per_sample_post_tensor_transform(sample, self.valid_transform), target
-
-    def test_per_sample_post_tensor_transform(self, sample: Any) -> Any:
-        sample, target = sample
-        return self.common_per_sample_post_tensor_transform(sample, self.test_transform), target
-
-    def predict_per_sample_post_tensor_transform(self, sample: Any) -> Any:
-        return self.common_per_sample_post_tensor_transform(sample, self.predict_transform)
+    def common_post_tensor_transform(self, sample: Any, transform) -> Any:
+        return self._apply_transform(sample, transform, "post_tensor_transform")
+
+    def train_post_tensor_transform(self, sample: Any) -> Any:
+        sample, target = sample
+        return self.common_post_tensor_transform(sample, self.train_transform), target
+
+    def val_post_tensor_transform(self, sample: Any) -> Any:
+        sample, target = sample
+        return self.common_post_tensor_transform(sample, self.valid_transform), target
+
+    def test_post_tensor_transform(self, sample: Any) -> Any:
+        sample, target = sample
+        return self.common_post_tensor_transform(sample, self.test_transform), target
+
+    def predict_post_tensor_transform(self, sample: Any) -> Any:
+        return self.common_post_tensor_transform(sample, self.predict_transform)
 
     def train_per_batch_transform_on_device(self, batch: Tuple) -> Tuple:
         batch, target = batch
@@ -390,32 +244,12 @@
         test_split: Optional[Union[float, int]] = None,
         **kwargs,
     ) -> 'ImageClassificationData':
-<<<<<<< HEAD
         """Creates a ImageClassificationData object from lists of image filepaths and labels"""
 
         if train_ds is not None and train_split is not None or valid_split is not None or test_split is not None:
             train_ds, _valid_ds, _test_ds = self.train_valid_test_split(
                 train_ds, train_split, valid_split, test_split, seed
             )
-=======
-        """Creates a ImageClassificationData object from lists of image filepaths and labels
-
-        Args:
-            train_filepaths: string or sequence of file paths for training dataset. Defaults to ``None``.
-            train_labels: sequence of labels for training dataset. Defaults to ``None``.
-            train_transform: transforms for training dataset. Defaults to ``None``.
-            valid_split: if not None, generates val split from train dataloader using this value.
-            valid_filepaths: string or sequence of file paths for validation dataset. Defaults to ``None``.
-            valid_labels: sequence of labels for validation dataset. Defaults to ``None``.
-            valid_transform: transforms for validation and testing dataset. Defaults to ``None``.
-            test_filepaths: string or sequence of file paths for test dataset. Defaults to ``None``.
-            test_labels: sequence of labels for test dataset. Defaults to ``None``.
-            loader: function to load an image file. Defaults to ``None``.
-            batch_size: the batchsize to use for parallel loading. Defaults to ``64``.
-            num_workers: The number of workers to use for parallelized loading.
-                Defaults to ``None`` which equals the number of available CPU threads.
-            seed: Used for the train/val splits when valid_split
->>>>>>> e1a2d5d3
 
             if _valid_ds is not None:
                 valid_ds = _valid_ds
@@ -461,21 +295,16 @@
         if _KORNIA_AVAILABLE and not os.getenv("FLASH_TESTING", "0") == "1":
             #  Better approach as all transforms are applied on tensor directly
             return {
-                "per_sample_post_tensor_transform": nn.Sequential(
-                    K.RandomResizedCrop(image_size), K.RandomHorizontalFlip()
-                ),
+                "post_tensor_transform": nn.Sequential(K.RandomResizedCrop(image_size), K.RandomHorizontalFlip()),
                 "per_batch_transform_on_device": nn.Sequential(
                     K.Normalize(torch.tensor([0.485, 0.456, 0.406]), torch.tensor([0.229, 0.224, 0.225])),
                 )
             }
         else:
-<<<<<<< HEAD
             from torchvision import transforms as T  # noqa F811
             return {
-                "per_sample_pre_tensor_transform": nn.Sequential(
-                    T.RandomResizedCrop(image_size), T.RandomHorizontalFlip()
-                ),
-                "per_sample_post_tensor_transform": T.Normalize([0.485, 0.456, 0.406], [0.229, 0.224, 0.225]),
+                "pre_tensor_transform": nn.Sequential(T.RandomResizedCrop(image_size), T.RandomHorizontalFlip()),
+                "post_tensor_transform": T.Normalize([0.485, 0.456, 0.406], [0.229, 0.224, 0.225]),
             }
 
     @staticmethod
@@ -484,7 +313,7 @@
         if _KORNIA_AVAILABLE and not os.getenv("FLASH_TESTING", "0") == "1":
             #  Better approach as all transforms are applied on tensor directly
             return {
-                "per_sample_post_tensor_transform": nn.Sequential(K.RandomResizedCrop(image_size)),
+                "post_tensor_transform": nn.Sequential(K.RandomResizedCrop(image_size)),
                 "per_batch_transform_on_device": nn.Sequential(
                     K.Normalize(torch.tensor([0.485, 0.456, 0.406]), torch.tensor([0.229, 0.224, 0.225])),
                 )
@@ -492,8 +321,8 @@
         else:
             from torchvision import transforms as T  # noqa F811
             return {
-                "per_sample_pre_tensor_transform": T.Compose([T.RandomResizedCrop(image_size)]),
-                "per_sample_post_tensor_transform": T.Normalize([0.485, 0.456, 0.406], [0.229, 0.224, 0.225]),
+                "pre_tensor_transform": T.Compose([T.RandomResizedCrop(image_size)]),
+                "post_tensor_transform": T.Normalize([0.485, 0.456, 0.406], [0.229, 0.224, 0.225]),
             }
 
     @property
@@ -523,24 +352,6 @@
 
         train_transform, valid_transform, test_transform, predict_transform = cls._resolve_transforms(
             train_transform, valid_transform, test_transform, predict_transform
-=======
-            valid_ds = (
-                FilepathDataset(
-                    filepaths=valid_filepaths,
-                    labels=valid_labels,
-                    loader=loader,
-                    transform=valid_transform,
-                ) if valid_filepaths else None
-            )
-
-        test_ds = (
-            FilepathDataset(
-                filepaths=test_filepaths,
-                labels=test_labels,
-                loader=loader,
-                transform=valid_transform,
-            ) if test_filepaths else None
->>>>>>> e1a2d5d3
         )
 
         preprocess_cls = preprocess_cls or cls.preprocess_cls
@@ -587,11 +398,7 @@
         num_workers: Optional[int] = None,
         preprocess_cls: Optional[Type[Preprocess]] = None,
         **kwargs,
-<<<<<<< HEAD
     ) -> 'DataModule':
-=======
-    ) -> 'ImageClassificationData':
->>>>>>> e1a2d5d3
         """
         Creates a ImageClassificationData object from folders of images arranged in this way: ::
 
@@ -620,7 +427,6 @@
             >>> img_data = ImageClassificationData.from_folders("train/") # doctest: +SKIP
 
         """
-<<<<<<< HEAD
         preprocess = cls.instantiate_preprocess(
             train_transform,
             valid_transform,
@@ -634,19 +440,6 @@
             valid_load_data_input=valid_folder,
             test_load_data_input=test_folder,
             predict_load_data_input=predict_folder,
-=======
-        train_ds = FlashDatasetFolder(train_folder, transform=train_transform, loader=loader)
-        valid_ds = (
-            FlashDatasetFolder(valid_folder, transform=valid_transform, loader=loader) if valid_folder else None
-        )
-
-        test_ds = (FlashDatasetFolder(test_folder, transform=valid_transform, loader=loader) if test_folder else None)
-
-        datamodule = cls(
-            train_ds=train_ds,
-            valid_ds=valid_ds,
-            test_ds=test_ds,
->>>>>>> e1a2d5d3
             batch_size=batch_size,
             num_workers=num_workers,
             preprocess=preprocess,
