--- conflicted
+++ resolved
@@ -458,13 +458,7 @@
         **kwargs,
     ) -> 'ImageClassificationData':
         """
-<<<<<<< HEAD
-        Creates a ImageClassificationData object from folders of images arranged in this way:
-
-        Examples::
-=======
         Creates a ImageClassificationData object from folders of images arranged in this way: ::
->>>>>>> 84eaa68c
 
             folder/dog_xxx.png
             folder/dog_xxy.png
@@ -533,6 +527,7 @@
             **kwargs
         )
 
+
 class ImageClassificationDataViz(ImageClassificationData):
 
     def show_train_batch(self):
@@ -542,14 +537,15 @@
         self.viz.enabled = False
 
         from typing import List
+
         import kornia as K
+        import matplotlib.pyplot as plt
+        import numpy as np
         import torchvision as tv
         from PIL import Image
-        import numpy as np
-        import matplotlib.pyplot as plt
 
         # plot row data
-        rows: int = 4 # chenge later
+        rows: int = 4  # chenge later
         data_raw: List[Image] = self.viz.batches['train']['load_sample']
         for num, x_data in enumerate(data_raw):
             img, label = x_data
