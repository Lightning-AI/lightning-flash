# Copyright The PyTorch Lightning team.
#
# Licensed under the Apache License, Version 2.0 (the "License");
# you may not use this file except in compliance with the License.
# You may obtain a copy of the License at
#
#     http://www.apache.org/licenses/LICENSE-2.0
#
# Unless required by applicable law or agreed to in writing, software
# distributed under the License is distributed on an "AS IS" BASIS,
# WITHOUT WARRANTIES OR CONDITIONS OF ANY KIND, either express or implied.
# See the License for the specific language governing permissions and
# limitations under the License.
import os
import pathlib
from typing import Any, Callable, Dict, Iterable, List, Optional, Sequence, Tuple, Union

import numpy as np
import torch
import torchvision
from PIL import Image
from pytorch_lightning.trainer.states import RunningStage
<<<<<<< HEAD
from pytorch_lightning.utilities.exceptions import MisconfigurationException
=======
>>>>>>> 7bfa80dd
from torch import nn
from torch.utils.data import Dataset
from torch.utils.data._utils.collate import default_collate
from torchvision.datasets.folder import has_file_allowed_extension, IMG_EXTENSIONS, make_dataset

<<<<<<< HEAD
from flash.core.utils import _is_overriden
from flash.data.auto_dataset import AutoDataset
from flash.data.base_viz import BaseVisualization  # for viz
=======
from flash.core.classification import ClassificationState
from flash.data.auto_dataset import AutoDataset
>>>>>>> 7bfa80dd
from flash.data.callback import BaseDataFetcher
from flash.data.data_module import DataModule
from flash.data.process import Preprocess
from flash.data.utils import _PREPROCESS_FUNCS
from flash.utils.imports import _KORNIA_AVAILABLE, _MATPLOTLIB_AVAILABLE

if _KORNIA_AVAILABLE:
    import kornia as K
else:
    from torchvision import transforms as T

if _MATPLOTLIB_AVAILABLE:
    import matplotlib.pyplot as plt
else:
    plt = None


class ImageClassificationPreprocess(Preprocess):

    to_tensor = torchvision.transforms.ToTensor()
    image_size = (196, 196)

    def __init__(
        self,
        train_transform: Optional[Union[Dict[str, Callable]]] = None,
        val_transform: Optional[Union[Dict[str, Callable]]] = None,
        test_transform: Optional[Union[Dict[str, Callable]]] = None,
        predict_transform: Optional[Union[Dict[str, Callable]]] = None,
    ):
        train_transform, val_transform, test_transform, predict_transform = self._resolve_transforms(
            train_transform, val_transform, test_transform, predict_transform
        )
        super().__init__(train_transform, val_transform, test_transform, predict_transform)

    @staticmethod
    def _find_classes(dir: str) -> Tuple:
        """
        Finds the class folders in a dataset.
        Args:
            dir: Root directory path.
        Returns:
            tuple: (classes, class_to_idx) where classes are relative to (dir), and class_to_idx is a dictionary.
        Ensures:
            No class is a subdirectory of another.
        """
        classes = [d.name for d in os.scandir(dir) if d.is_dir()]
        classes.sort()
        class_to_idx = {cls_name: i for i, cls_name in enumerate(classes)}
        return classes, class_to_idx

    @staticmethod
    def _get_predicting_files(samples: Union[Sequence, str]) -> List[str]:
        files = []
        if isinstance(samples, str):
            samples = [samples]

        if isinstance(samples, (list, tuple)) and all(os.path.isdir(s) for s in samples):
            files = [os.path.join(sp, f) for sp in samples for f in os.listdir(sp)]

        elif isinstance(samples, (list, tuple)) and all(os.path.isfile(s) for s in samples):
            files = samples

        files = list(filter(lambda p: has_file_allowed_extension(p, IMG_EXTENSIONS), files))

        return files

    def default_train_transforms(self):
        image_size = self.image_size
        if _KORNIA_AVAILABLE and not os.getenv("FLASH_TESTING", "0") == "1":
            #  Better approach as all transforms are applied on tensor directly
            return {
                "to_tensor_transform": torchvision.transforms.ToTensor(),
                "post_tensor_transform": nn.Sequential(K.RandomResizedCrop(image_size), K.RandomHorizontalFlip()),
                "per_batch_transform_on_device": nn.Sequential(
                    K.Normalize(torch.tensor([0.485, 0.456, 0.406]), torch.tensor([0.229, 0.224, 0.225])),
                )
            }
        else:
            from torchvision import transforms as T  # noqa F811
            return {
                "pre_tensor_transform": nn.Sequential(T.RandomResizedCrop(image_size), T.RandomHorizontalFlip()),
                "to_tensor_transform": torchvision.transforms.ToTensor(),
                "post_tensor_transform": T.Normalize([0.485, 0.456, 0.406], [0.229, 0.224, 0.225]),
            }

    def default_val_transforms(self):
        image_size = self.image_size
        if _KORNIA_AVAILABLE and not os.getenv("FLASH_TESTING", "0") == "1":
            #  Better approach as all transforms are applied on tensor directly
            return {
                "to_tensor_transform": torchvision.transforms.ToTensor(),
                "post_tensor_transform": nn.Sequential(K.RandomResizedCrop(image_size)),
                "per_batch_transform_on_device": nn.Sequential(
                    K.Normalize(torch.tensor([0.485, 0.456, 0.406]), torch.tensor([0.229, 0.224, 0.225])),
                )
            }
        else:
            from torchvision import transforms as T  # noqa F811
            return {
                "pre_tensor_transform": T.Compose([T.RandomResizedCrop(image_size)]),
                "to_tensor_transform": torchvision.transforms.ToTensor(),
                "post_tensor_transform": T.Normalize([0.485, 0.456, 0.406], [0.229, 0.224, 0.225]),
            }

    def _resolve_transforms(
        self,
        train_transform: Optional[Union[str, Dict]] = 'default',
        val_transform: Optional[Union[str, Dict]] = 'default',
        test_transform: Optional[Union[str, Dict]] = 'default',
        predict_transform: Optional[Union[str, Dict]] = 'default',
    ):

        if not train_transform or train_transform == 'default':
            train_transform = self.default_train_transforms()

        if not val_transform or val_transform == 'default':
            val_transform = self.default_val_transforms()

        if not test_transform or test_transform == 'default':
            test_transform = self.default_val_transforms()

        if not predict_transform or predict_transform == 'default':
            predict_transform = self.default_val_transforms()

        return (
            self._check_transforms(train_transform, RunningStage.TRAINING),
            self._check_transforms(val_transform, RunningStage.VALIDATING),
            self._check_transforms(test_transform, RunningStage.TESTING),
            self._check_transforms(predict_transform, RunningStage.PREDICTING),
        )

    @classmethod
<<<<<<< HEAD
    def _load_data_dir(cls, data: Any, dataset: Optional[AutoDataset] = None) -> List[Tuple[str, int]]:
        # case where we pass a list of files
=======
    def _load_data_dir(
        cls,
        data: Any,
        dataset: Optional[AutoDataset] = None,
    ) -> Tuple[Optional[List[str]], List[Tuple[str, int]]]:
>>>>>>> 7bfa80dd
        if isinstance(data, list):
            # TODO: define num_classes elsewhere. This is a bad assumption since the list of
            # labels might not contain the complete set of ids so that you can infer the total
            # number of classes to train in your dataset.
            dataset.num_classes = len(data)
            out: List[Tuple[str, int]] = []
            for p, label in data:
                if os.path.isdir(p):
                    # TODO: there is an issue here when a path is provided along with labels.
                    # os.listdir cannot assure the same file order as the passed labels list.
                    files_list: List[str] = os.listdir(p)
                    if len(files_list) > 1:
                        raise ValueError(
                            f"The provided directory contains more than one file."
                            f"Directory: {p} -> Contains: {files_list}"
                        )
                    for f in files_list:
                        if has_file_allowed_extension(f, IMG_EXTENSIONS):
                            out.append([os.path.join(p, f), label])
                elif os.path.isfile(p) and has_file_allowed_extension(str(p), IMG_EXTENSIONS):
                    out.append([p, label])
<<<<<<< HEAD
                else:
                    raise TypeError(f"Unexpected file path type: {p}.")
            return out
=======
            return None, out
>>>>>>> 7bfa80dd
        else:
            classes, class_to_idx = cls._find_classes(data)
            # TODO: define num_classes elsewhere. This is a bad assumption since the list of
            # labels might not contain the complete set of ids so that you can infer the total
            # number of classes to train in your dataset.
            dataset.num_classes = len(classes)
            return classes, make_dataset(data, class_to_idx, IMG_EXTENSIONS, None)

    @classmethod
    def _load_data_files_labels(cls, data: Any, dataset: Optional[AutoDataset] = None) -> Any:
        _classes = [tmp[1] for tmp in data]

        _classes = torch.stack([
            torch.tensor(int(_cls)) if not isinstance(_cls, torch.Tensor) else _cls.view(-1) for _cls in _classes
        ]).unique()

        dataset.num_classes = len(_classes)

        return data

    def load_data(self, data: Any, dataset: Optional[AutoDataset] = None) -> Iterable:
        if isinstance(data, (str, pathlib.Path, list)):
            classes, data = self._load_data_dir(data=data, dataset=dataset)
            state = ClassificationState(classes)
            self.set_state(state)
            return data
        return self._load_data_files_labels(data=data, dataset=dataset)

    @staticmethod
    def load_sample(sample) -> Union[Image.Image, torch.Tensor, Tuple[Image.Image, torch.Tensor]]:
        # open path as file to avoid ResourceWarning (https://github.com/python-pillow/Pillow/issues/835)
        if isinstance(sample, torch.Tensor):
            out: torch.Tensor = sample
            return out

        path: str = ""
        if isinstance(sample, (tuple, list)):
            path = sample[0]
            sample = list(sample)
        else:
            path = sample

        with open(path, "rb") as f, Image.open(f) as img:
            img_out: Image.Image = img.convert("RGB")

        if isinstance(sample, list):
            # return a tuple with the PIL image and tensor with the labels.
            # returning the tensor helps later to easily collate the batch
            # for single/multi label at the same time.
            out: Tuple[Image.Image, torch.Tensor] = (img_out, torch.as_tensor(sample[1]))
            return out

        return img_out

    @classmethod
    def predict_load_data(cls, samples: Any) -> Iterable:
        if isinstance(samples, torch.Tensor):
            return samples
        return cls._get_predicting_files(samples)

    def collate(self, samples: Sequence) -> Any:
        _samples = []
        # todo: Kornia transforms add batch dimension which need to be removed
        for sample in samples:
            if isinstance(sample, tuple):
                sample = (sample[0].squeeze(0), ) + sample[1:]
            else:
                sample = sample.squeeze(0)
            _samples.append(sample)
        return default_collate(_samples)

    def common_step(self, sample: Any) -> Any:
        if isinstance(sample, (list, tuple)):
            source, target = sample
            return self.current_transform(source), target
        return self.current_transform(sample)

    def pre_tensor_transform(self, sample: Any) -> Any:
        return self.common_step(sample)

    def to_tensor_transform(self, sample: Any) -> Any:
        if self.current_transform == self._identity:
            if isinstance(sample, (list, tuple)):
                source, target = sample
                if isinstance(source, torch.Tensor):
                    return source, target
                return self.to_tensor(source), target
            elif isinstance(sample, torch.Tensor):
                return sample
            return self.to_tensor(sample)
        if isinstance(sample, torch.Tensor):
            return sample
        return self.common_step(sample)

    def post_tensor_transform(self, sample: Any) -> Any:
        return self.common_step(sample)

    def per_batch_transform(self, sample: Any) -> Any:
        return self.common_step(sample)

    def per_batch_transform_on_device(self, sample: Any) -> Any:
        return self.common_step(sample)


class ImageClassificationData(DataModule):
    """Data module for image classification tasks."""

    def __init__(
        self,
        train_dataset: Optional[Dataset] = None,
        val_dataset: Optional[Dataset] = None,
        test_dataset: Optional[Dataset] = None,
        predict_dataset: Optional[Dataset] = None,
        batch_size: int = 1,
        num_workers: Optional[int] = None,
        seed: int = 1234,
        train_split: Optional[Union[float, int]] = None,
        val_split: Optional[Union[float, int]] = None,
        test_split: Optional[Union[float, int]] = None,
        **kwargs,
    ) -> None:
        """Creates a ImageClassificationData object from lists of image filepaths and labels"""

        if train_dataset is not None and train_split is not None or val_split is not None or test_split is not None:
            train_dataset, val_dataset, test_dataset = self.train_val_test_split(
                train_dataset, train_split, val_split, test_split, seed
            )

        super().__init__(
            train_dataset=train_dataset,
            val_dataset=val_dataset,
            test_dataset=test_dataset,
            predict_dataset=predict_dataset,
            batch_size=batch_size,
            num_workers=num_workers,
            **kwargs,
        )

        self._num_classes = None

        if self._train_ds:
            self.set_dataset_attribute(self._train_ds, 'num_classes', self.num_classes)

        if self._val_ds:
            self.set_dataset_attribute(self._val_ds, 'num_classes', self.num_classes)

        if self._test_ds:
            self.set_dataset_attribute(self._test_ds, 'num_classes', self.num_classes)

        if self._predict_ds:
            self.set_dataset_attribute(self._predict_ds, 'num_classes', self.num_classes)

<<<<<<< HEAD
    def set_block_viz_window(self, value: bool) -> None:
        """Setter method to switch on/off matplotlib to pop up windows."""
        self.data_fetcher.block_viz_window = value

    @staticmethod
    def configure_data_fetcher(*args, **kwargs) -> BaseDataFetcher:
        return MatplotlibVisualization(*args, **kwargs)

    @staticmethod
    def _check_transforms(transform: Dict[str, Union[nn.Module, Callable]]) -> Dict[str, Union[nn.Module, Callable]]:
        if transform and not isinstance(transform, Dict):
            raise MisconfigurationException(
                "Transform should be a dict. "
                f"Here are the available keys for your transforms: {DataPipeline.PREPROCESS_FUNCS}."
            )
        if "per_batch_transform" in transform and "per_sample_transform_on_device" in transform:
            raise MisconfigurationException(
                f'{transform}: `per_batch_transform` and `per_sample_transform_on_device` '
                f'are mutually exclusive.'
            )
        return transform

    @staticmethod
    def default_train_transforms():
        image_size: Tuple[int, int] = ImageClassificationData.image_size
        if _KORNIA_AVAILABLE and not os.getenv("FLASH_TESTING", "0") == "1":
            #  Better approach as all transforms are applied on tensor directly
            return {
                "to_tensor_transform": torchvision.transforms.ToTensor(),
                "post_tensor_transform": nn.Sequential(
                    K.augmentation.RandomResizedCrop(image_size), K.augmentation.RandomHorizontalFlip()
                ),
                "per_batch_transform_on_device": nn.Sequential(
                    K.augmentation.Normalize(torch.tensor([0.485, 0.456, 0.406]), torch.tensor([0.229, 0.224, 0.225])),
                )
            }
        else:
            from torchvision import transforms as T  # noqa F811
            return {
                "pre_tensor_transform": nn.Sequential(T.RandomResizedCrop(image_size), T.RandomHorizontalFlip()),
                "to_tensor_transform": torchvision.transforms.ToTensor(),
                "post_tensor_transform": T.Normalize([0.485, 0.456, 0.406], [0.229, 0.224, 0.225]),
            }

    @staticmethod
    def default_val_transforms():
        image_size: Tuple[int, int] = ImageClassificationData.image_size
        if _KORNIA_AVAILABLE and not os.getenv("FLASH_TESTING", "0") == "1":
            #  Better approach as all transforms are applied on tensor directly
            return {
                "to_tensor_transform": torchvision.transforms.ToTensor(),
                "post_tensor_transform": nn.Sequential(K.augmentation.RandomResizedCrop(image_size)),
                "per_batch_transform_on_device": nn.Sequential(
                    K.augmentation.Normalize(torch.tensor([0.485, 0.456, 0.406]), torch.tensor([0.229, 0.224, 0.225])),
                )
            }
        else:
            from torchvision import transforms as T  # noqa F811
            return {
                "pre_tensor_transform": T.Compose([T.RandomResizedCrop(image_size)]),
                "to_tensor_transform": torchvision.transforms.ToTensor(),
                "post_tensor_transform": T.Normalize([0.485, 0.456, 0.406], [0.229, 0.224, 0.225]),
            }

=======
>>>>>>> 7bfa80dd
    @property
    def num_classes(self) -> int:
        if self._num_classes is None:
            if self._train_ds is not None:
                self._num_classes = self._get_num_classes(self._train_ds)

        return self._num_classes

    def _get_num_classes(self, dataset: torch.utils.data.Dataset):
        num_classes = self.get_dataset_attribute(dataset, "num_classes", None)
        if num_classes is None:
            num_classes = torch.tensor([dataset[idx][1] for idx in range(len(dataset))]).unique().numel()

        return num_classes

    @classmethod
    def from_folders(
        cls,
        train_folder: Optional[Union[str, pathlib.Path]] = None,
        val_folder: Optional[Union[str, pathlib.Path]] = None,
        test_folder: Optional[Union[str, pathlib.Path]] = None,
        predict_folder: Union[str, pathlib.Path] = None,
        train_transform: Optional[Union[str, Dict]] = 'default',
        val_transform: Optional[Union[str, Dict]] = 'default',
        test_transform: Optional[Union[str, Dict]] = 'default',
        predict_transform: Optional[Union[str, Dict]] = 'default',
        batch_size: int = 4,
        num_workers: Optional[int] = None,
        data_fetcher: BaseDataFetcher = None,
        preprocess: Optional[Preprocess] = None,
        **kwargs,
    ) -> 'DataModule':
        """
        Creates a ImageClassificationData object from folders of images arranged in this way: ::

            train/dog/xxx.png
            train/dog/xxy.png
            train/dog/xxz.png
            train/cat/123.png
            train/cat/nsdf3.png
            train/cat/asd932.png

        Args:
            train_folder: Path to training folder. Default: None.
            val_folder: Path to validation folder. Default: None.
            test_folder: Path to test folder. Default: None.
            predict_folder: Path to predict folder. Default: None.
            val_transform: Image transform to use for validation and test set.
            train_transform: Image transform to use for training set.
            val_transform: Image transform to use for validation set.
            test_transform: Image transform to use for test set.
            predict_transform: Image transform to use for predict set.
            batch_size: Batch size for data loading.
            num_workers: The number of workers to use for parallelized loading.
                Defaults to ``None`` which equals the number of available CPU threads.

        Returns:
            ImageClassificationData: the constructed data module

        Examples:
            >>> img_data = ImageClassificationData.from_folders("train/") # doctest: +SKIP

        """
        preprocess = preprocess or ImageClassificationPreprocess(
            train_transform,
            val_transform,
            test_transform,
            predict_transform,
        )

        return cls.from_load_data_inputs(
            train_load_data_input=train_folder,
            val_load_data_input=val_folder,
            test_load_data_input=test_folder,
            predict_load_data_input=predict_folder,
            batch_size=batch_size,
            num_workers=num_workers,
            data_fetcher=data_fetcher,
            preprocess=preprocess,
            **kwargs,
        )

    @classmethod
    def from_filepaths(
        cls,
        train_filepaths: Optional[Union[str, pathlib.Path, Sequence[Union[str, pathlib.Path]]]] = None,
        train_labels: Optional[Sequence] = None,
        val_filepaths: Optional[Union[str, pathlib.Path, Sequence[Union[str, pathlib.Path]]]] = None,
        val_labels: Optional[Sequence] = None,
        test_filepaths: Optional[Union[str, pathlib.Path, Sequence[Union[str, pathlib.Path]]]] = None,
        test_labels: Optional[Sequence] = None,
        predict_filepaths: Optional[Union[str, pathlib.Path, Sequence[Union[str, pathlib.Path]]]] = None,
        train_transform: Union[str, Dict] = 'default',
        val_transform: Union[str, Dict] = 'default',
        test_transform: Union[str, Dict] = 'default',
        predict_transform: Union[str, Dict] = 'default',
        batch_size: int = 64,
        num_workers: Optional[int] = None,
        seed: Optional[int] = 42,
        data_fetcher: BaseDataFetcher = None,
        preprocess: Optional[Preprocess] = None,
        **kwargs,
    ) -> 'ImageClassificationData':
        """
        Creates a ImageClassificationData object from folders of images arranged in this way: ::

            folder/dog_xxx.png
            folder/dog_xxy.png
            folder/dog_xxz.png
            folder/cat_123.png
            folder/cat_nsdf3.png
            folder/cat_asd932_.png

        Args:

            train_filepaths: String or sequence of file paths for training dataset. Defaults to ``None``.
            train_labels: Sequence of labels for training dataset. Defaults to ``None``.
            val_filepaths: String or sequence of file paths for validation dataset. Defaults to ``None``.
            val_labels: Sequence of labels for validation dataset. Defaults to ``None``.
            test_filepaths: String or sequence of file paths for test dataset. Defaults to ``None``.
            test_labels: Sequence of labels for test dataset. Defaults to ``None``.
            train_transform: Image transform to use for the train set. Defaults to ``default``, which loads imagenet
                transforms.
            val_transform: Image transform to use for the validation set. Defaults to ``default``, which loads
                imagenet transforms.
            test_transform: Image transform to use for the test set. Defaults to ``default``, which loads imagenet
                transforms.
            predict_transform: Image transform to use for the predict set. Defaults to ``default``, which loads imagenet
                transforms.
            batch_size: The batchsize to use for parallel loading. Defaults to ``64``.
            num_workers: The number of workers to use for parallelized loading.
                Defaults to ``None`` which equals the number of available CPU threads.
            seed: Used for the train/val splits.

        Returns:

            ImageClassificationData: The constructed data module.
        """
        # enable passing in a string which loads all files in that folder as a list
        if isinstance(train_filepaths, str):
            if os.path.isdir(train_filepaths):
                train_filepaths = [os.path.join(train_filepaths, x) for x in os.listdir(train_filepaths)]
            else:
                train_filepaths = [train_filepaths]

        if isinstance(val_filepaths, str):
            if os.path.isdir(val_filepaths):
                val_filepaths = [os.path.join(val_filepaths, x) for x in os.listdir(val_filepaths)]
            else:
                val_filepaths = [val_filepaths]

        if isinstance(test_filepaths, str):
            if os.path.isdir(test_filepaths):
                test_filepaths = [os.path.join(test_filepaths, x) for x in os.listdir(test_filepaths)]
            else:
                test_filepaths = [test_filepaths]

        preprocess = preprocess or ImageClassificationPreprocess(
            train_transform,
            val_transform,
            test_transform,
            predict_transform,
        )

        return cls.from_load_data_inputs(
            train_load_data_input=list(zip(train_filepaths, train_labels)) if train_filepaths else None,
            val_load_data_input=list(zip(val_filepaths, val_labels)) if val_filepaths else None,
            test_load_data_input=list(zip(test_filepaths, test_labels)) if test_filepaths else None,
            predict_load_data_input=predict_filepaths,
            batch_size=batch_size,
            num_workers=num_workers,
            data_fetcher=data_fetcher,
            preprocess=preprocess,
            seed=seed,
            **kwargs
        )


class MatplotlibVisualization(BaseVisualization):
    """Process and show the image batch and its associated label using matplotlib.
    """
    max_cols: int = 4  # maximum number of columns we accept
    block_viz_window: bool = True  # parameter to allow user to block visualisation windows

    @staticmethod
    def _to_numpy(img: Union[torch.Tensor, Image.Image]) -> np.ndarray:
        out: np.ndarray
        if isinstance(img, Image.Image):
            out = np.array(img)
        elif isinstance(img, torch.Tensor):
            out = img.squeeze(0).permute(1, 2, 0).cpu().numpy()
        else:
            raise TypeError(f"Unknown image type. Got: {type(img)}.")
        return out

    def _show_images_and_labels(self, data: List[Any], num_samples: int, title: str):
        # define the image grid
        cols: int = min(num_samples, self.max_cols)
        rows: int = num_samples // cols

        if not _MATPLOTLIB_AVAILABLE:
            raise MisconfigurationException("You need matplotlib to visualise. Please, pip install matplotlib")

        # create figure and set title
        fig, axs = plt.subplots(rows, cols)
        fig.suptitle(title)

        for i, ax in enumerate(axs.ravel()):
            # unpack images and labels
            if isinstance(data, list):
                _img, _label = data[i]
            elif isinstance(data, tuple):
                imgs, labels = data
                _img, _label = imgs[i], labels[i]
            else:
                raise TypeError(f"Unknown data type. Got: {type(data)}.")
            # convert images to numpy
            _img: np.ndarray = self._to_numpy(_img)
            if isinstance(_label, torch.Tensor):
                _label = _label.squeeze().tolist()
            # show image and set label as subplot title
            ax.imshow(_img)
            ax.set_title(str(_label))
            ax.axis('off')
        plt.show(block=self.block_viz_window)

    def show_load_sample(self, samples: List[Any], running_stage: RunningStage):
        win_title: str = f"{running_stage} - show_load_sample"
        self._show_images_and_labels(samples, len(samples), win_title)

    def show_pre_tensor_transform(self, samples: List[Any], running_stage: RunningStage):
        win_title: str = f"{running_stage} - show_pre_tensor_transform"
        self._show_images_and_labels(samples, len(samples), win_title)

    def show_to_tensor_transform(self, samples: List[Any], running_stage: RunningStage):
        win_title: str = f"{running_stage} - show_to_tensor_transform"
        self._show_images_and_labels(samples, len(samples), win_title)

    def show_post_tensor_transform(self, samples: List[Any], running_stage: RunningStage):
        win_title: str = f"{running_stage} - show_post_tensor_transform"
        self._show_images_and_labels(samples, len(samples), win_title)

    def show_per_batch_transform(self, batch: List[Any], running_stage):
        win_title: str = f"{running_stage} - show_per_batch_transform"
        self._show_images_and_labels(batch[0], batch[0][0].shape[0], win_title)<|MERGE_RESOLUTION|>--- conflicted
+++ resolved
@@ -20,23 +20,16 @@
 import torchvision
 from PIL import Image
 from pytorch_lightning.trainer.states import RunningStage
-<<<<<<< HEAD
 from pytorch_lightning.utilities.exceptions import MisconfigurationException
-=======
->>>>>>> 7bfa80dd
 from torch import nn
 from torch.utils.data import Dataset
 from torch.utils.data._utils.collate import default_collate
 from torchvision.datasets.folder import has_file_allowed_extension, IMG_EXTENSIONS, make_dataset
 
-<<<<<<< HEAD
+from flash.core.classification import ClassificationState
 from flash.core.utils import _is_overriden
 from flash.data.auto_dataset import AutoDataset
 from flash.data.base_viz import BaseVisualization  # for viz
-=======
-from flash.core.classification import ClassificationState
-from flash.data.auto_dataset import AutoDataset
->>>>>>> 7bfa80dd
 from flash.data.callback import BaseDataFetcher
 from flash.data.data_module import DataModule
 from flash.data.process import Preprocess
@@ -109,9 +102,11 @@
             #  Better approach as all transforms are applied on tensor directly
             return {
                 "to_tensor_transform": torchvision.transforms.ToTensor(),
-                "post_tensor_transform": nn.Sequential(K.RandomResizedCrop(image_size), K.RandomHorizontalFlip()),
+                "post_tensor_transform": nn.Sequential(
+                    K.augmentation.RandomResizedCrop(image_size), K.augmentation.RandomHorizontalFlip()
+                ),
                 "per_batch_transform_on_device": nn.Sequential(
-                    K.Normalize(torch.tensor([0.485, 0.456, 0.406]), torch.tensor([0.229, 0.224, 0.225])),
+                    K.augmentation.Normalize(torch.tensor([0.485, 0.456, 0.406]), torch.tensor([0.229, 0.224, 0.225])),
                 )
             }
         else:
@@ -128,9 +123,9 @@
             #  Better approach as all transforms are applied on tensor directly
             return {
                 "to_tensor_transform": torchvision.transforms.ToTensor(),
-                "post_tensor_transform": nn.Sequential(K.RandomResizedCrop(image_size)),
+                "post_tensor_transform": nn.Sequential(K.augmentation.RandomResizedCrop(image_size)),
                 "per_batch_transform_on_device": nn.Sequential(
-                    K.Normalize(torch.tensor([0.485, 0.456, 0.406]), torch.tensor([0.229, 0.224, 0.225])),
+                    K.augmentation.Normalize(torch.tensor([0.485, 0.456, 0.406]), torch.tensor([0.229, 0.224, 0.225])),
                 )
             }
         else:
@@ -169,16 +164,11 @@
         )
 
     @classmethod
-<<<<<<< HEAD
-    def _load_data_dir(cls, data: Any, dataset: Optional[AutoDataset] = None) -> List[Tuple[str, int]]:
-        # case where we pass a list of files
-=======
     def _load_data_dir(
         cls,
         data: Any,
         dataset: Optional[AutoDataset] = None,
     ) -> Tuple[Optional[List[str]], List[Tuple[str, int]]]:
->>>>>>> 7bfa80dd
         if isinstance(data, list):
             # TODO: define num_classes elsewhere. This is a bad assumption since the list of
             # labels might not contain the complete set of ids so that you can infer the total
@@ -200,13 +190,9 @@
                             out.append([os.path.join(p, f), label])
                 elif os.path.isfile(p) and has_file_allowed_extension(str(p), IMG_EXTENSIONS):
                     out.append([p, label])
-<<<<<<< HEAD
                 else:
                     raise TypeError(f"Unexpected file path type: {p}.")
-            return out
-=======
             return None, out
->>>>>>> 7bfa80dd
         else:
             classes, class_to_idx = cls._find_classes(data)
             # TODO: define num_classes elsewhere. This is a bad assumption since the list of
@@ -359,7 +345,6 @@
         if self._predict_ds:
             self.set_dataset_attribute(self._predict_ds, 'num_classes', self.num_classes)
 
-<<<<<<< HEAD
     def set_block_viz_window(self, value: bool) -> None:
         """Setter method to switch on/off matplotlib to pop up windows."""
         self.data_fetcher.block_viz_window = value
@@ -368,64 +353,6 @@
     def configure_data_fetcher(*args, **kwargs) -> BaseDataFetcher:
         return MatplotlibVisualization(*args, **kwargs)
 
-    @staticmethod
-    def _check_transforms(transform: Dict[str, Union[nn.Module, Callable]]) -> Dict[str, Union[nn.Module, Callable]]:
-        if transform and not isinstance(transform, Dict):
-            raise MisconfigurationException(
-                "Transform should be a dict. "
-                f"Here are the available keys for your transforms: {DataPipeline.PREPROCESS_FUNCS}."
-            )
-        if "per_batch_transform" in transform and "per_sample_transform_on_device" in transform:
-            raise MisconfigurationException(
-                f'{transform}: `per_batch_transform` and `per_sample_transform_on_device` '
-                f'are mutually exclusive.'
-            )
-        return transform
-
-    @staticmethod
-    def default_train_transforms():
-        image_size: Tuple[int, int] = ImageClassificationData.image_size
-        if _KORNIA_AVAILABLE and not os.getenv("FLASH_TESTING", "0") == "1":
-            #  Better approach as all transforms are applied on tensor directly
-            return {
-                "to_tensor_transform": torchvision.transforms.ToTensor(),
-                "post_tensor_transform": nn.Sequential(
-                    K.augmentation.RandomResizedCrop(image_size), K.augmentation.RandomHorizontalFlip()
-                ),
-                "per_batch_transform_on_device": nn.Sequential(
-                    K.augmentation.Normalize(torch.tensor([0.485, 0.456, 0.406]), torch.tensor([0.229, 0.224, 0.225])),
-                )
-            }
-        else:
-            from torchvision import transforms as T  # noqa F811
-            return {
-                "pre_tensor_transform": nn.Sequential(T.RandomResizedCrop(image_size), T.RandomHorizontalFlip()),
-                "to_tensor_transform": torchvision.transforms.ToTensor(),
-                "post_tensor_transform": T.Normalize([0.485, 0.456, 0.406], [0.229, 0.224, 0.225]),
-            }
-
-    @staticmethod
-    def default_val_transforms():
-        image_size: Tuple[int, int] = ImageClassificationData.image_size
-        if _KORNIA_AVAILABLE and not os.getenv("FLASH_TESTING", "0") == "1":
-            #  Better approach as all transforms are applied on tensor directly
-            return {
-                "to_tensor_transform": torchvision.transforms.ToTensor(),
-                "post_tensor_transform": nn.Sequential(K.augmentation.RandomResizedCrop(image_size)),
-                "per_batch_transform_on_device": nn.Sequential(
-                    K.augmentation.Normalize(torch.tensor([0.485, 0.456, 0.406]), torch.tensor([0.229, 0.224, 0.225])),
-                )
-            }
-        else:
-            from torchvision import transforms as T  # noqa F811
-            return {
-                "pre_tensor_transform": T.Compose([T.RandomResizedCrop(image_size)]),
-                "to_tensor_transform": torchvision.transforms.ToTensor(),
-                "post_tensor_transform": T.Normalize([0.485, 0.456, 0.406], [0.229, 0.224, 0.225]),
-            }
-
-=======
->>>>>>> 7bfa80dd
     @property
     def num_classes(self) -> int:
         if self._num_classes is None:
