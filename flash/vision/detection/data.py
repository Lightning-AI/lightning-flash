--- conflicted
+++ resolved
@@ -148,7 +148,7 @@
     def predict_load_data(self, samples):
         return samples
 
-    def per_sample_pre_tensor_transform(self, samples: Any) -> Any:
+    def pre_tensor_transform(self, samples: Any) -> Any:
         if _contains_any_tensor(samples):
             return samples
 
@@ -162,7 +162,7 @@
             return outputs
         raise MisconfigurationException("The samples should either be a tensor, a list of paths or a path.")
 
-    def predict_per_sample_to_tensor_transform(self, sample) -> Any:
+    def predict_to_tensor_transform(self, sample) -> Any:
         return self.to_tensor(sample[0])
 
     def collate(self, samples: Any) -> Any:
@@ -207,23 +207,12 @@
         **kwargs
     ):
 
-<<<<<<< HEAD
         preprocess = cls.instantiate_preprocess(train_transform, valid_transform, preprocess_cls=preprocess_cls)
 
         datamodule = cls.from_load_data_inputs(
             train_load_data_input=(train_folder, train_ann_file, train_transform),
             valid_load_data_input=(valid_folder, valid_ann_file, valid_transform) if valid_folder else None,
             test_load_data_input=(test_folder, test_ann_file, test_transform) if test_folder else None,
-=======
-        valid_ds = (CustomCOCODataset(valid_folder, valid_ann_file, valid_transform) if valid_folder else None)
-
-        test_ds = (CustomCOCODataset(test_folder, test_ann_file, test_transform) if test_folder else None)
-
-        datamodule = cls(
-            train_ds=train_ds,
-            valid_ds=valid_ds,
-            test_ds=test_ds,
->>>>>>> e1a2d5d3
             batch_size=batch_size,
             num_workers=num_workers,
             preprocess=preprocess,
