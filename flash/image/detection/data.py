--- conflicted
+++ resolved
@@ -151,17 +151,10 @@
         transform_kwargs: Optional[Dict] = None,
         **data_module_kwargs: Any,
     ) -> "ObjectDetectionData":
-<<<<<<< HEAD
-        """Creates a :class:`~flash.image.detection.data.ObjectDetectionData` object from the given data folders
-        and annotation files in the `PASCAL VOC (Visual Obect Challenge)
-
-        <http://host.robots.ox.ac.uk/pascal/VOC/>`_ XML format.
-=======
         """.. _PASCAL: http://host.robots.ox.ac.uk/pascal/VOC/
 
         Creates a :class:`~flash.image.detection.data.ObjectDetectionData` object from the given data folders
         and annotation files in the `PASCAL VOC (Visual Object Challenge) XML format <PASCAL>`_.
->>>>>>> 6f3dc089
 
         Args:
             train_folder: The folder containing the train data.
