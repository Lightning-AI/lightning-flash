--- conflicted
+++ resolved
@@ -42,19 +42,11 @@
     Parser = object
 
 
-<<<<<<< HEAD
 class FiftyOneParser(Parser):
-
     def __init__(self, data, class_map, label_field, iscrowd):
         template_record = ObjectDetectionRecord()
         template_record.add_component(IsCrowdsRecordComponent())
         super().__init__(template_record=template_record)
-=======
-class COCODataSource(DataSource[Tuple[str, str]]):
-    @requires("pycocotools")
-    def load_data(self, data: Tuple[str, str], dataset: Optional[Any] = None) -> Sequence[Dict[str, Any]]:
-        root, ann_file = data
->>>>>>> 6483d1c0
 
         data = data
         label_field = label_field
@@ -64,9 +56,12 @@
         self.class_map = class_map
 
         for fp, w, h, sample_labs, sample_boxes, sample_iscrowd in zip(
-            data.values("filepath"), data.values("metadata.width"), data.values("metadata.height"),
-            data.values(label_field + ".detections.label"), data.values(label_field + ".detections.bounding_box"),
-            data.values(label_field + ".detections." + iscrowd)
+            data.values("filepath"),
+            data.values("metadata.width"),
+            data.values("metadata.height"),
+            data.values(label_field + ".detections.label"),
+            data.values(label_field + ".detections.bounding_box"),
+            data.values(label_field + ".detections." + iscrowd),
         ):
             for lab, box, iscrowd in zip(sample_labs, sample_boxes, sample_iscrowd):
                 self.data.append((fp, w, h, lab, box, iscrowd))
@@ -93,7 +88,6 @@
 
         box = self._reformat_bbox(*box, w, h)
 
-<<<<<<< HEAD
         record.detection.add_bboxes([BBox.from_xyxy(*box)])
         record.detection.add_labels([lab])
         record.detection.add_iscrowds([iscrowd])
@@ -111,36 +105,6 @@
 
 
 class ObjectDetectionFiftyOneDataSource(IceVisionPathsDataSource, FiftyOneDataSource):
-
-=======
-            data.append(
-                dict(
-                    input=os.path.join(root, path),
-                    target=dict(
-                        boxes=boxes,
-                        labels=labels,
-                        image_id=img_id,
-                        area=areas,
-                        iscrowd=iscrowd,
-                    ),
-                )
-            )
-        return data
-
-    def load_sample(self, sample: Dict[str, Any]) -> Dict[str, Any]:
-        filepath = sample[DefaultDataKeys.INPUT]
-        img = default_loader(filepath)
-        sample[DefaultDataKeys.INPUT] = img
-        w, h = img.size  # WxH
-        sample[DefaultDataKeys.METADATA] = {
-            "filepath": filepath,
-            "size": (h, w),
-        }
-        return sample
-
-
-class ObjectDetectionFiftyOneDataSource(FiftyOneDataSource):
->>>>>>> 6483d1c0
     def __init__(self, label_field: str = "ground_truth", iscrowd: str = "iscrowd"):
         super().__init__()
         self.label_field = label_field
@@ -159,44 +123,9 @@
         classes = self._get_classes(data)
         class_map = ClassMap(classes)
 
-<<<<<<< HEAD
         parser = FiftyOneParser(data, class_map, self.label_field, self.iscrowd)
         records = parser.parse(data_splitter=SingleSplitSplitter())
         return [{DefaultDataKeys.INPUT: record} for record in records[0]]
-=======
-        output_data = []
-        img_id = 1
-        for fp, w, h, sample_labs, sample_boxes, sample_iscrowd in zip(
-            filepaths, widths, heights, labels, bboxes, iscrowds
-        ):
-            output_boxes = []
-            output_labs = []
-            output_iscrowd = []
-            output_areas = []
-            for lab, box, iscrowd in zip(sample_labs, sample_boxes, sample_iscrowd):
-                output_box, output_area = self._reformat_bbox(box[0], box[1], box[2], box[3], w, h)
-                output_areas.append(output_area)
-                output_labs.append(class_to_idx[lab])
-                output_boxes.append(output_box)
-                if iscrowd is None:
-                    iscrowd = 0
-                output_iscrowd.append(iscrowd)
-            output_data.append(
-                dict(
-                    input=fp,
-                    target=dict(
-                        boxes=output_boxes,
-                        labels=output_labs,
-                        image_id=img_id,
-                        area=output_areas,
-                        iscrowd=output_iscrowd,
-                    ),
-                )
-            )
-            img_id += 1
-
-        return output_data
->>>>>>> 6483d1c0
 
     @staticmethod
     @requires("fiftyone")
