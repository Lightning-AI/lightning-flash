# Copyright The PyTorch Lightning team.
#
# Licensed under the Apache License, Version 2.0 (the "License");
# you may not use this file except in compliance with the License.
# You may obtain a copy of the License at
#
#     http://www.apache.org/licenses/LICENSE-2.0
#
# Unless required by applicable law or agreed to in writing, software
# distributed under the License is distributed on an "AS IS" BASIS,
# WITHOUT WARRANTIES OR CONDITIONS OF ANY KIND, either express or implied.
# See the License for the specific language governing permissions and
# limitations under the License.
from typing import Any, Dict, List, Optional

from flash.core.adapter import AdapterTask
from flash.core.model import Task
from flash.core.registry import FlashRegistry
from flash.core.utilities.types import LR_SCHEDULER_TYPE, OPTIMIZER_TYPE
from flash.image.detection.backbones import OBJECT_DETECTION_HEADS
from flash.image.detection.output import OBJECT_DETECTION_OUTPUTS


class ObjectDetector(AdapterTask):
    """The ``ObjectDetector`` is a :class:`~flash.Task` for detecting objects in images. For more details, see
    :ref:`object_detection`.

    Args:
        num_classes: The number of object classes.
        backbone: String indicating the backbone CNN architecture to use.
        head: String indicating the head module to use ontop of the backbone.
        pretrained: Whether the model should be loaded with it's pretrained weights.
        optimizer: Optimizer to use for training.
        lr_scheduler: The LR scheduler to use during training.
        learning_rate: The learning rate to use for training.
        output: The :class:`~flash.core.data.io.output.Output` to use when formatting prediction outputs.
        predict_kwargs: dictionary containing parameters that will be used during the prediction phase.
        kwargs: additional kwargs nessesary for initializing the backbone task
    """

    heads: FlashRegistry = OBJECT_DETECTION_HEADS
    outputs = Task.outputs + OBJECT_DETECTION_OUTPUTS

    required_extras: List[str] = ["image", "icevision", "effdet"]

    def __init__(
        self,
        num_classes: Optional[int] = None,
        labels: Optional[List[str]] = None,
        backbone: Optional[str] = "resnet18_fpn",
        head: Optional[str] = "retinanet",
        pretrained: bool = True,
        optimizer: OPTIMIZER_TYPE = "Adam",
        lr_scheduler: LR_SCHEDULER_TYPE = None,
<<<<<<< HEAD
        learning_rate: float = 5e-3,
=======
        learning_rate: float = 1e-2,
        output: OUTPUT_TYPE = None,
>>>>>>> defbaceb
        predict_kwargs: Dict = None,
        **kwargs: Any,
    ):
        self.save_hyperparameters()

        if labels is not None and num_classes is None:
            num_classes = len(labels)

        self.labels = labels
        self.num_classes = num_classes

        predict_kwargs = predict_kwargs if predict_kwargs else {}
        metadata = self.heads.get(head, with_metadata=True)
        adapter = metadata["metadata"]["adapter"].from_task(
            self,
            num_classes=num_classes,
            backbone=backbone,
            head=head,
            pretrained=pretrained,
            predict_kwargs=predict_kwargs,
            **kwargs,
        )

        super().__init__(
            adapter,
            learning_rate=learning_rate,
            optimizer=optimizer,
            lr_scheduler=lr_scheduler,
        )

    def _ci_benchmark_fn(self, history: List[Dict[str, Any]]) -> None:
        """This function is used only for debugging usage with CI."""
        # todo

    @property
    def predict_kwargs(self) -> Dict[str, Any]:
        """The kwargs used for the prediction step."""
        return self.adapter.predict_kwargs

    @predict_kwargs.setter
    def predict_kwargs(self, predict_kwargs: Dict[str, Any]):
        self.adapter.predict_kwargs = predict_kwargs<|MERGE_RESOLUTION|>--- conflicted
+++ resolved
@@ -52,12 +52,7 @@
         pretrained: bool = True,
         optimizer: OPTIMIZER_TYPE = "Adam",
         lr_scheduler: LR_SCHEDULER_TYPE = None,
-<<<<<<< HEAD
-        learning_rate: float = 5e-3,
-=======
         learning_rate: float = 1e-2,
-        output: OUTPUT_TYPE = None,
->>>>>>> defbaceb
         predict_kwargs: Dict = None,
         **kwargs: Any,
     ):
