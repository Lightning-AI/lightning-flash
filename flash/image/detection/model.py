--- conflicted
+++ resolved
@@ -201,12 +201,8 @@
 
     def predict_step(self, batch: Any, batch_idx: int, dataloader_idx: int = 0) -> Any:
         images = batch[DefaultDataKeys.INPUT]
-<<<<<<< HEAD
-        batch[DefaultDataKeys.PREDS] = self.model(images)
+        batch[DefaultDataKeys.PREDS] = self(images)
         return batch
-=======
-        return self(images)
->>>>>>> 5552a78c
 
     def configure_finetune_callback(self):
         return [ObjectDetectionFineTuning(train_bn=True)]
