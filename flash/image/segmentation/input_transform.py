# Copyright The PyTorch Lightning team.
#
# Licensed under the Apache License, Version 2.0 (the "License");
# you may not use this file except in compliance with the License.
# You may obtain a copy of the License at
#
#     http://www.apache.org/licenses/LICENSE-2.0
#
# Unless required by applicable law or agreed to in writing, software
# distributed under the License is distributed on an "AS IS" BASIS,
# WITHOUT WARRANTIES OR CONDITIONS OF ANY KIND, either express or implied.
# See the License for the specific language governing permissions and
# limitations under the License.
from dataclasses import dataclass
from typing import Any, Callable, Dict, Tuple, Union

from flash.core.data.io.input import DataKeys
from flash.core.data.io.input_transform import InputTransform
<<<<<<< HEAD
from flash.core.data.transforms import AlbumentationsAdapter
from flash.core.utilities.imports import _ALBUMENTATIONS_AVAILABLE

if _ALBUMENTATIONS_AVAILABLE:
    import albumentations as alb
else:
    alb = None
=======
from flash.core.data.transforms import ApplyToKeys, kornia_collate, KorniaParallelTransforms
from flash.core.utilities.imports import _KORNIA_AVAILABLE, _TORCHVISION_AVAILABLE

if _KORNIA_AVAILABLE:
    import kornia as K

if _TORCHVISION_AVAILABLE:
    from torchvision import transforms as T
>>>>>>> 0e212592


def prepare_target(batch: Dict[str, Any]) -> Dict[str, Any]:
    """Convert the target mask to long and remove the channel dimension."""
    if DataKeys.TARGET in batch:
        batch[DataKeys.TARGET] = batch[DataKeys.TARGET].long().squeeze(1)
    return batch


def remove_extra_dimensions(batch: Dict[str, Any]):
    if isinstance(batch[DataKeys.INPUT], list):
        assert len(batch[DataKeys.INPUT]) == 1
        batch[DataKeys.INPUT] = batch[DataKeys.INPUT][0]
    return batch


@dataclass
class SemanticSegmentationInputTransform(InputTransform):
    # https://albumentations.ai/docs/examples/pytorch_semantic_segmentation

    image_size: Tuple[int, int] = (128, 128)
<<<<<<< HEAD
    image_color_mean: Tuple[float, float, float] = (0.485, 0.456, 0.406)
    image_color_std: Tuple[float, float, float] = (0.229, 0.224, 0.225)

    def train_per_sample_transform(self) -> Callable:
        return AlbumentationsAdapter(
            [
                alb.Resize(*self.image_size),
                alb.ShiftScaleRotate(shift_limit=0.2, scale_limit=0.2, rotate_limit=30, p=0.5),
                alb.RGBShift(r_shift_limit=25, g_shift_limit=25, b_shift_limit=25, p=0.5),
                alb.RandomBrightnessContrast(brightness_limit=0.3, contrast_limit=0.3, p=0.5),
                alb.Normalize(mean=self.image_color_mean, std=self.image_color_std),
=======
    mean: Union[float, Tuple[float, float, float]] = (0.485, 0.456, 0.406)
    std: Union[float, Tuple[float, float, float]] = (0.229, 0.224, 0.225)

    def train_per_sample_transform(self) -> Callable:
        return T.Compose(
            [
                ApplyToKeys(
                    [DataKeys.INPUT, DataKeys.TARGET],
                    KorniaParallelTransforms(
                        K.geometry.Resize(self.image_size, interpolation="nearest"),
                        K.augmentation.RandomHorizontalFlip(p=0.5),
                    ),
                ),
                ApplyToKeys([DataKeys.INPUT], K.augmentation.Normalize(mean=self.mean, std=self.std)),
>>>>>>> 0e212592
            ]
        )

    def per_sample_transform(self) -> Callable:
<<<<<<< HEAD
        return AlbumentationsAdapter(
            [
                alb.Resize(*self.image_size),
                alb.Normalize(mean=self.image_color_mean, std=self.image_color_std),
            ]
        )

    def predict_input_per_sample_transform(self) -> Callable:
        return AlbumentationsAdapter(
            [
                alb.Resize(*self.image_size),
                alb.Normalize(mean=self.image_color_mean, std=self.image_color_std),
            ]
        )
=======
        return T.Compose(
            [
                ApplyToKeys(
                    [DataKeys.INPUT, DataKeys.TARGET],
                    KorniaParallelTransforms(K.geometry.Resize(self.image_size, interpolation="nearest")),
                ),
                ApplyToKeys([DataKeys.INPUT], K.augmentation.Normalize(mean=self.mean, std=self.std)),
            ]
        )

    def predict_per_sample_transform(self) -> Callable:
        return ApplyToKeys(
            DataKeys.INPUT,
            K.geometry.Resize(
                self.image_size,
                interpolation="nearest",
            ),
            K.augmentation.Normalize(mean=self.mean, std=self.std),
        )

    def collate(self) -> Callable:
        return kornia_collate
>>>>>>> 0e212592

    def per_batch_transform(self) -> Callable:
        return T.Compose([prepare_target, remove_extra_dimensions])<|MERGE_RESOLUTION|>--- conflicted
+++ resolved
@@ -16,7 +16,6 @@
 
 from flash.core.data.io.input import DataKeys
 from flash.core.data.io.input_transform import InputTransform
-<<<<<<< HEAD
 from flash.core.data.transforms import AlbumentationsAdapter
 from flash.core.utilities.imports import _ALBUMENTATIONS_AVAILABLE
 
@@ -24,16 +23,6 @@
     import albumentations as alb
 else:
     alb = None
-=======
-from flash.core.data.transforms import ApplyToKeys, kornia_collate, KorniaParallelTransforms
-from flash.core.utilities.imports import _KORNIA_AVAILABLE, _TORCHVISION_AVAILABLE
-
-if _KORNIA_AVAILABLE:
-    import kornia as K
-
-if _TORCHVISION_AVAILABLE:
-    from torchvision import transforms as T
->>>>>>> 0e212592
 
 
 def prepare_target(batch: Dict[str, Any]) -> Dict[str, Any]:
@@ -55,7 +44,6 @@
     # https://albumentations.ai/docs/examples/pytorch_semantic_segmentation
 
     image_size: Tuple[int, int] = (128, 128)
-<<<<<<< HEAD
     image_color_mean: Tuple[float, float, float] = (0.485, 0.456, 0.406)
     image_color_std: Tuple[float, float, float] = (0.229, 0.224, 0.225)
 
@@ -67,27 +55,10 @@
                 alb.RGBShift(r_shift_limit=25, g_shift_limit=25, b_shift_limit=25, p=0.5),
                 alb.RandomBrightnessContrast(brightness_limit=0.3, contrast_limit=0.3, p=0.5),
                 alb.Normalize(mean=self.image_color_mean, std=self.image_color_std),
-=======
-    mean: Union[float, Tuple[float, float, float]] = (0.485, 0.456, 0.406)
-    std: Union[float, Tuple[float, float, float]] = (0.229, 0.224, 0.225)
-
-    def train_per_sample_transform(self) -> Callable:
-        return T.Compose(
-            [
-                ApplyToKeys(
-                    [DataKeys.INPUT, DataKeys.TARGET],
-                    KorniaParallelTransforms(
-                        K.geometry.Resize(self.image_size, interpolation="nearest"),
-                        K.augmentation.RandomHorizontalFlip(p=0.5),
-                    ),
-                ),
-                ApplyToKeys([DataKeys.INPUT], K.augmentation.Normalize(mean=self.mean, std=self.std)),
->>>>>>> 0e212592
             ]
         )
 
     def per_sample_transform(self) -> Callable:
-<<<<<<< HEAD
         return AlbumentationsAdapter(
             [
                 alb.Resize(*self.image_size),
@@ -102,30 +73,6 @@
                 alb.Normalize(mean=self.image_color_mean, std=self.image_color_std),
             ]
         )
-=======
-        return T.Compose(
-            [
-                ApplyToKeys(
-                    [DataKeys.INPUT, DataKeys.TARGET],
-                    KorniaParallelTransforms(K.geometry.Resize(self.image_size, interpolation="nearest")),
-                ),
-                ApplyToKeys([DataKeys.INPUT], K.augmentation.Normalize(mean=self.mean, std=self.std)),
-            ]
-        )
-
-    def predict_per_sample_transform(self) -> Callable:
-        return ApplyToKeys(
-            DataKeys.INPUT,
-            K.geometry.Resize(
-                self.image_size,
-                interpolation="nearest",
-            ),
-            K.augmentation.Normalize(mean=self.mean, std=self.std),
-        )
-
-    def collate(self) -> Callable:
-        return kornia_collate
->>>>>>> 0e212592
 
     def per_batch_transform(self) -> Callable:
         return T.Compose([prepare_target, remove_extra_dimensions])