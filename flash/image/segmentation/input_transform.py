# Copyright The PyTorch Lightning team.
#
# Licensed under the Apache License, Version 2.0 (the "License");
# you may not use this file except in compliance with the License.
# You may obtain a copy of the License at
#
#     http://www.apache.org/licenses/LICENSE-2.0
#
# Unless required by applicable law or agreed to in writing, software
# distributed under the License is distributed on an "AS IS" BASIS,
# WITHOUT WARRANTIES OR CONDITIONS OF ANY KIND, either express or implied.
# See the License for the specific language governing permissions and
# limitations under the License.
from dataclasses import dataclass
from typing import Any, Callable, Dict, Tuple, Union

import torch

from flash.core.data.io.input import DataKeys
from flash.core.data.io.input_transform import InputTransform
<<<<<<< HEAD
from flash.core.data.transforms import AlbumentationsAdapter
from flash.core.utilities.imports import _ALBUMENTATIONS_AVAILABLE
=======
from flash.core.data.transforms import ApplyToKeys, kornia_collate, KorniaParallelTransforms
from flash.core.utilities.imports import _KORNIA_AVAILABLE, _TORCHVISION_AVAILABLE, requires
>>>>>>> 95ae65f6

if _ALBUMENTATIONS_AVAILABLE:
    import albumentations as alb
else:
    alb = None


def prepare_target(batch: Dict[str, Any]) -> Dict[str, Any]:
    """Convert the target mask to long and remove the channel dimension."""
    if DataKeys.TARGET in batch:
        batch[DataKeys.TARGET] = batch[DataKeys.TARGET].long().squeeze(1)
    return batch


def target_as_tensor(sample: Dict[str, Any]) -> Dict[str, Any]:
    if DataKeys.TARGET in sample:
        target = sample[DataKeys.TARGET]
        if target.ndim == 2:
            target = target[:, :, None]
        sample[DataKeys.TARGET] = torch.from_numpy(target.transpose((2, 0, 1))).contiguous().squeeze().float()
    return sample


def remove_extra_dimensions(batch: Dict[str, Any]):
    if isinstance(batch[DataKeys.INPUT], list):
        assert len(batch[DataKeys.INPUT]) == 1
        batch[DataKeys.INPUT] = batch[DataKeys.INPUT][0]
    return batch


@dataclass
class SemanticSegmentationInputTransform(InputTransform):
    # https://albumentations.ai/docs/examples/pytorch_semantic_segmentation

    image_size: Tuple[int, int] = (128, 128)
    image_color_mean: Tuple[float, float, float] = (0.485, 0.456, 0.406)
    image_color_std: Tuple[float, float, float] = (0.229, 0.224, 0.225)

    @requires("image")
    def train_per_sample_transform(self) -> Callable:
        return AlbumentationsAdapter(
            [
<<<<<<< HEAD
                alb.Resize(*self.image_size),
                alb.ShiftScaleRotate(shift_limit=0.2, scale_limit=0.2, rotate_limit=30, p=0.5),
                alb.RGBShift(r_shift_limit=25, g_shift_limit=25, b_shift_limit=25, p=0.5),
                alb.RandomBrightnessContrast(brightness_limit=0.3, contrast_limit=0.3, p=0.5),
                alb.Normalize(mean=self.image_color_mean, std=self.image_color_std),
=======
                ApplyToKeys(
                    DataKeys.INPUT,
                    T.ToTensor(),
                ),
                target_as_tensor,
                ApplyToKeys(
                    [DataKeys.INPUT, DataKeys.TARGET],
                    KorniaParallelTransforms(
                        K.geometry.Resize(self.image_size, interpolation="nearest"),
                        K.augmentation.RandomHorizontalFlip(p=0.5),
                    ),
                ),
                ApplyToKeys([DataKeys.INPUT], K.augmentation.Normalize(mean=self.mean, std=self.std)),
>>>>>>> 95ae65f6
            ]
        )

    @requires("image")
    def per_sample_transform(self) -> Callable:
        return AlbumentationsAdapter(
            [
<<<<<<< HEAD
                alb.Resize(*self.image_size),
                alb.Normalize(mean=self.image_color_mean, std=self.image_color_std),
            ]
        )

    def predict_input_per_sample_transform(self) -> Callable:
        return AlbumentationsAdapter(
            [
                alb.Resize(*self.image_size),
                alb.Normalize(mean=self.image_color_mean, std=self.image_color_std),
            ]
=======
                ApplyToKeys(
                    DataKeys.INPUT,
                    T.ToTensor(),
                ),
                target_as_tensor,
                ApplyToKeys(
                    [DataKeys.INPUT, DataKeys.TARGET],
                    KorniaParallelTransforms(K.geometry.Resize(self.image_size, interpolation="nearest")),
                ),
                ApplyToKeys([DataKeys.INPUT], K.augmentation.Normalize(mean=self.mean, std=self.std)),
            ]
        )

    @requires("image")
    def predict_per_sample_transform(self) -> Callable:
        return ApplyToKeys(
            DataKeys.INPUT,
            T.ToTensor(),
            K.geometry.Resize(
                self.image_size,
                interpolation="nearest",
            ),
            K.augmentation.Normalize(mean=self.mean, std=self.std),
>>>>>>> 95ae65f6
        )

    def per_batch_transform(self) -> Callable:
        return T.Compose([prepare_target, remove_extra_dimensions])<|MERGE_RESOLUTION|>--- conflicted
+++ resolved
@@ -12,24 +12,22 @@
 # See the License for the specific language governing permissions and
 # limitations under the License.
 from dataclasses import dataclass
-from typing import Any, Callable, Dict, Tuple, Union
+from typing import Any, Callable, Dict, Tuple
 
 import torch
 
 from flash.core.data.io.input import DataKeys
 from flash.core.data.io.input_transform import InputTransform
-<<<<<<< HEAD
-from flash.core.data.transforms import AlbumentationsAdapter
-from flash.core.utilities.imports import _ALBUMENTATIONS_AVAILABLE
-=======
-from flash.core.data.transforms import ApplyToKeys, kornia_collate, KorniaParallelTransforms
-from flash.core.utilities.imports import _KORNIA_AVAILABLE, _TORCHVISION_AVAILABLE, requires
->>>>>>> 95ae65f6
+from flash.core.data.transforms import AlbumentationsAdapter, ApplyToKeys
+from flash.core.utilities.imports import _ALBUMENTATIONS_AVAILABLE, _TORCHVISION_AVAILABLE, requires
 
 if _ALBUMENTATIONS_AVAILABLE:
     import albumentations as alb
 else:
     alb = None
+
+if _TORCHVISION_AVAILABLE:
+    from torchvision import transforms as T
 
 
 def prepare_target(batch: Dict[str, Any]) -> Dict[str, Any]:
@@ -65,73 +63,57 @@
 
     @requires("image")
     def train_per_sample_transform(self) -> Callable:
-        return AlbumentationsAdapter(
+        return T.Compose(
             [
-<<<<<<< HEAD
-                alb.Resize(*self.image_size),
-                alb.ShiftScaleRotate(shift_limit=0.2, scale_limit=0.2, rotate_limit=30, p=0.5),
-                alb.RGBShift(r_shift_limit=25, g_shift_limit=25, b_shift_limit=25, p=0.5),
-                alb.RandomBrightnessContrast(brightness_limit=0.3, contrast_limit=0.3, p=0.5),
-                alb.Normalize(mean=self.image_color_mean, std=self.image_color_std),
-=======
+                AlbumentationsAdapter(
+                    [
+                        alb.Resize(*self.image_size),
+                        alb.ShiftScaleRotate(shift_limit=0.2, scale_limit=0.2, rotate_limit=30, p=0.5),
+                        alb.RGBShift(r_shift_limit=25, g_shift_limit=25, b_shift_limit=25, p=0.5),
+                        alb.RandomBrightnessContrast(brightness_limit=0.3, contrast_limit=0.3, p=0.5),
+                        alb.Normalize(mean=self.image_color_mean, std=self.image_color_std),
+                    ]
+                ),
                 ApplyToKeys(
                     DataKeys.INPUT,
                     T.ToTensor(),
                 ),
                 target_as_tensor,
-                ApplyToKeys(
-                    [DataKeys.INPUT, DataKeys.TARGET],
-                    KorniaParallelTransforms(
-                        K.geometry.Resize(self.image_size, interpolation="nearest"),
-                        K.augmentation.RandomHorizontalFlip(p=0.5),
-                    ),
-                ),
-                ApplyToKeys([DataKeys.INPUT], K.augmentation.Normalize(mean=self.mean, std=self.std)),
->>>>>>> 95ae65f6
             ]
         )
 
     @requires("image")
     def per_sample_transform(self) -> Callable:
-        return AlbumentationsAdapter(
+        return T.Compose(
             [
-<<<<<<< HEAD
-                alb.Resize(*self.image_size),
-                alb.Normalize(mean=self.image_color_mean, std=self.image_color_std),
-            ]
-        )
-
-    def predict_input_per_sample_transform(self) -> Callable:
-        return AlbumentationsAdapter(
-            [
-                alb.Resize(*self.image_size),
-                alb.Normalize(mean=self.image_color_mean, std=self.image_color_std),
-            ]
-=======
+                AlbumentationsAdapter(
+                    [
+                        alb.Resize(*self.image_size),
+                        alb.Normalize(mean=self.image_color_mean, std=self.image_color_std),
+                    ]
+                ),
                 ApplyToKeys(
                     DataKeys.INPUT,
                     T.ToTensor(),
                 ),
                 target_as_tensor,
-                ApplyToKeys(
-                    [DataKeys.INPUT, DataKeys.TARGET],
-                    KorniaParallelTransforms(K.geometry.Resize(self.image_size, interpolation="nearest")),
-                ),
-                ApplyToKeys([DataKeys.INPUT], K.augmentation.Normalize(mean=self.mean, std=self.std)),
             ]
         )
 
-    @requires("image")
     def predict_per_sample_transform(self) -> Callable:
-        return ApplyToKeys(
-            DataKeys.INPUT,
-            T.ToTensor(),
-            K.geometry.Resize(
-                self.image_size,
-                interpolation="nearest",
-            ),
-            K.augmentation.Normalize(mean=self.mean, std=self.std),
->>>>>>> 95ae65f6
+        return T.Compose(
+            [
+                AlbumentationsAdapter(
+                    [
+                        alb.Resize(*self.image_size),
+                        alb.Normalize(mean=self.image_color_mean, std=self.image_color_std),
+                    ]
+                ),
+                ApplyToKeys(
+                    DataKeys.INPUT,
+                    T.ToTensor(),
+                ),
+            ]
         )
 
     def per_batch_transform(self) -> Callable:
