# Copyright The PyTorch Lightning team.
#
# Licensed under the Apache License, Version 2.0 (the "License");
# you may not use this file except in compliance with the License.
# You may obtain a copy of the License at
#
#     http://www.apache.org/licenses/LICENSE-2.0
#
# Unless required by applicable law or agreed to in writing, software
# distributed under the License is distributed on an "AS IS" BASIS,
# WITHOUT WARRANTIES OR CONDITIONS OF ANY KIND, either express or implied.
# See the License for the specific language governing permissions and
# limitations under the License.
from typing import Any, Dict, List, Optional, Union

import torch
from torch import nn
from torch.nn import functional as F
from torchmetrics import IoU

from flash.core.classification import ClassificationTask
from flash.core.data.data_source import DefaultDataKeys
from flash.core.data.io.output_transform import OutputTransform
from flash.core.registry import FlashRegistry
from flash.core.utilities.imports import _KORNIA_AVAILABLE
from flash.core.utilities.isinstance import _isinstance
from flash.core.utilities.types import (
    LOSS_FN_TYPE,
    LR_SCHEDULER_TYPE,
    METRICS_TYPE,
    OPTIMIZER_TYPE,
    OUTPUT_TRANSFORM_TYPE,
    OUTPUT_TYPE,
)
from flash.image.segmentation.backbones import SEMANTIC_SEGMENTATION_BACKBONES
from flash.image.segmentation.heads import SEMANTIC_SEGMENTATION_HEADS
from flash.image.segmentation.output import SegmentationLabels

if _KORNIA_AVAILABLE:
    import kornia as K


class SemanticSegmentationOutputTransform(OutputTransform):
    def per_sample_transform(self, sample: Any) -> Any:
        resize = K.geometry.Resize(sample[DefaultDataKeys.METADATA]["size"][-2:], interpolation="bilinear")
        sample[DefaultDataKeys.PREDS] = resize(sample[DefaultDataKeys.PREDS])
        sample[DefaultDataKeys.INPUT] = resize(sample[DefaultDataKeys.INPUT])
        return super().per_sample_transform(sample)


class SemanticSegmentation(ClassificationTask):
    """``SemanticSegmentation`` is a :class:`~flash.Task` for semantic segmentation of images. For more details, see
    :ref:`semantic_segmentation`.

    Args:
        num_classes: Number of classes to classify.
        backbone: A string or model to use to compute image features.
        backbone_kwargs: Additional arguments for the backbone configuration.
        head: A string or (model, num_features) tuple to use to compute image features.
        head_kwargs: Additional arguments for the head configuration.
        pretrained: Use a pretrained backbone.
        loss_fn: Loss function for training.
        optimizer: Optimizer to use for training.
        lr_scheduler: The LR scheduler to use during training.
        metrics: Metrics to compute for training and evaluation. Can either be an metric from the `torchmetrics`
            package, a custom metric inherenting from `torchmetrics.Metric`, a callable function or a list/dict
            containing a combination of the aforementioned. In all cases, each metric needs to have the signature
            `metric(preds,target)` and return a single scalar tensor. Defaults to :class:`torchmetrics.IOU`.
        learning_rate: Learning rate to use for training.
        multi_label: Whether the targets are multi-label or not.
<<<<<<< HEAD
        output: The :class:`~flash.core.data.io.output.Output` to use when serializing prediction outputs.
        output_transform: :class:`~flash.core.data.io.output_transform.OutputTransform` use for post processing samples.
=======
        output: The :class:`~flash.core.data.io.output.Output` to use when formatting prediction outputs.
        postprocess: :class:`~flash.core.data.process.Postprocess` use for post processing samples.
>>>>>>> 8de809e3
    """

    output_transform_cls = SemanticSegmentationOutputTransform

    backbones: FlashRegistry = SEMANTIC_SEGMENTATION_BACKBONES

    heads: FlashRegistry = SEMANTIC_SEGMENTATION_HEADS

    required_extras: str = "image"

    def __init__(
        self,
        num_classes: int,
        backbone: Union[str, nn.Module] = "resnet50",
        backbone_kwargs: Optional[Dict] = None,
        head: str = "fpn",
        head_kwargs: Optional[Dict] = None,
        pretrained: Union[bool, str] = True,
        loss_fn: LOSS_FN_TYPE = None,
        optimizer: OPTIMIZER_TYPE = "Adam",
        lr_scheduler: LR_SCHEDULER_TYPE = None,
        metrics: METRICS_TYPE = None,
        learning_rate: float = 1e-3,
        multi_label: bool = False,
        output: OUTPUT_TYPE = None,
        output_transform: OUTPUT_TRANSFORM_TYPE = None,
    ) -> None:
        if metrics is None:
            metrics = IoU(num_classes=num_classes)

        if loss_fn is None:
            loss_fn = F.cross_entropy

        # TODO: need to check for multi_label
        if multi_label:
            raise NotImplementedError("Multi-label not supported yet.")

        super().__init__(
            model=None,
            loss_fn=loss_fn,
            optimizer=optimizer,
            lr_scheduler=lr_scheduler,
            metrics=metrics,
            learning_rate=learning_rate,
            output=output or SegmentationLabels(),
            output_transform=output_transform or self.output_transform_cls(),
        )

        self.save_hyperparameters()

        if not backbone_kwargs:
            backbone_kwargs = {}

        if not head_kwargs:
            head_kwargs = {}

        if isinstance(backbone, nn.Module):
            self.backbone = backbone
        else:
            self.backbone = self.backbones.get(backbone)(**backbone_kwargs)

        self.head: nn.Module = self.heads.get(head)(
            backbone=self.backbone, num_classes=num_classes, pretrained=pretrained, **head_kwargs
        )
        self.backbone = self.head.encoder

    def training_step(self, batch: Any, batch_idx: int) -> Any:
        batch = (batch[DefaultDataKeys.INPUT], batch[DefaultDataKeys.TARGET])
        return super().training_step(batch, batch_idx)

    def validation_step(self, batch: Any, batch_idx: int) -> Any:
        batch = (batch[DefaultDataKeys.INPUT], batch[DefaultDataKeys.TARGET])
        return super().validation_step(batch, batch_idx)

    def test_step(self, batch: Any, batch_idx: int) -> Any:
        batch = (batch[DefaultDataKeys.INPUT], batch[DefaultDataKeys.TARGET])
        return super().test_step(batch, batch_idx)

    def predict_step(self, batch: Any, batch_idx: int, dataloader_idx: int = 0) -> Any:
        batch_input = batch[DefaultDataKeys.INPUT]
        batch[DefaultDataKeys.PREDS] = super().predict_step(batch_input, batch_idx, dataloader_idx=dataloader_idx)
        return batch

    def forward(self, x) -> torch.Tensor:
        res = self.head(x)

        # some frameworks like torchvision return a dict.
        # In particular, torchvision segmentation models return the output logits
        # in the key `out`.
        if _isinstance(res, Dict[str, torch.Tensor]):
            res = res["out"]

        return res

    @classmethod
    def available_pretrained_weights(cls, backbone: str):
        result = cls.backbones.get(backbone, with_metadata=True)
        pretrained_weights = None

        if "weights_paths" in result["metadata"]:
            pretrained_weights = list(result["metadata"]["weights_paths"])

        return pretrained_weights

    @staticmethod
    def _ci_benchmark_fn(history: List[Dict[str, Any]]):
        """This function is used only for debugging usage with CI."""
        assert history[-1]["val_iou"] > 0.2<|MERGE_RESOLUTION|>--- conflicted
+++ resolved
@@ -68,13 +68,8 @@
             `metric(preds,target)` and return a single scalar tensor. Defaults to :class:`torchmetrics.IOU`.
         learning_rate: Learning rate to use for training.
         multi_label: Whether the targets are multi-label or not.
-<<<<<<< HEAD
-        output: The :class:`~flash.core.data.io.output.Output` to use when serializing prediction outputs.
+        output: The :class:`~flash.core.data.io.output.Output` to use when formatting prediction outputs.
         output_transform: :class:`~flash.core.data.io.output_transform.OutputTransform` use for post processing samples.
-=======
-        output: The :class:`~flash.core.data.io.output.Output` to use when formatting prediction outputs.
-        postprocess: :class:`~flash.core.data.process.Postprocess` use for post processing samples.
->>>>>>> 8de809e3
     """
 
     output_transform_cls = SemanticSegmentationOutputTransform
