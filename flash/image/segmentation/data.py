# Copyright The PyTorch Lightning team.
#
# Licensed under the Apache License, Version 2.0 (the "License");
# you may not use this file except in compliance with the License.
# You may obtain a copy of the License at
#
#     http://www.apache.org/licenses/LICENSE-2.0
#
# Unless required by applicable law or agreed to in writing, software
# distributed under the License is distributed on an "AS IS" BASIS,
# WITHOUT WARRANTIES OR CONDITIONS OF ANY KIND, either express or implied.
# See the License for the specific language governing permissions and
# limitations under the License.
import os
from typing import Any, Callable, Collection, Dict, List, Optional, Sequence, Tuple, TYPE_CHECKING, Union

import numpy as np
import torch
from pytorch_lightning.utilities import rank_zero_warn

from flash.core.data.base_viz import BaseVisualization
from flash.core.data.callback import BaseDataFetcher
from flash.core.data.data_module import DataModule
from flash.core.data.data_pipeline import DataPipelineState
from flash.core.data.io.input import DataKeys, ImageLabelsMap, InputFormat
from flash.core.data.io.input_base import Input
from flash.core.data.io.input_transform import InputTransform
from flash.core.data.process import Deserializer
from flash.core.data.utilities.paths import filter_valid_files, PATH_TYPE
from flash.core.data.utilities.samples import to_samples
from flash.core.data.utils import image_default_loader
from flash.core.integrations.fiftyone.utils import FiftyOneLabelUtilities
from flash.core.utilities.imports import (
    _FIFTYONE_AVAILABLE,
    _MATPLOTLIB_AVAILABLE,
    _TORCHVISION_AVAILABLE,
    Image,
    lazy_import,
    requires,
)
from flash.core.utilities.stages import RunningStage
from flash.image.data import ImageDeserializer, IMG_EXTENSIONS
from flash.image.segmentation.output import SegmentationLabelsOutput
from flash.image.segmentation.transforms import default_transforms, predict_default_transforms, train_default_transforms

SampleCollection = None
if _FIFTYONE_AVAILABLE:
    fo = lazy_import("fiftyone")
    if TYPE_CHECKING:
        from fiftyone.core.collections import SampleCollection
else:
    fo = None

if _MATPLOTLIB_AVAILABLE:
    import matplotlib.pyplot as plt
else:
    plt = None

if _TORCHVISION_AVAILABLE:
    import torchvision
    import torchvision.transforms.functional as FT


class SemanticSegmentationInput(Input):
    def load_labels_map(
        self, num_classes: Optional[int] = None, labels_map: Optional[Dict[int, Tuple[int, int, int]]] = None
    ) -> None:
        if num_classes is not None:
            self.num_classes = num_classes
            labels_map = labels_map or SegmentationLabelsOutput.create_random_labels_map(num_classes)

        if labels_map is not None:
            self.set_state(ImageLabelsMap(labels_map))
            self.labels_map = labels_map

    def load_sample(self, sample: Dict[str, Any]) -> Dict[str, Any]:
        sample[DataKeys.INPUT] = sample[DataKeys.INPUT].float()
        if DataKeys.TARGET in sample:
            sample[DataKeys.TARGET] = sample[DataKeys.TARGET].float()
        sample[DataKeys.METADATA] = {"size": sample[DataKeys.INPUT].shape[-2:]}
        return sample


class SemanticSegmentationTensorInput(SemanticSegmentationInput):
    def load_data(
        self,
        tensor: Any,
        masks: Any = None,
        num_classes: Optional[int] = None,
        labels_map: Optional[Dict[int, Tuple[int, int, int]]] = None,
    ) -> List[Dict[str, Any]]:
        self.load_labels_map(num_classes, labels_map)
        return to_samples(tensor, masks)


class SemanticSegmentationNumpyInput(SemanticSegmentationInput):
    def load_data(
        self,
        array: Any,
        masks: Any = None,
        num_classes: Optional[int] = None,
        labels_map: Optional[Dict[int, Tuple[int, int, int]]] = None,
    ) -> List[Dict[str, Any]]:
        self.load_labels_map(num_classes, labels_map)
        return to_samples(array, masks)

    def load_sample(self, sample: Dict[str, Any]) -> Dict[str, Any]:
        sample[DataKeys.INPUT] = torch.from_numpy(sample[DataKeys.INPUT])
        if DataKeys.TARGET in sample:
            sample[DataKeys.TARGET] = torch.from_numpy(sample[DataKeys.TARGET])
        return super().load_sample(sample)


class SemanticSegmentationFilesInput(SemanticSegmentationInput):
    def load_data(
        self,
        files: Union[PATH_TYPE, List[PATH_TYPE]],
        mask_files: Optional[Union[PATH_TYPE, List[PATH_TYPE]]] = None,
        num_classes: Optional[int] = None,
        labels_map: Optional[Dict[int, Tuple[int, int, int]]] = None,
    ) -> List[Dict[str, Any]]:
        self.load_labels_map(num_classes, labels_map)
        if mask_files is None:
            files = filter_valid_files(files, valid_extensions=IMG_EXTENSIONS)
        else:
            files, masks = filter_valid_files(files, mask_files, valid_extensions=IMG_EXTENSIONS)
        return to_samples(files, mask_files)

    def load_sample(self, sample: Dict[str, Any]) -> Dict[str, Any]:
        filepath = sample[DataKeys.INPUT]
        sample[DataKeys.INPUT] = FT.to_tensor(image_default_loader(filepath))
        if DataKeys.TARGET in sample:
            sample[DataKeys.TARGET] = torchvision.io.read_image(sample[DataKeys.TARGET])[0]
        sample = super().load_sample(sample)
        sample[DataKeys.METADATA]["filepath"] = filepath
        return sample


class SemanticSegmentationFolderInput(SemanticSegmentationFilesInput):
    def load_data(
        self,
        folder: PATH_TYPE,
        mask_folder: Optional[PATH_TYPE] = None,
        num_classes: Optional[int] = None,
        labels_map: Optional[Dict[int, Tuple[int, int, int]]] = None,
    ) -> List[Dict[str, Any]]:
        self.load_labels_map(num_classes, labels_map)
        files = os.listdir(folder)
        if mask_folder is not None:
            mask_files = os.listdir(mask_folder)

            all_files = set(files).intersection(set(mask_files))
            if len(all_files) != len(files) or len(all_files) != len(mask_files):
                rank_zero_warn(
                    f"Found inconsistent files in input folder: {folder} and mask folder: {mask_folder}. Some files"
                    " have been dropped.",
                    UserWarning,
                )

            files = [os.path.join(folder, file) for file in all_files]
            mask_files = [os.path.join(mask_folder, file) for file in all_files]
            return super().load_data(files, mask_files)
        return super().load_data(files)


class SemanticSegmentationFiftyOneInput(SemanticSegmentationFilesInput):
    def load_data(
        self,
        sample_collection: SampleCollection,
        label_field: str = "ground_truth",
        num_classes: Optional[int] = None,
        labels_map: Optional[Dict[int, Tuple[int, int, int]]] = None,
    ) -> List[Dict[str, Any]]:
        self.load_labels_map(num_classes, labels_map)

        self.label_field = label_field
        label_utilities = FiftyOneLabelUtilities(label_field, fo.Segmentation)
        label_utilities.validate(sample_collection)

        self._fo_dataset_name = sample_collection.name
        return to_samples(sample_collection.values("filepath"))

    def load_sample(self, sample: Dict[str, Any]) -> Dict[str, Any]:
        filepath = sample[DataKeys.INPUT]
        sample = super().load_sample(sample)
        if not self.predicting:
            fo_dataset = fo.load_dataset(self._fo_dataset_name)
            fo_sample = fo_dataset[filepath]
            sample[DataKeys.TARGET] = torch.from_numpy(fo_sample[self.label_field].mask).float()  # H x W
        return sample


class SemanticSegmentationDeserializer(ImageDeserializer):
<<<<<<< HEAD
    def serve_load_sample(self, data: str) -> torch.Tensor:
        result = super().serve_load_sample(data)
=======
    def deserialize(self, data: str) -> Dict[str, Any]:
        result = super().deserialize(data)
>>>>>>> 78c60ed3
        result[DataKeys.INPUT] = FT.to_tensor(result[DataKeys.INPUT])
        result[DataKeys.METADATA] = {"size": result[DataKeys.INPUT].shape[-2:]}
        return result


class SemanticSegmentationInputTransform(InputTransform):
    def __init__(
        self,
        train_transform: Optional[Dict[str, Callable]] = None,
        val_transform: Optional[Dict[str, Callable]] = None,
        test_transform: Optional[Dict[str, Callable]] = None,
        predict_transform: Optional[Dict[str, Callable]] = None,
        image_size: Tuple[int, int] = (128, 128),
        deserializer: Optional["Deserializer"] = None,
    ) -> None:
        """InputTransform pipeline for semantic segmentation tasks.

        Args:
            train_transform: Dictionary with the set of transforms to apply during training.
            val_transform: Dictionary with the set of transforms to apply during validation.
            test_transform: Dictionary with the set of transforms to apply during testing.
            predict_transform: Dictionary with the set of transforms to apply during prediction.
            image_size: A tuple with the expected output image size.
        """
        self.image_size = image_size

        super().__init__(
            train_transform=train_transform,
            val_transform=val_transform,
            test_transform=test_transform,
            predict_transform=predict_transform,
            inputs={
                InputFormat.FIFTYONE: SemanticSegmentationFiftyOneInput,
                InputFormat.FILES: SemanticSegmentationFilesInput,
                InputFormat.FOLDERS: SemanticSegmentationFolderInput,
                InputFormat.TENSORS: SemanticSegmentationTensorInput,
                InputFormat.NUMPY: SemanticSegmentationNumpyInput,
            },
            deserializer=deserializer or SemanticSegmentationDeserializer(),
            default_input=InputFormat.FILES,
        )

    def get_state_dict(self) -> Dict[str, Any]:
        return {
            **self.transforms,
            "image_size": self.image_size,
        }

    @classmethod
    def load_state_dict(cls, state_dict: Dict[str, Any], strict: bool = False):
        return cls(**state_dict)

    def default_transforms(self) -> Optional[Dict[str, Callable]]:
        return default_transforms(self.image_size)

    def train_default_transforms(self) -> Optional[Dict[str, Callable]]:
        return train_default_transforms(self.image_size)

    def predict_default_transforms(self) -> Optional[Dict[str, Callable]]:
        return predict_default_transforms(self.image_size)


class SemanticSegmentationData(DataModule):
    """Data module for semantic segmentation tasks."""

    input_transform_cls = SemanticSegmentationInputTransform

    @property
    def labels_map(self) -> Optional[Dict[int, Tuple[int, int, int]]]:
        return getattr(self.train_dataset, "labels_map", None)

    @classmethod
    def from_files(
        cls,
        train_files: Optional[Sequence[str]] = None,
        train_targets: Optional[Sequence[str]] = None,
        val_files: Optional[Sequence[str]] = None,
        val_targets: Optional[Sequence[str]] = None,
        test_files: Optional[Sequence[str]] = None,
        test_targets: Optional[Sequence[str]] = None,
        predict_files: Optional[Sequence[str]] = None,
        train_transform: Optional[Dict[str, Callable]] = None,
        val_transform: Optional[Dict[str, Callable]] = None,
        test_transform: Optional[Dict[str, Callable]] = None,
        predict_transform: Optional[Dict[str, Callable]] = None,
        num_classes: Optional[int] = None,
        labels_map: Dict[int, Tuple[int, int, int]] = None,
        image_size: Tuple[int, int] = (128, 128),
        **data_module_kwargs,
    ) -> "SemanticSegmentationData":
        dataset_kwargs = dict(num_classes=num_classes, labels_map=labels_map, data_pipeline_state=DataPipelineState())

        return cls(
            SemanticSegmentationFilesInput(RunningStage.TRAINING, train_files, train_targets, **dataset_kwargs),
            SemanticSegmentationFilesInput(RunningStage.VALIDATING, val_files, val_targets, **dataset_kwargs),
            SemanticSegmentationFilesInput(RunningStage.TESTING, test_files, test_targets, **dataset_kwargs),
            SemanticSegmentationFilesInput(RunningStage.PREDICTING, predict_files, **dataset_kwargs),
            input_transform=cls.input_transform_cls(
                train_transform,
                val_transform,
                test_transform,
                predict_transform,
                image_size=image_size,
            ),
            **data_module_kwargs,
        )

    @classmethod
    def from_folders(
        cls,
        train_folder: Optional[str] = None,
        train_target_folder: Optional[str] = None,
        val_folder: Optional[str] = None,
        val_target_folder: Optional[str] = None,
        test_folder: Optional[str] = None,
        test_target_folder: Optional[str] = None,
        predict_folder: Optional[str] = None,
        train_transform: Optional[Dict[str, Callable]] = None,
        val_transform: Optional[Dict[str, Callable]] = None,
        test_transform: Optional[Dict[str, Callable]] = None,
        predict_transform: Optional[Dict[str, Callable]] = None,
        num_classes: Optional[int] = None,
        labels_map: Dict[int, Tuple[int, int, int]] = None,
        image_size: Tuple[int, int] = (128, 128),
        **data_module_kwargs,
    ) -> "SemanticSegmentationData":
        dataset_kwargs = dict(num_classes=num_classes, labels_map=labels_map, data_pipeline_state=DataPipelineState())

        return cls(
            SemanticSegmentationFolderInput(RunningStage.TRAINING, train_folder, train_target_folder, **dataset_kwargs),
            SemanticSegmentationFolderInput(RunningStage.VALIDATING, val_folder, val_target_folder, **dataset_kwargs),
            SemanticSegmentationFolderInput(RunningStage.TESTING, test_folder, test_target_folder, **dataset_kwargs),
            SemanticSegmentationFolderInput(RunningStage.PREDICTING, predict_folder, **dataset_kwargs),
            input_transform=cls.input_transform_cls(
                train_transform,
                val_transform,
                test_transform,
                predict_transform,
                image_size=image_size,
            ),
            **data_module_kwargs,
        )

    @classmethod
    def from_numpy(
        cls,
        train_data: Optional[Collection[np.ndarray]] = None,
        train_targets: Optional[Collection[np.ndarray]] = None,
        val_data: Optional[Collection[np.ndarray]] = None,
        val_targets: Optional[Sequence[np.ndarray]] = None,
        test_data: Optional[Collection[np.ndarray]] = None,
        test_targets: Optional[Sequence[np.ndarray]] = None,
        predict_data: Optional[Collection[np.ndarray]] = None,
        train_transform: Optional[Dict[str, Callable]] = None,
        val_transform: Optional[Dict[str, Callable]] = None,
        test_transform: Optional[Dict[str, Callable]] = None,
        predict_transform: Optional[Dict[str, Callable]] = None,
        num_classes: Optional[int] = None,
        labels_map: Dict[int, Tuple[int, int, int]] = None,
        image_size: Tuple[int, int] = (128, 128),
        **data_module_kwargs,
    ) -> "SemanticSegmentationData":
        dataset_kwargs = dict(num_classes=num_classes, labels_map=labels_map, data_pipeline_state=DataPipelineState())

        return cls(
            SemanticSegmentationNumpyInput(RunningStage.TRAINING, train_data, train_targets, **dataset_kwargs),
            SemanticSegmentationNumpyInput(RunningStage.VALIDATING, val_data, val_targets, **dataset_kwargs),
            SemanticSegmentationNumpyInput(RunningStage.TESTING, test_data, test_targets, **dataset_kwargs),
            SemanticSegmentationNumpyInput(RunningStage.PREDICTING, predict_data, **dataset_kwargs),
            input_transform=cls.input_transform_cls(
                train_transform,
                val_transform,
                test_transform,
                predict_transform,
                image_size=image_size,
            ),
            **data_module_kwargs,
        )

    @classmethod
    def from_tensors(
        cls,
        train_data: Optional[Collection[torch.Tensor]] = None,
        train_targets: Optional[Collection[torch.Tensor]] = None,
        val_data: Optional[Collection[torch.Tensor]] = None,
        val_targets: Optional[Sequence[torch.Tensor]] = None,
        test_data: Optional[Collection[torch.Tensor]] = None,
        test_targets: Optional[Sequence[torch.Tensor]] = None,
        predict_data: Optional[Collection[torch.Tensor]] = None,
        train_transform: Optional[Dict[str, Callable]] = None,
        val_transform: Optional[Dict[str, Callable]] = None,
        test_transform: Optional[Dict[str, Callable]] = None,
        predict_transform: Optional[Dict[str, Callable]] = None,
        num_classes: Optional[int] = None,
        labels_map: Dict[int, Tuple[int, int, int]] = None,
        image_size: Tuple[int, int] = (128, 128),
        **data_module_kwargs,
    ) -> "SemanticSegmentationData":
        dataset_kwargs = dict(num_classes=num_classes, labels_map=labels_map, data_pipeline_state=DataPipelineState())

        return cls(
            SemanticSegmentationTensorInput(RunningStage.TRAINING, train_data, train_targets, **dataset_kwargs),
            SemanticSegmentationTensorInput(RunningStage.VALIDATING, val_data, val_targets, **dataset_kwargs),
            SemanticSegmentationTensorInput(RunningStage.TESTING, test_data, test_targets, **dataset_kwargs),
            SemanticSegmentationTensorInput(RunningStage.PREDICTING, predict_data, **dataset_kwargs),
            input_transform=cls.input_transform_cls(
                train_transform,
                val_transform,
                test_transform,
                predict_transform,
                image_size=image_size,
            ),
            **data_module_kwargs,
        )

    @classmethod
    def from_fiftyone(
        cls,
        train_dataset: Optional[SampleCollection] = None,
        val_dataset: Optional[SampleCollection] = None,
        test_dataset: Optional[SampleCollection] = None,
        predict_dataset: Optional[SampleCollection] = None,
        train_transform: Optional[Dict[str, Callable]] = None,
        val_transform: Optional[Dict[str, Callable]] = None,
        test_transform: Optional[Dict[str, Callable]] = None,
        predict_transform: Optional[Dict[str, Callable]] = None,
        label_field: str = "ground_truth",
        num_classes: Optional[int] = None,
        labels_map: Dict[int, Tuple[int, int, int]] = None,
        image_size: Tuple[int, int] = (128, 128),
        **data_module_kwargs: Any,
    ) -> "SemanticSegmentationData":
        dataset_kwargs = dict(
            label_field=label_field,
            num_classes=num_classes,
            labels_map=labels_map,
            data_pipeline_state=DataPipelineState(),
        )

        return cls(
            SemanticSegmentationFiftyOneInput(RunningStage.TRAINING, train_dataset, **dataset_kwargs),
            SemanticSegmentationFiftyOneInput(RunningStage.VALIDATING, val_dataset, **dataset_kwargs),
            SemanticSegmentationFiftyOneInput(RunningStage.TESTING, test_dataset, **dataset_kwargs),
            SemanticSegmentationFiftyOneInput(RunningStage.PREDICTING, predict_dataset, **dataset_kwargs),
            input_transform=cls.input_transform_cls(
                train_transform,
                val_transform,
                test_transform,
                predict_transform,
                image_size=image_size,
            ),
            **data_module_kwargs,
        )

    def configure_data_fetcher(self) -> BaseDataFetcher:
        return SegmentationMatplotlibVisualization(labels_map=self.labels_map)

    def set_block_viz_window(self, value: bool) -> None:
        """Setter method to switch on/off matplotlib to pop up windows."""
        self.data_fetcher.block_viz_window = value


class SegmentationMatplotlibVisualization(BaseVisualization):
    """Process and show the image batch and its associated label using matplotlib."""

    def __init__(self, labels_map: Dict[int, Tuple[int, int, int]]):
        super().__init__()

        self.max_cols: int = 4  # maximum number of columns we accept
        self.block_viz_window: bool = True  # parameter to allow user to block visualisation windows
        self.labels_map: Dict[int, Tuple[int, int, int]] = labels_map

    @staticmethod
    @requires("image")
    def _to_numpy(img: Union[torch.Tensor, Image.Image]) -> np.ndarray:
        out: np.ndarray
        if isinstance(img, Image.Image):
            out = np.array(img)
        elif isinstance(img, torch.Tensor):
            out = img.squeeze(0).permute(1, 2, 0).cpu().numpy()
        else:
            raise TypeError(f"Unknown image type. Got: {type(img)}.")
        return out

    @requires("matplotlib")
    def _show_images_and_labels(self, data: List[Any], num_samples: int, title: str):
        # define the image grid
        cols: int = min(num_samples, self.max_cols)
        rows: int = num_samples // cols

        # create figure and set title
        fig, axs = plt.subplots(rows, cols)
        fig.suptitle(title)

        for i, ax in enumerate(axs.ravel()):
            # unpack images and labels
            sample = data[i]
            if isinstance(sample, dict):
                image = sample[DataKeys.INPUT]
                label = sample[DataKeys.TARGET]
            elif isinstance(sample, tuple):
                image = sample[0]
                label = sample[1]
            else:
                raise TypeError(f"Unknown data type. Got: {type(data)}.")
            # convert images and labels to numpy and stack horizontally
            image_vis: np.ndarray = self._to_numpy(image.byte())
            label_tmp: torch.Tensor = SegmentationLabelsOutput.labels_to_image(label.squeeze().byte(), self.labels_map)
            label_vis: np.ndarray = self._to_numpy(label_tmp)
            img_vis = np.hstack((image_vis, label_vis))
            # send to visualiser
            ax.imshow(img_vis)
            ax.axis("off")
        plt.show(block=self.block_viz_window)

    def show_load_sample(self, samples: List[Any], running_stage: RunningStage):
        win_title: str = f"{running_stage} - show_load_sample"
        self._show_images_and_labels(samples, len(samples), win_title)

    def show_per_sample_transform(self, samples: List[Any], running_stage: RunningStage):
        win_title: str = f"{running_stage} - show_per_sample_transform"
        self._show_images_and_labels(samples, len(samples), win_title)<|MERGE_RESOLUTION|>--- conflicted
+++ resolved
@@ -191,13 +191,8 @@
 
 
 class SemanticSegmentationDeserializer(ImageDeserializer):
-<<<<<<< HEAD
-    def serve_load_sample(self, data: str) -> torch.Tensor:
+    def serve_load_sample(self, data: str) -> Dict[str, Any]:
         result = super().serve_load_sample(data)
-=======
-    def deserialize(self, data: str) -> Dict[str, Any]:
-        result = super().deserialize(data)
->>>>>>> 78c60ed3
         result[DataKeys.INPUT] = FT.to_tensor(result[DataKeys.INPUT])
         result[DataKeys.METADATA] = {"size": result[DataKeys.INPUT].shape[-2:]}
         return result
