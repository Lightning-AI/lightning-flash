--- conflicted
+++ resolved
@@ -106,17 +106,14 @@
 
     def load_sample(self, sample: Dict[str, Any]) -> Dict[str, Any]:
         filepath = sample[DataKeys.INPUT]
-<<<<<<< HEAD
-        sample[DataKeys.INPUT] = image_loader(filepath)
-        if DataKeys.TARGET in sample:
-            im_segm = image_loader(sample[DataKeys.TARGET])
-            sample[DataKeys.TARGET] = (to_tensor(im_segm) * 255).long()[0]
-        assert sample[DataKeys.INPUT].size[::-1] == sample[DataKeys.TARGET].size()
-=======
+        # sample[DataKeys.INPUT] = image_loader(filepath)
+        # if DataKeys.TARGET in sample:
+        #     im_segm = image_loader(sample[DataKeys.TARGET])
+        #     sample[DataKeys.TARGET] = (to_tensor(im_segm) * 255).long()[0]
+        # assert sample[DataKeys.INPUT].size[::-1] == sample[DataKeys.TARGET].size()
         sample[DataKeys.INPUT] = to_tensor(load_image(filepath))
         if DataKeys.TARGET in sample:
             sample[DataKeys.TARGET] = (to_tensor(load_image(sample[DataKeys.TARGET])) * 255).long()[0]
->>>>>>> f26e3df8
         sample = super().load_sample(sample)
         sample[DataKeys.METADATA]["filepath"] = filepath
         return sample
