--- conflicted
+++ resolved
@@ -19,18 +19,13 @@
 
 from flash.core.data.io.input import DataKeys
 from flash.core.data.io.input_transform import InputTransform
-<<<<<<< HEAD
-from flash.core.utilities.imports import _TORCHVISION_AVAILABLE
-=======
+
 from flash.core.data.transforms import ApplyToKeys, kornia_collate
 from flash.core.utilities.imports import _ALBUMENTATIONS_AVAILABLE, _TORCHVISION_AVAILABLE, requires
->>>>>>> 0e212592
 
 if _TORCHVISION_AVAILABLE:
     from torchvision import transforms as T
 
-<<<<<<< HEAD
-=======
 if _ALBUMENTATIONS_AVAILABLE:
     import albumentations
 
@@ -45,8 +40,6 @@
 
     def forward(self, x):
         return torch.from_numpy(self.transform(image=x.numpy())["image"])
-
->>>>>>> 0e212592
 
 @dataclass
 class ImageClassificationInputTransform(InputTransform):
@@ -66,10 +59,7 @@
             ]
         )
 
-<<<<<<< HEAD
-    def target_per_sample_transform(self) -> Callable:
-        return torch.as_tensor
-=======
+
     def train_per_sample_transform(self):
         return T.Compose(
             [
@@ -90,5 +80,4 @@
 
     def collate(self) -> Callable:
         # TODO: Remove kornia collate for default_collate
-        return kornia_collate
->>>>>>> 0e212592
+        return kornia_collate