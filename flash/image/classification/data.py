# Copyright The PyTorch Lightning team.
#
# Licensed under the Apache License, Version 2.0 (the "License");
# you may not use this file except in compliance with the License.
# You may obtain a copy of the License at
#
#     http://www.apache.org/licenses/LICENSE-2.0
#
# Unless required by applicable law or agreed to in writing, software
# distributed under the License is distributed on an "AS IS" BASIS,
# WITHOUT WARRANTIES OR CONDITIONS OF ANY KIND, either express or implied.
# See the License for the specific language governing permissions and
# limitations under the License.
from logging import warn
from typing import Any, Callable, Dict, List, Optional, Sequence, Tuple, Type, Union

import numpy as np
import pandas as pd
import torch
from pytorch_lightning.trainer.states import RunningStage
from torch.utils.data.sampler import Sampler

from flash.core.data.base_viz import BaseVisualization  # for viz
from flash.core.data.callback import BaseDataFetcher
from flash.core.data.data_module import DataModule
from flash.core.data.data_source import DefaultDataKeys, DefaultDataSources, LoaderDataFrameDataSource
from flash.core.data.process import Deserializer, Preprocess
from flash.core.utilities.imports import _MATPLOTLIB_AVAILABLE, _PIL_AVAILABLE, requires, requires_extras
from flash.image.classification.transforms import default_transforms, train_default_transforms
from flash.image.data import (
    image_loader,
    ImageDeserializer,
    ImageFiftyOneDataSource,
    ImageNumpyDataSource,
    ImagePathsDataSource,
    ImageTensorDataSource,
)

if _MATPLOTLIB_AVAILABLE:
    import matplotlib.pyplot as plt
else:
    plt = None

if _PIL_AVAILABLE:
    from PIL import Image
else:

<<<<<<< HEAD
    class MetaImage(type):
        def __init__(cls, name, bases, dct):
            super(MetaImage, cls).__init__(name, bases, dct)

            cls._Image = None

=======
    class Image:
>>>>>>> 4d2f82d4
        @property
        def Image(cls):
            warn("Mock object called due to missing PIL library. Install PIL using 'pip install Pillow'.")
            return cls._Image

    class Image(metaclass=MetaImage):
        pass


class ImageClassificationDataFrameDataSource(LoaderDataFrameDataSource):
    @requires_extras("image")
    def __init__(self):
        super().__init__(image_loader)

    def load_sample(self, sample: Dict[str, Any], dataset: Optional[Any] = None) -> Dict[str, Any]:
        sample = super().load_sample(sample, dataset)
        w, h = sample[DefaultDataKeys.INPUT].size  # WxH
        sample[DefaultDataKeys.METADATA]["size"] = (h, w)
        return sample


class ImageClassificationPreprocess(Preprocess):
    def __init__(
        self,
        train_transform: Optional[Dict[str, Callable]] = None,
        val_transform: Optional[Dict[str, Callable]] = None,
        test_transform: Optional[Dict[str, Callable]] = None,
        predict_transform: Optional[Dict[str, Callable]] = None,
        image_size: Tuple[int, int] = (196, 196),
        deserializer: Optional[Deserializer] = None,
        **data_source_kwargs: Any,
    ):
        self.image_size = image_size

        super().__init__(
            train_transform=train_transform,
            val_transform=val_transform,
            test_transform=test_transform,
            predict_transform=predict_transform,
            data_sources={
                DefaultDataSources.FIFTYONE: ImageFiftyOneDataSource(**data_source_kwargs),
                DefaultDataSources.FILES: ImagePathsDataSource(),
                DefaultDataSources.FOLDERS: ImagePathsDataSource(),
                DefaultDataSources.NUMPY: ImageNumpyDataSource(),
                DefaultDataSources.TENSORS: ImageTensorDataSource(),
                "data_frame": ImageClassificationDataFrameDataSource(),
                DefaultDataSources.CSV: ImageClassificationDataFrameDataSource(),
            },
            deserializer=deserializer or ImageDeserializer(),
            default_data_source=DefaultDataSources.FILES,
        )

    def get_state_dict(self) -> Dict[str, Any]:
        return {**self.transforms, "image_size": self.image_size}

    @classmethod
    def load_state_dict(cls, state_dict: Dict[str, Any], strict: bool = False):
        return cls(**state_dict)

    def default_transforms(self) -> Optional[Dict[str, Callable]]:
        return default_transforms(self.image_size)

    def train_default_transforms(self) -> Optional[Dict[str, Callable]]:
        return train_default_transforms(self.image_size)


class ImageClassificationData(DataModule):
    """Data module for image classification tasks."""

    preprocess_cls = ImageClassificationPreprocess

    @classmethod
    def from_data_frame(
        cls,
        input_field: str,
        target_fields: Optional[Union[str, Sequence[str]]] = None,
        train_data_frame: Optional[pd.DataFrame] = None,
        train_images_root: Optional[str] = None,
        train_resolver: Optional[Callable[[str, str], str]] = None,
        val_data_frame: Optional[pd.DataFrame] = None,
        val_images_root: Optional[str] = None,
        val_resolver: Optional[Callable[[str, str], str]] = None,
        test_data_frame: Optional[pd.DataFrame] = None,
        test_images_root: Optional[str] = None,
        test_resolver: Optional[Callable[[str, str], str]] = None,
        predict_data_frame: Optional[pd.DataFrame] = None,
        predict_images_root: Optional[str] = None,
        predict_resolver: Optional[Callable[[str, str], str]] = None,
        train_transform: Optional[Dict[str, Callable]] = None,
        val_transform: Optional[Dict[str, Callable]] = None,
        test_transform: Optional[Dict[str, Callable]] = None,
        predict_transform: Optional[Dict[str, Callable]] = None,
        data_fetcher: Optional[BaseDataFetcher] = None,
        preprocess: Optional[Preprocess] = None,
        val_split: Optional[float] = None,
        batch_size: int = 4,
        num_workers: Optional[int] = None,
        sampler: Optional[Type[Sampler]] = None,
        **preprocess_kwargs: Any,
    ) -> "DataModule":
        """Creates a :class:`~flash.image.classification.data.ImageClassificationData` object from the given pandas
        ``DataFrame`` objects.

        Args:
            input_field: The field (column) in the pandas ``DataFrame`` to use for the input.
            target_fields: The field or fields (columns) in the pandas ``DataFrame`` to use for the target.
            train_data_frame: The pandas ``DataFrame`` containing the training data.
            train_images_root: The directory containing the train images. If ``None``, values in the ``input_field``
                will be assumed to be the full file paths.
            train_resolver: The function to use to resolve filenames given the ``train_images_root`` and IDs from the
                ``input_field`` column.
            val_data_frame: The pandas ``DataFrame`` containing the validation data.
            val_images_root: The directory containing the validation images. If ``None``, the directory containing the
                ``val_file`` will be used.
            val_resolver: The function to use to resolve filenames given the ``val_images_root`` and IDs from the
                ``input_field`` column.
            test_data_frame: The pandas ``DataFrame`` containing the testing data.
            test_images_root: The directory containing the test images. If ``None``, the directory containing the
                ``test_file`` will be used.
            test_resolver: The function to use to resolve filenames given the ``test_images_root`` and IDs from the
                ``input_field`` column.
            predict_data_frame: The pandas ``DataFrame`` containing the data to use when predicting.
            predict_images_root: The directory containing the predict images. If ``None``, the directory containing the
                ``predict_file`` will be used.
            predict_resolver: The function to use to resolve filenames given the ``predict_images_root`` and IDs from
                the ``input_field`` column.
            train_transform: The dictionary of transforms to use during training which maps
                :class:`~flash.core.data.process.Preprocess` hook names to callable transforms.
            val_transform: The dictionary of transforms to use during validation which maps
                :class:`~flash.core.data.process.Preprocess` hook names to callable transforms.
            test_transform: The dictionary of transforms to use during testing which maps
                :class:`~flash.core.data.process.Preprocess` hook names to callable transforms.
            predict_transform: The dictionary of transforms to use during predicting which maps
                :class:`~flash.core.data.process.Preprocess` hook names to callable transforms.
            data_fetcher: The :class:`~flash.core.data.callback.BaseDataFetcher` to pass to the
                :class:`~flash.core.data.data_module.DataModule`.
            preprocess: The :class:`~flash.core.data.data.Preprocess` to pass to the
                :class:`~flash.core.data.data_module.DataModule`. If ``None``, ``cls.preprocess_cls``
                will be constructed and used.
            val_split: The ``val_split`` argument to pass to the :class:`~flash.core.data.data_module.DataModule`.
            batch_size: The ``batch_size`` argument to pass to the :class:`~flash.core.data.data_module.DataModule`.
            num_workers: The ``num_workers`` argument to pass to the :class:`~flash.core.data.data_module.DataModule`.
            sampler: The ``sampler`` to use for the ``train_dataloader``.
            preprocess_kwargs: Additional keyword arguments to use when constructing the preprocess. Will only be used
                if ``preprocess = None``.

        Returns:
            The constructed data module.

        Examples::

            data_module = ImageClassificationData.from_data_frame(
                "image_id",
                "target",
                train_data_frame=train_data,
                train_images_root="data/train_images",
            )
        """
        return cls.from_data_source(
            "data_frame",
            (train_data_frame, input_field, target_fields, train_images_root, train_resolver),
            (val_data_frame, input_field, target_fields, val_images_root, val_resolver),
            (test_data_frame, input_field, target_fields, test_images_root, test_resolver),
            (predict_data_frame, input_field, target_fields, predict_images_root, predict_resolver),
            train_transform=train_transform,
            val_transform=val_transform,
            test_transform=test_transform,
            predict_transform=predict_transform,
            data_fetcher=data_fetcher,
            preprocess=preprocess,
            val_split=val_split,
            batch_size=batch_size,
            num_workers=num_workers,
            sampler=sampler,
            **preprocess_kwargs,
        )

    @classmethod
    def from_csv(
        cls,
        input_field: str,
        target_fields: Optional[Union[str, Sequence[str]]] = None,
        train_file: Optional[str] = None,
        train_images_root: Optional[str] = None,
        train_resolver: Optional[Callable[[str, str], str]] = None,
        val_file: Optional[str] = None,
        val_images_root: Optional[str] = None,
        val_resolver: Optional[Callable[[str, str], str]] = None,
        test_file: Optional[str] = None,
        test_images_root: Optional[str] = None,
        test_resolver: Optional[Callable[[str, str], str]] = None,
        predict_file: Optional[str] = None,
        predict_images_root: Optional[str] = None,
        predict_resolver: Optional[Callable[[str, str], str]] = None,
        train_transform: Optional[Dict[str, Callable]] = None,
        val_transform: Optional[Dict[str, Callable]] = None,
        test_transform: Optional[Dict[str, Callable]] = None,
        predict_transform: Optional[Dict[str, Callable]] = None,
        data_fetcher: Optional[BaseDataFetcher] = None,
        preprocess: Optional[Preprocess] = None,
        val_split: Optional[float] = None,
        batch_size: int = 4,
        num_workers: Optional[int] = None,
        sampler: Optional[Type[Sampler]] = None,
        **preprocess_kwargs: Any,
    ) -> "DataModule":
        """Creates a :class:`~flash.image.classification.data.ImageClassificationData` object from the given CSV
        files using the :class:`~flash.core.data.data_source.DataSource` of name
        :attr:`~flash.core.data.data_source.DefaultDataSources.CSV` from the passed or constructed
        :class:`~flash.core.data.process.Preprocess`.

        Args:
            input_field: The field (column) in the CSV file to use for the input.
            target_fields: The field or fields (columns) in the CSV file to use for the target.
            train_file: The CSV file containing the training data.
            train_images_root: The directory containing the train images. If ``None``, the directory containing the
                ``train_file`` will be used.
            train_resolver: The function to use to resolve filenames given the ``train_images_root`` and IDs from the
                ``input_field`` column.
            val_file: The CSV file containing the validation data.
            val_images_root: The directory containing the validation images. If ``None``, the directory containing the
                ``val_file`` will be used.
            val_resolver: The function to use to resolve filenames given the ``val_images_root`` and IDs from the
                ``input_field`` column.
            test_file: The CSV file containing the testing data.
            test_images_root: The directory containing the test images. If ``None``, the directory containing the
                ``test_file`` will be used.
            test_resolver: The function to use to resolve filenames given the ``test_images_root`` and IDs from the
                ``input_field`` column.
            predict_file: The CSV file containing the data to use when predicting.
            predict_images_root: The directory containing the predict images. If ``None``, the directory containing the
                ``predict_file`` will be used.
            predict_resolver: The function to use to resolve filenames given the ``predict_images_root`` and IDs from
                the ``input_field`` column.
            train_transform: The dictionary of transforms to use during training which maps
                :class:`~flash.core.data.process.Preprocess` hook names to callable transforms.
            val_transform: The dictionary of transforms to use during validation which maps
                :class:`~flash.core.data.process.Preprocess` hook names to callable transforms.
            test_transform: The dictionary of transforms to use during testing which maps
                :class:`~flash.core.data.process.Preprocess` hook names to callable transforms.
            predict_transform: The dictionary of transforms to use during predicting which maps
                :class:`~flash.core.data.process.Preprocess` hook names to callable transforms.
            data_fetcher: The :class:`~flash.core.data.callback.BaseDataFetcher` to pass to the
                :class:`~flash.core.data.data_module.DataModule`.
            preprocess: The :class:`~flash.core.data.data.Preprocess` to pass to the
                :class:`~flash.core.data.data_module.DataModule`. If ``None``, ``cls.preprocess_cls``
                will be constructed and used.
            val_split: The ``val_split`` argument to pass to the :class:`~flash.core.data.data_module.DataModule`.
            batch_size: The ``batch_size`` argument to pass to the :class:`~flash.core.data.data_module.DataModule`.
            num_workers: The ``num_workers`` argument to pass to the :class:`~flash.core.data.data_module.DataModule`.
            sampler: The ``sampler`` to use for the ``train_dataloader``.
            preprocess_kwargs: Additional keyword arguments to use when constructing the preprocess. Will only be used
                if ``preprocess = None``.

        Returns:
            The constructed data module.

        Examples::

            data_module = ImageClassificationData.from_csv(
                "image_id",
                "target",
                train_file="train_data.csv",
                train_images_root="data/train_images",
            )
        """
        return cls.from_data_source(
            DefaultDataSources.CSV,
            (train_file, input_field, target_fields, train_images_root, train_resolver),
            (val_file, input_field, target_fields, val_images_root, val_resolver),
            (test_file, input_field, target_fields, test_images_root, test_resolver),
            (predict_file, input_field, target_fields, predict_images_root, predict_resolver),
            train_transform=train_transform,
            val_transform=val_transform,
            test_transform=test_transform,
            predict_transform=predict_transform,
            data_fetcher=data_fetcher,
            preprocess=preprocess,
            val_split=val_split,
            batch_size=batch_size,
            num_workers=num_workers,
            sampler=sampler,
            **preprocess_kwargs,
        )

    def set_block_viz_window(self, value: bool) -> None:
        """Setter method to switch on/off matplotlib to pop up windows."""
        self.data_fetcher.block_viz_window = value

    @staticmethod
    def configure_data_fetcher(*args, **kwargs) -> BaseDataFetcher:
        return MatplotlibVisualization(*args, **kwargs)


class MatplotlibVisualization(BaseVisualization):
    """Process and show the image batch and its associated label using matplotlib."""

    max_cols: int = 4  # maximum number of columns we accept
    block_viz_window: bool = True  # parameter to allow user to block visualisation windows

    @staticmethod
    @requires_extras("image")
    def _to_numpy(img: Union[np.ndarray, torch.Tensor, Image.Image]) -> np.ndarray:
        out: np.ndarray
        if isinstance(img, np.ndarray):
            out = img
        elif isinstance(img, Image.Image):
            out = np.array(img)
        elif isinstance(img, torch.Tensor):
            out = img.squeeze(0).permute(1, 2, 0).cpu().numpy()
        else:
            raise TypeError(f"Unknown image type. Got: {type(img)}.")
        return out

    @requires("matplotlib")
    def _show_images_and_labels(self, data: List[Any], num_samples: int, title: str):
        # define the image grid
        cols: int = min(num_samples, self.max_cols)
        rows: int = num_samples // cols

        # create figure and set title
        fig, axs = plt.subplots(rows, cols)
        fig.suptitle(title)

        if not isinstance(axs, np.ndarray):
            axs = [axs]

        for i, ax in enumerate(axs):
            # unpack images and labels
            if isinstance(data, list):
                _img, _label = data[i][DefaultDataKeys.INPUT], data[i].get(DefaultDataKeys.TARGET, "")
            elif isinstance(data, dict):
                _img, _label = data[DefaultDataKeys.INPUT][i], data.get(DefaultDataKeys.TARGET, [""] * (i + 1))[i]
            else:
                raise TypeError(f"Unknown data type. Got: {type(data)}.")
            # convert images to numpy
            _img: np.ndarray = self._to_numpy(_img)
            if isinstance(_label, torch.Tensor):
                _label = _label.squeeze().tolist()
            # show image and set label as subplot title
            ax.imshow(_img)
            ax.set_title(str(_label))
            ax.axis("off")
        plt.show(block=self.block_viz_window)

    def show_load_sample(self, samples: List[Any], running_stage: RunningStage):
        win_title: str = f"{running_stage} - show_load_sample"
        self._show_images_and_labels(samples, len(samples), win_title)

    def show_pre_tensor_transform(self, samples: List[Any], running_stage: RunningStage):
        win_title: str = f"{running_stage} - show_pre_tensor_transform"
        self._show_images_and_labels(samples, len(samples), win_title)

    def show_to_tensor_transform(self, samples: List[Any], running_stage: RunningStage):
        win_title: str = f"{running_stage} - show_to_tensor_transform"
        self._show_images_and_labels(samples, len(samples), win_title)

    def show_post_tensor_transform(self, samples: List[Any], running_stage: RunningStage):
        win_title: str = f"{running_stage} - show_post_tensor_transform"
        self._show_images_and_labels(samples, len(samples), win_title)

    def show_per_batch_transform(self, batch: List[Any], running_stage):
        win_title: str = f"{running_stage} - show_per_batch_transform"
        self._show_images_and_labels(batch[0], batch[0][DefaultDataKeys.INPUT].shape[0], win_title)<|MERGE_RESOLUTION|>--- conflicted
+++ resolved
@@ -45,16 +45,12 @@
     from PIL import Image
 else:
 
-<<<<<<< HEAD
     class MetaImage(type):
         def __init__(cls, name, bases, dct):
             super(MetaImage, cls).__init__(name, bases, dct)
 
             cls._Image = None
 
-=======
-    class Image:
->>>>>>> 4d2f82d4
         @property
         def Image(cls):
             warn("Mock object called due to missing PIL library. Install PIL using 'pip install Pillow'.")
