from flash.core.registry import FlashRegistry  # noqa: F401
from flash.core.utilities.imports import _TIMM_AVAILABLE, _TORCHVISION_AVAILABLE  # noqa: F401
from flash.image.classification.backbones.resnet import register_resnet_backbones  # noqa: F401
from flash.image.classification.backbones.timm import register_timm_backbones  # noqa: F401
from flash.image.classification.backbones.torchvision import (  # noqa: F401
    register_densenet_backbones,
    register_mobilenet_vgg_backbones,
    register_resnext_model,
)
from flash.image.classification.backbones.transformers import register_dino_backbones  # noqa: F401
<<<<<<< HEAD

from flash.image.classification.backbones.transformers import (  # noqa: F401
    dino_deits16,
=======
from flash.image.classification.backbones.transformers import (  # noqa: F401
>>>>>>> a0de7178
    dino_deits8,
    dino_deits16,
    dino_vitb8,
    dino_vitb16,
<<<<<<< HEAD
    dino_vitb8,
=======
>>>>>>> a0de7178
)

IMAGE_CLASSIFIER_BACKBONES = FlashRegistry("backbones")

register_resnet_backbones(IMAGE_CLASSIFIER_BACKBONES)
register_dino_backbones(IMAGE_CLASSIFIER_BACKBONES)

if _TORCHVISION_AVAILABLE:
    register_mobilenet_vgg_backbones(IMAGE_CLASSIFIER_BACKBONES)
    register_resnext_model(IMAGE_CLASSIFIER_BACKBONES)
    register_densenet_backbones(IMAGE_CLASSIFIER_BACKBONES)

if _TIMM_AVAILABLE:
    register_timm_backbones(IMAGE_CLASSIFIER_BACKBONES)<|MERGE_RESOLUTION|>--- conflicted
+++ resolved
@@ -8,21 +8,11 @@
     register_resnext_model,
 )
 from flash.image.classification.backbones.transformers import register_dino_backbones  # noqa: F401
-<<<<<<< HEAD
-
 from flash.image.classification.backbones.transformers import (  # noqa: F401
     dino_deits16,
-=======
-from flash.image.classification.backbones.transformers import (  # noqa: F401
->>>>>>> a0de7178
     dino_deits8,
-    dino_deits16,
+    dino_vitb16,
     dino_vitb8,
-    dino_vitb16,
-<<<<<<< HEAD
-    dino_vitb8,
-=======
->>>>>>> a0de7178
 )
 
 IMAGE_CLASSIFIER_BACKBONES = FlashRegistry("backbones")
