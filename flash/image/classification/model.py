--- conflicted
+++ resolved
@@ -117,12 +117,8 @@
             backbone, num_features = self.backbones.get(backbone)(pretrained=pretrained, **backbone_kwargs)
 
         head = head(num_features, num_classes) if isinstance(head, FunctionType) else head
-<<<<<<< HEAD
         self.head = head or nn.Sequential(
             nn.Dropout(p=0.1),
-=======
-        head = head or nn.Sequential(
->>>>>>> 991fdf01
             nn.Linear(num_features, num_classes),
         )
 
