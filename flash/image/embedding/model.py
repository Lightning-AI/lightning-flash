# Copyright The PyTorch Lightning team.
#
# Licensed under the Apache License, Version 2.0 (the "License");
# you may not use this file except in compliance with the License.
# You may obtain a copy of the License at
#
#     http://www.apache.org/licenses/LICENSE-2.0
#
# Unless required by applicable law or agreed to in writing, software
# distributed under the License is distributed on an "AS IS" BASIS,
# WITHOUT WARRANTIES OR CONDITIONS OF ANY KIND, either express or implied.
# See the License for the specific language governing permissions and
# limitations under the License.
from typing import Any, Dict, List, Optional, Type, Union

import torch
from torch.optim.lr_scheduler import _LRScheduler

from flash.core.adapter import AdapterTask
from flash.core.registry import FlashRegistry
from flash.core.utilities.imports import _VISSL_AVAILABLE

if _VISSL_AVAILABLE:
    import classy_vision
    import classy_vision.generic.distributed_util

    from flash.image.embedding.backbones import IMAGE_EMBEDDER_BACKBONES
    from flash.image.embedding.strategies import IMAGE_EMBEDDER_STRATEGIES

    # patch this to avoid classy vision/vissl based distributed training
    classy_vision.generic.distributed_util.get_world_size = lambda: 1
else:
    IMAGE_EMBEDDER_BACKBONES = FlashRegistry("backbones")
    IMAGE_EMBEDDER_STRATEGIES = FlashRegistry("embedder_training_strategies")


class ImageEmbedder(AdapterTask):
    """The ``ImageEmbedder`` is a :class:`~flash.Task` for obtaining feature vectors (embeddings) from images. For
    more details, see :ref:`image_embedder`.

    Args:
        embedding_dim: Dimension of the embedded vector. ``None`` uses the default from the backbone.
        backbone: A model to use to extract image features, defaults to ``"swav-imagenet"``.
        pretrained: Use a pretrained backbone, defaults to ``True``.
        loss_fn: Loss function for training and finetuning, defaults to :func:`torch.nn.functional.cross_entropy`
        optimizer: Optimizer to use for training and finetuning, defaults to :class:`torch.optim.SGD`.
        optimizer_kwargs: Additional kwargs to use when creating the optimizer (if not passed as an instance).
        scheduler: The scheduler or scheduler class to use.
        scheduler_kwargs: Additional kwargs to use when creating the scheduler (if not passed as an instance).
        metrics: Metrics to compute for training and evaluation. Can either be an metric from the `torchmetrics`
            package, a custom metric inherenting from `torchmetrics.Metric`, a callable function or a list/dict
            containing a combination of the aforementioned. In all cases, each metric needs to have the signature
            `metric(preds,target)` and return a single scalar tensor. Defaults to :class:`torchmetrics.Accuracy`.
        learning_rate: Learning rate to use for training, defaults to ``1e-3``.
        pooling_fn: Function used to pool image to generate embeddings, defaults to :func:`torch.max`.
    """

    training_strategies: FlashRegistry = IMAGE_EMBEDDER_STRATEGIES
    backbones: FlashRegistry = IMAGE_EMBEDDER_BACKBONES

    required_extras: str = "image"

    def __init__(
        self,
        training_strategy: str,
<<<<<<< HEAD
        embedding_dim: Optional[int] = None,
        backbone: str = "resnet50",
=======
        embedding_dim: int = 128,
        backbone: str = "resnet",
>>>>>>> 961c5082
        pretrained: bool = True,
        optimizer: Type[torch.optim.Optimizer] = torch.optim.SGD,
        optimizer_kwargs: Optional[Dict[str, Any]] = None,
        scheduler: Optional[Union[Type[_LRScheduler], str, _LRScheduler]] = None,
        scheduler_kwargs: Optional[Dict[str, Any]] = None,
        learning_rate: float = 1e-3,
        **kwargs: Any,
    ):
        self.save_hyperparameters()

<<<<<<< HEAD
        backbone, num_features = self.backbones.get(backbone)(pretrained=pretrained, **kwargs)
=======
        backbone, num_features = self.backbones.get(backbone)(**kwargs, pretrained=pretrained)
>>>>>>> 961c5082

        # TODO: add linear layer to backbone to get num_feature -> embedding_dim before applying heads
        # assert embedding_dim == num_features

        metadata = self.training_strategies.get(training_strategy, with_metadata=True)
        loss_fn, head, hooks = metadata["fn"](**kwargs)

        adapter = metadata["metadata"]["adapter"].from_task(
            self,
            loss_fn=loss_fn,
            backbone=backbone,
<<<<<<< HEAD
            embedding_dim=embedding_dim,
            head=head,
            hooks=hooks,
            **kwargs,
        )

        super().__init__(adapter=adapter)

=======
            head=head,
            hooks=hooks,
        )

        super().__init__(
            adapter=adapter,
            optimizer=optimizer,
            optimizer_kwargs=optimizer_kwargs,
            scheduler=scheduler,
            scheduler_kwargs=scheduler_kwargs,
            learning_rate=learning_rate,
        )

>>>>>>> 961c5082
    def on_train_start(self) -> None:
        self.adapter.on_train_start()

    def on_train_epoch_end(self) -> None:
        self.adapter.on_train_epoch_end()

    def on_train_batch_end(self, outputs: Any, batch: Any, batch_idx: int, dataloader_idx: int) -> None:
        self.adapter.on_train_batch_end(outputs, batch, batch_idx, dataloader_idx)

    @classmethod
    def available_training_strategies(cls) -> List[str]:
        registry: Optional[FlashRegistry] = getattr(cls, "training_strategies", None)
        if registry is None:
            return []
        return registry.available_keys()<|MERGE_RESOLUTION|>--- conflicted
+++ resolved
@@ -63,13 +63,8 @@
     def __init__(
         self,
         training_strategy: str,
-<<<<<<< HEAD
-        embedding_dim: Optional[int] = None,
-        backbone: str = "resnet50",
-=======
         embedding_dim: int = 128,
         backbone: str = "resnet",
->>>>>>> 961c5082
         pretrained: bool = True,
         optimizer: Type[torch.optim.Optimizer] = torch.optim.SGD,
         optimizer_kwargs: Optional[Dict[str, Any]] = None,
@@ -80,11 +75,7 @@
     ):
         self.save_hyperparameters()
 
-<<<<<<< HEAD
-        backbone, num_features = self.backbones.get(backbone)(pretrained=pretrained, **kwargs)
-=======
         backbone, num_features = self.backbones.get(backbone)(**kwargs, pretrained=pretrained)
->>>>>>> 961c5082
 
         # TODO: add linear layer to backbone to get num_feature -> embedding_dim before applying heads
         # assert embedding_dim == num_features
@@ -96,16 +87,6 @@
             self,
             loss_fn=loss_fn,
             backbone=backbone,
-<<<<<<< HEAD
-            embedding_dim=embedding_dim,
-            head=head,
-            hooks=hooks,
-            **kwargs,
-        )
-
-        super().__init__(adapter=adapter)
-
-=======
             head=head,
             hooks=hooks,
         )
@@ -119,7 +100,6 @@
             learning_rate=learning_rate,
         )
 
->>>>>>> 961c5082
     def on_train_start(self) -> None:
         self.adapter.on_train_start()
 
