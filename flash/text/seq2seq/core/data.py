# Copyright The PyTorch Lightning team.
#
# Licensed under the Apache License, Version 2.0 (the "License");
# you may not use this file except in compliance with the License.
# You may obtain a copy of the License at
#
#     http://www.apache.org/licenses/LICENSE-2.0
#
# Unless required by applicable law or agreed to in writing, software
# distributed under the License is distributed on an "AS IS" BASIS,
# WITHOUT WARRANTIES OR CONDITIONS OF ANY KIND, either express or implied.
# See the License for the specific language governing permissions and
# limitations under the License.
from dataclasses import dataclass, field
from functools import partial
from typing import Any, Callable, Dict, List, Optional, Type, Union

import torch
from torch import Tensor
from torch.utils.data import Sampler

import flash
from flash.core.data.callback import BaseDataFetcher
from flash.core.data.data_module import DataModule
from flash.core.data.io.input import Input, InputFormat
from flash.core.data.io.input_transform import InputTransform
from flash.core.data.io.output_transform import OutputTransform
from flash.core.data.process import Deserializer
from flash.core.data.properties import ProcessState
from flash.core.utilities.imports import _TEXT_AVAILABLE, requires

if _TEXT_AVAILABLE:
    import datasets
    from datasets import DatasetDict, load_dataset
    from transformers import AutoTokenizer, default_data_collator


class Seq2SeqDeserializer(Deserializer):
    @requires("text")
    def __init__(self, backbone: str, max_length: int, use_fast: bool = True, **kwargs):
        super().__init__()
        self.backbone = backbone
        self.tokenizer = AutoTokenizer.from_pretrained(backbone, use_fast=use_fast, **kwargs)
        self.max_length = max_length

    def serve_load_sample(self, text: str) -> Tensor:
        return self.tokenizer(text, max_length=self.max_length, truncation=True, padding="max_length")

    @property
    def example_input(self) -> str:
        return "An example input"

    def __getstate__(self):  # TODO: Find out why this is being pickled
        state = self.__dict__.copy()
        state.pop("tokenizer")
        return state

    def __setstate__(self, state):
        self.__dict__.update(state)
        self.tokenizer = AutoTokenizer.from_pretrained(self.backbone, use_fast=True)


class Seq2SeqInput(Input):
    @requires("text")
    def __init__(
        self,
        backbone: str,
        max_source_length: int = 128,
        max_target_length: int = 128,
        padding: Union[str, bool] = "max_length",
        **backbone_kwargs,
    ):
        super().__init__()

        self.backbone = backbone
        self.backbone_kwargs = backbone_kwargs
        self.tokenizer = AutoTokenizer.from_pretrained(self.backbone, use_fast=True, **backbone_kwargs)
        self.max_source_length = max_source_length
        self.max_target_length = max_target_length
        self.padding = padding

    def _tokenize_fn(
        self,
        ex: Union[Dict[str, str], str],
        input: Optional[str] = None,
        target: Optional[str] = None,
    ) -> Callable:
        if isinstance(ex, dict):
            ex_input = ex[input]
            ex_target = ex[target] if target else None
        else:
            ex_input = ex
            ex_target = None

        model_inputs = self.tokenizer(
            ex_input,
            max_length=self.max_source_length,
            padding=self.padding,
            add_special_tokens=True,
            truncation=True,
        )
        if ex_target is not None:
            with self.tokenizer.as_target_tokenizer():
                labels = self.tokenizer(
                    ex_target,
                    max_length=self.max_target_length,
                    padding=self.padding,
                    add_special_tokens=True,
                    truncation=True,
                )
            model_inputs["labels"] = labels["input_ids"]
        return model_inputs

    def __getstate__(self):  # TODO: Find out why this is being pickled
        state = self.__dict__.copy()
        state.pop("tokenizer")
        return state

    def __setstate__(self, state):
        self.__dict__.update(state)
        self.tokenizer = AutoTokenizer.from_pretrained(self.backbone, use_fast=True, **self.backbone_kwargs)


class Seq2SeqFileInput(Seq2SeqInput):
    def __init__(
        self,
        filetype: str,
        backbone: str,
        max_source_length: int = 128,
        max_target_length: int = 128,
        padding: Union[str, bool] = "max_length",
        **backbone_kwargs,
    ):
        super().__init__(backbone, max_source_length, max_target_length, padding, **backbone_kwargs)

        self.filetype = filetype

    def load_data(self, data: Any, columns: List[str] = None) -> "datasets.Dataset":
        if columns is None:
            columns = ["input_ids", "attention_mask", "labels"]
        if self.filetype == "json":
            file, input, target, field = data
        else:
            file, input, target = data
        data_files = {}
        stage = self._running_stage.value
        data_files[stage] = str(file)

        # FLASH_TESTING is set in the CI to run faster.
        if flash._IS_TESTING:
            try:
                if self.filetype == "json" and field is not None:
                    dataset_dict = DatasetDict(
                        {
                            stage: load_dataset(
                                self.filetype, data_files=data_files, split=[f"{stage}[:20]"], field=field
                            )[0]
                        }
                    )
                else:
                    dataset_dict = DatasetDict(
                        {stage: load_dataset(self.filetype, data_files=data_files, split=[f"{stage}[:20]"])[0]}
                    )
            except Exception:
                if self.filetype == "json" and field is not None:
                    dataset_dict = load_dataset(self.filetype, data_files=data_files, field=field)
                else:
                    dataset_dict = load_dataset(self.filetype, data_files=data_files)
        else:
            if self.filetype == "json" and field is not None:
                dataset_dict = load_dataset(self.filetype, data_files=data_files, field=field)
            else:
                dataset_dict = load_dataset(self.filetype, data_files=data_files)

        dataset_dict = dataset_dict.map(partial(self._tokenize_fn, input=input, target=target), batched=True)
        dataset_dict.set_format(columns=columns)
        return dataset_dict[stage]

    def predict_load_data(self, data: Any) -> Union["datasets.Dataset", List[Dict[str, torch.Tensor]]]:
        return self.load_data(data, columns=["input_ids", "attention_mask"])

    def __getstate__(self):  # TODO: Find out why this is being pickled
        state = self.__dict__.copy()
        state.pop("tokenizer")
        return state

    def __setstate__(self, state):
        self.__dict__.update(state)
        self.tokenizer = AutoTokenizer.from_pretrained(self.backbone, use_fast=True, **self.backbone_kwargs)


class Seq2SeqCSVInput(Seq2SeqFileInput):
    def __init__(
        self,
        backbone: str,
        max_source_length: int = 128,
        max_target_length: int = 128,
        padding: Union[str, bool] = "max_length",
        **backbone_kwargs,
    ):
        super().__init__(
            "csv",
            backbone,
            max_source_length=max_source_length,
            max_target_length=max_target_length,
            padding=padding,
            **backbone_kwargs,
        )

    def __getstate__(self):  # TODO: Find out why this is being pickled
        state = self.__dict__.copy()
        state.pop("tokenizer")
        return state

    def __setstate__(self, state):
        self.__dict__.update(state)
        self.tokenizer = AutoTokenizer.from_pretrained(self.backbone, use_fast=True, **self.backbone_kwargs)


class Seq2SeqJSONInput(Seq2SeqFileInput):
    def __init__(
        self,
        backbone: str,
        max_source_length: int = 128,
        max_target_length: int = 128,
        padding: Union[str, bool] = "max_length",
        **backbone_kwargs,
    ):
        super().__init__(
            "json",
            backbone,
            max_source_length=max_source_length,
            max_target_length=max_target_length,
            padding=padding,
            **backbone_kwargs,
        )

    def __getstate__(self):  # TODO: Find out why this is being pickled
        state = self.__dict__.copy()
        state.pop("tokenizer")
        return state

    def __setstate__(self, state):
        self.__dict__.update(state)
        self.tokenizer = AutoTokenizer.from_pretrained(self.backbone, use_fast=True, **self.backbone_kwargs)


class Seq2SeqSentencesInput(Seq2SeqInput):
    def load_data(
        self,
        data: Union[str, List[str]],
        dataset: Optional[Any] = None,
    ) -> List[Any]:

        if isinstance(data, str):
            data = [data]
        return [self._tokenize_fn(s) for s in data]

    def __getstate__(self):  # TODO: Find out why this is being pickled
        state = self.__dict__.copy()
        state.pop("tokenizer")
        return state

    def __setstate__(self, state):
        self.__dict__.update(state)
        self.tokenizer = AutoTokenizer.from_pretrained(self.backbone, use_fast=True, **self.backbone_kwargs)


@dataclass(unsafe_hash=True, frozen=True)
class Seq2SeqBackboneState(ProcessState):
    """The ``Seq2SeqBackboneState`` stores the backbone in use by the
    :class:`~flash.text.seq2seq.core.data.Seq2SeqInputTransform`
    """

    backbone: str
    backbone_kwargs: Dict[str, Any] = field(default_factory=dict)


class Seq2SeqInputTransform(InputTransform):
    @requires("text")
    def __init__(
        self,
        train_transform: Optional[Dict[str, Callable]] = None,
        val_transform: Optional[Dict[str, Callable]] = None,
        test_transform: Optional[Dict[str, Callable]] = None,
        predict_transform: Optional[Dict[str, Callable]] = None,
        backbone: str = "sshleifer/tiny-mbart",
        max_source_length: int = 128,
        max_target_length: int = 128,
        padding: Union[str, bool] = "max_length",
        **backbone_kwargs,
    ):
        self.backbone = backbone
        self.max_target_length = max_target_length
        self.max_source_length = max_source_length
        self.padding = padding

        super().__init__(
            train_transform=train_transform,
            val_transform=val_transform,
            test_transform=test_transform,
            predict_transform=predict_transform,
            inputs={
                InputFormat.CSV: Seq2SeqCSVInput(
                    self.backbone,
                    max_source_length=max_source_length,
                    max_target_length=max_target_length,
                    padding=padding,
                    **backbone_kwargs,
                ),
                InputFormat.JSON: Seq2SeqJSONInput(
                    self.backbone,
                    max_source_length=max_source_length,
                    max_target_length=max_target_length,
                    padding=padding,
                    **backbone_kwargs,
                ),
                InputFormat.LISTS: Seq2SeqSentencesInput(
                    self.backbone,
                    max_source_length=max_source_length,
                    max_target_length=max_target_length,
                    padding=padding,
                    **backbone_kwargs,
                ),
            },
<<<<<<< HEAD
            default_input="sentences",
            deserializer=Seq2SeqDeserializer(backbone, max_source_length),
=======
            default_input=InputFormat.LISTS,
            deserializer=TextDeserializer(backbone, max_source_length),
>>>>>>> 5dd695f4
        )

        self.set_state(Seq2SeqBackboneState(self.backbone, backbone_kwargs))

    def get_state_dict(self) -> Dict[str, Any]:
        return {
            **self.transforms,
            "backbone": self.backbone,
            "max_source_length": self.max_source_length,
            "max_target_length": self.max_target_length,
            "padding": self.padding,
        }

    @classmethod
    def load_state_dict(cls, state_dict: Dict[str, Any], strict: bool):
        return cls(**state_dict)

    def collate(self, samples: Any) -> Tensor:
        """Override to convert a set of samples to a batch."""
        return default_data_collator(samples)


class Seq2SeqOutputTransform(OutputTransform):
    @requires("text")
    def __init__(self):
        super().__init__()

        self._backbone = None
        self._tokenizer = None

    @property
    def backbone_state(self):
        return self.get_state(Seq2SeqBackboneState)

    @property
    def tokenizer(self):
        if self.backbone_state is not None and self.backbone_state.backbone != self._backbone:
            self._tokenizer = AutoTokenizer.from_pretrained(
                self.backbone_state.backbone, use_fast=True, **self.backbone_state.backbone_kwargs
            )
            self._backbone = self.backbone_state.backbone
        return self._tokenizer

    def uncollate(self, generated_tokens: Any) -> Any:
        pred_str = self.tokenizer.batch_decode(generated_tokens, skip_special_tokens=True)
        pred_str = [str.strip(s) for s in pred_str]
        return pred_str

    def __getstate__(self):  # TODO: Find out why this is being pickled
        state = self.__dict__.copy()
        state.pop("_tokenizer")
        return state

    def __setstate__(self, state):
        self.__dict__.update(state)
        self._backbone = None
        _ = self.tokenizer


class Seq2SeqData(DataModule):
    """Data module for Seq2Seq tasks."""

    input_transform_cls = Seq2SeqInputTransform
    output_transform_cls = Seq2SeqOutputTransform

    @classmethod
    def from_lists(
        cls,
        predict_data: Optional[List[str]] = None,
        predict_transform: Optional[Dict[str, Callable]] = None,
        data_fetcher: Optional[BaseDataFetcher] = None,
        input_transform: Optional[InputTransform] = None,
        val_split: Optional[float] = None,
        batch_size: int = 4,
        num_workers: int = 0,
        sampler: Optional[Type[Sampler]] = None,
        **input_transform_kwargs: Any,
    ) -> "DataModule":
        return cls.from_input(
            InputFormat.LISTS,
            predict_data=predict_data,
            predict_transform=predict_transform,
            data_fetcher=data_fetcher,
            input_transform=input_transform,
            val_split=val_split,
            batch_size=batch_size,
            num_workers=num_workers,
            sampler=sampler,
            **input_transform_kwargs,
        )<|MERGE_RESOLUTION|>--- conflicted
+++ resolved
@@ -323,13 +323,8 @@
                     **backbone_kwargs,
                 ),
             },
-<<<<<<< HEAD
-            default_input="sentences",
+            default_input=InputFormat.LISTS,
             deserializer=Seq2SeqDeserializer(backbone, max_source_length),
-=======
-            default_input=InputFormat.LISTS,
-            deserializer=TextDeserializer(backbone, max_source_length),
->>>>>>> 5dd695f4
         )
 
         self.set_state(Seq2SeqBackboneState(self.backbone, backbone_kwargs))
