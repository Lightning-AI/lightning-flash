--- conflicted
+++ resolved
@@ -24,12 +24,7 @@
 from torchmetrics.text import BLEUScore as _BLEUScore
 from torchmetrics.text import ROUGEScore as _ROUGEScore
 
-<<<<<<< HEAD
 _deprecated_text_metrics = partial(deprecated, deprecated_in="0.5.0", remove_in="0.6.0", stream=rank_zero_deprecation)
-=======
-from flash.core.utilities.imports import _TEXT_AVAILABLE, requires
-from flash.text.seq2seq.core.utils import add_newline_to_end_of_each_sentence
->>>>>>> 7634dde0
 
 
 class BLEUScore(_BLEUScore):
@@ -37,38 +32,8 @@
     def __init__(self, n_gram: int = 4, smooth: bool = False):
         void(n_gram, smooth)
 
-
-<<<<<<< HEAD
 class RougeMetric(_ROUGEScore):
     @_deprecated_text_metrics(target=_ROUGEScore)
-=======
-
-class RougeMetric(Metric):
-    """Metric used for automatic summarization. https://www.aclweb.org/anthology/W04-1013/
-
-    Example:
-
-        >>> target = "Is your name John".split()
-        >>> preds = "My name is John".split()
-        >>> rouge = RougeMetric()   # doctest: +SKIP
-        >>> from pprint import pprint
-        >>> pprint(rouge(preds, target))  # doctest: +NORMALIZE_WHITESPACE +SKIP
-        {'rouge1_fmeasure': 0.25,
-         'rouge1_precision': 0.25,
-         'rouge1_recall': 0.25,
-         'rouge2_fmeasure': 0.0,
-         'rouge2_precision': 0.0,
-         'rouge2_recall': 0.0,
-         'rougeL_fmeasure': 0.25,
-         'rougeL_precision': 0.25,
-         'rougeL_recall': 0.25,
-         'rougeLsum_fmeasure': 0.25,
-         'rougeLsum_precision': 0.25,
-         'rougeLsum_recall': 0.25}
-    """
-
-    @requires("text")
->>>>>>> 7634dde0
     def __init__(
         self,
         newline_sep: bool = False,
