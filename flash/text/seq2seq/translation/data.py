--- conflicted
+++ resolved
@@ -61,7 +61,6 @@
             TranslateData: The constructed data module.
 
         Examples::
-<<<<<<< HEAD
             datamodule = TranslationData.from_files(
                 train_file="data/wmt_en_ro/train.csv",
                 val_file="data/wmt_en_ro/valid.csv",
@@ -70,14 +69,7 @@
                 target="target",
                 batch_size=1
             )
-=======
 
-            train_df = pd.read_csv("train_data.csv")
-            tab_data = TabularData.from_df(train_df, target="fraud",
-                                           num_cols=["account_value"],
-                                           cat_cols=["account_type"])
-
->>>>>>> 42f8db4e
         """
         return super().from_files(
             train_file=train_file,
