# Copyright The PyTorch Lightning team.
#
# Licensed under the Apache License, Version 2.0 (the "License");
# you may not use this file except in compliance with the License.
# You may obtain a copy of the License at
#
#     http://www.apache.org/licenses/LICENSE-2.0
#
# Unless required by applicable law or agreed to in writing, software
# distributed under the License is distributed on an "AS IS" BASIS,
# WITHOUT WARRANTIES OR CONDITIONS OF ANY KIND, either express or implied.
# See the License for the specific language governing permissions and
# limitations under the License.
<<<<<<< HEAD
from typing import Any, Callable, Dict, List, Mapping, Optional, Sequence, Type, Union

import torch
from torchmetrics import BLEUScore, Metric

=======
from typing import Any, Dict, List, Optional

from flash.core.utilities.types import LOSS_FN_TYPE, LR_SCHEDULER_TYPE, METRICS_TYPE, OPTIMIZER_TYPE
from flash.text.seq2seq.core.metrics import BLEUScore
>>>>>>> 7634dde0
from flash.text.seq2seq.core.model import Seq2SeqTask


class TranslationTask(Seq2SeqTask):
    """The ``TranslationTask`` is a :class:`~flash.Task` for Seq2Seq text translation. For more details, see
    :ref:`translation`.

    You can change the backbone to any translation model from `HuggingFace/transformers
    <https://huggingface.co/models?filter=pytorch&pipeline_tag=translation>`__ using the ``backbone`` argument.

    .. note:: When changing the backbone, make sure you pass in the same backbone to the :class:`~flash.Task` and the
        :class:`~flash.core.data.data_module.DataModule` object! Since this is a Seq2Seq task, make sure you use a
        Seq2Seq model.

    Args:
        backbone: backbone model to use for the task.
        loss_fn: Loss function for training.
        optimizer: Optimizer to use for training.
        lr_scheduler: The LR scheduler to use during training.
        metrics: Metrics to compute for training and evaluation. Defauls to calculating the BLEU metric.
            Changing this argument currently has no effect.
        learning_rate: Learning rate to use for training, defaults to `1e-5`
        val_target_max_length: Maximum length of targets in validation. Defaults to `128`
        num_beams: Number of beams to use in validation when generating predictions. Defaults to `4`
        n_gram: Maximum n_grams to use in metric calculation. Defaults to `4`
        smooth: Apply smoothing in BLEU calculation. Defaults to `True`
        enable_ort: Enable Torch ONNX Runtime Optimization: https://onnxruntime.ai/docs/#onnx-runtime-for-training
    """

    def __init__(
        self,
        backbone: str = "t5-small",
        loss_fn: LOSS_FN_TYPE = None,
        optimizer: OPTIMIZER_TYPE = "Adam",
        lr_scheduler: LR_SCHEDULER_TYPE = None,
        metrics: METRICS_TYPE = None,
        learning_rate: float = 1e-5,
        val_target_max_length: Optional[int] = 128,
        num_beams: Optional[int] = 4,
        n_gram: bool = 4,
        smooth: bool = True,
        enable_ort: bool = False,
    ):
        self.save_hyperparameters()
        super().__init__(
            backbone=backbone,
            loss_fn=loss_fn,
            optimizer=optimizer,
            lr_scheduler=lr_scheduler,
            metrics=metrics,
            learning_rate=learning_rate,
            val_target_max_length=val_target_max_length,
            num_beams=num_beams,
            enable_ort=enable_ort,
        )
        self.bleu = BLEUScore(
            n_gram=n_gram,
            smooth=smooth,
        )

    @property
    def task(self) -> str:
        return "translation"

    def compute_metrics(self, generated_tokens, batch, prefix):
        tgt_lns = self.tokenize_labels(batch["labels"])
        # wrap targets in list as score expects a list of potential references
        tgt_lns = [[reference] for reference in tgt_lns]
        result = self.bleu(self._output_transform.uncollate(generated_tokens), tgt_lns)
        self.log(f"{prefix}_bleu_score", result, on_step=False, on_epoch=True, prog_bar=True)

    @staticmethod
    def _ci_benchmark_fn(history: List[Dict[str, Any]]):
        """This function is used only for debugging usage with CI."""
        assert history[-1]["val_bleu_score"] > 0.6<|MERGE_RESOLUTION|>--- conflicted
+++ resolved
@@ -11,18 +11,12 @@
 # WITHOUT WARRANTIES OR CONDITIONS OF ANY KIND, either express or implied.
 # See the License for the specific language governing permissions and
 # limitations under the License.
-<<<<<<< HEAD
-from typing import Any, Callable, Dict, List, Mapping, Optional, Sequence, Type, Union
+from typing import Any, Dict, List, Optional
 
 import torch
 from torchmetrics import BLEUScore, Metric
 
-=======
-from typing import Any, Dict, List, Optional
-
 from flash.core.utilities.types import LOSS_FN_TYPE, LR_SCHEDULER_TYPE, METRICS_TYPE, OPTIMIZER_TYPE
-from flash.text.seq2seq.core.metrics import BLEUScore
->>>>>>> 7634dde0
 from flash.text.seq2seq.core.model import Seq2SeqTask
 
 
