# Copyright The PyTorch Lightning team.
#
# Licensed under the Apache License, Version 2.0 (the "License");
# you may not use this file except in compliance with the License.
# You may obtain a copy of the License at
#
#     http://www.apache.org/licenses/LICENSE-2.0
#
# Unless required by applicable law or agreed to in writing, software
# distributed under the License is distributed on an "AS IS" BASIS,
# WITHOUT WARRANTIES OR CONDITIONS OF ANY KIND, either express or implied.
# See the License for the specific language governing permissions and
# limitations under the License.
<<<<<<< HEAD
from typing import Any

from flash.core.data.process import Postprocess
from flash.core.utilities.imports import _TEXT_AVAILABLE
from flash.text.seq2seq.core.data import Seq2SeqBackboneState, Seq2SeqData, Seq2SeqPreprocess

if _TEXT_AVAILABLE:
    from transformers import AutoTokenizer


class SummarizationPostprocess(Postprocess):

    def __init__(self):
        super().__init__()

        if not _TEXT_AVAILABLE:
            raise ModuleNotFoundError("Please, pip install lightning-flash[text]")

        self._backbone = None
        self._tokenizer = None

    @property
    def backbone(self):
        backbone_state = self.get_state(Seq2SeqBackboneState)
        if backbone_state is not None:
            return backbone_state.backbone

    @property
    def tokenizer(self):
        if self.backbone is not None and self.backbone != self._backbone:
            self._tokenizer = AutoTokenizer.from_pretrained(self.backbone, use_fast=True)
            self._backbone = self.backbone
        return self._tokenizer

    def uncollate(self, generated_tokens: Any) -> Any:
        pred_str = self.tokenizer.batch_decode(generated_tokens, skip_special_tokens=True)
        pred_str = [str.strip(s) for s in pred_str]
        return pred_str
=======
from flash.text.seq2seq.core.data import Seq2SeqData, Seq2SeqPostprocess, Seq2SeqPreprocess
>>>>>>> 1054949b


class SummarizationData(Seq2SeqData):

    preprocess_cls = Seq2SeqPreprocess
    postprocess_cls = Seq2SeqPostprocess<|MERGE_RESOLUTION|>--- conflicted
+++ resolved
@@ -11,48 +11,7 @@
 # WITHOUT WARRANTIES OR CONDITIONS OF ANY KIND, either express or implied.
 # See the License for the specific language governing permissions and
 # limitations under the License.
-<<<<<<< HEAD
-from typing import Any
-
-from flash.core.data.process import Postprocess
-from flash.core.utilities.imports import _TEXT_AVAILABLE
-from flash.text.seq2seq.core.data import Seq2SeqBackboneState, Seq2SeqData, Seq2SeqPreprocess
-
-if _TEXT_AVAILABLE:
-    from transformers import AutoTokenizer
-
-
-class SummarizationPostprocess(Postprocess):
-
-    def __init__(self):
-        super().__init__()
-
-        if not _TEXT_AVAILABLE:
-            raise ModuleNotFoundError("Please, pip install lightning-flash[text]")
-
-        self._backbone = None
-        self._tokenizer = None
-
-    @property
-    def backbone(self):
-        backbone_state = self.get_state(Seq2SeqBackboneState)
-        if backbone_state is not None:
-            return backbone_state.backbone
-
-    @property
-    def tokenizer(self):
-        if self.backbone is not None and self.backbone != self._backbone:
-            self._tokenizer = AutoTokenizer.from_pretrained(self.backbone, use_fast=True)
-            self._backbone = self.backbone
-        return self._tokenizer
-
-    def uncollate(self, generated_tokens: Any) -> Any:
-        pred_str = self.tokenizer.batch_decode(generated_tokens, skip_special_tokens=True)
-        pred_str = [str.strip(s) for s in pred_str]
-        return pred_str
-=======
 from flash.text.seq2seq.core.data import Seq2SeqData, Seq2SeqPostprocess, Seq2SeqPreprocess
->>>>>>> 1054949b
 
 
 class SummarizationData(Seq2SeqData):
