# Copyright The PyTorch Lightning team.
#
# Licensed under the Apache License, Version 2.0 (the "License");
# you may not use this file except in compliance with the License.
# You may obtain a copy of the License at
#
#     http://www.apache.org/licenses/LICENSE-2.0
#
# Unless required by applicable law or agreed to in writing, software
# distributed under the License is distributed on an "AS IS" BASIS,
# WITHOUT WARRANTIES OR CONDITIONS OF ANY KIND, either express or implied.
# See the License for the specific language governing permissions and
# limitations under the License.
from typing import Any

<<<<<<< HEAD
from flash.core.data.process import Postprocess
from flash.core.utilities.imports import _TEXT_AVAILABLE
from flash.text.seq2seq.core.data import Seq2SeqData, Seq2SeqPreprocess
=======
from transformers import AutoTokenizer

from flash.data.process import Postprocess
from flash.text.seq2seq.core.data import Seq2SeqBackboneState, Seq2SeqData, Seq2SeqPreprocess
>>>>>>> fa2e62fc

if _TEXT_AVAILABLE:
    from transformers import AutoTokenizer


class SummarizationPostprocess(Postprocess):

    def __init__(self):
        super().__init__()

<<<<<<< HEAD
        if not _TEXT_AVAILABLE:
            raise ModuleNotFoundError("Please, pip install -e '.[text]'")

        # TODO: Should share the backbone or tokenizer over state
        self.tokenizer = AutoTokenizer.from_pretrained(backbone, use_fast=True)
=======
        self._backbone = None
        self._tokenizer = None

    @property
    def backbone(self):
        backbone_state = self.get_state(Seq2SeqBackboneState)
        if backbone_state is not None:
            return backbone_state.backbone

    @property
    def tokenizer(self):
        if self.backbone is not None and self.backbone != self._backbone:
            self._tokenizer = AutoTokenizer.from_pretrained(self.backbone, use_fast=True)
            self._backbone = self.backbone
        return self._tokenizer
>>>>>>> fa2e62fc

    def uncollate(self, generated_tokens: Any) -> Any:
        pred_str = self.tokenizer.batch_decode(generated_tokens, skip_special_tokens=True)
        pred_str = [str.strip(s) for s in pred_str]
        return pred_str


class SummarizationData(Seq2SeqData):

    preprocess_cls = Seq2SeqPreprocess
    postprocess_cls = SummarizationPostprocess<|MERGE_RESOLUTION|>--- conflicted
+++ resolved
@@ -13,16 +13,9 @@
 # limitations under the License.
 from typing import Any
 
-<<<<<<< HEAD
 from flash.core.data.process import Postprocess
 from flash.core.utilities.imports import _TEXT_AVAILABLE
-from flash.text.seq2seq.core.data import Seq2SeqData, Seq2SeqPreprocess
-=======
-from transformers import AutoTokenizer
-
-from flash.data.process import Postprocess
 from flash.text.seq2seq.core.data import Seq2SeqBackboneState, Seq2SeqData, Seq2SeqPreprocess
->>>>>>> fa2e62fc
 
 if _TEXT_AVAILABLE:
     from transformers import AutoTokenizer
@@ -33,13 +26,10 @@
     def __init__(self):
         super().__init__()
 
-<<<<<<< HEAD
         if not _TEXT_AVAILABLE:
             raise ModuleNotFoundError("Please, pip install -e '.[text]'")
 
         # TODO: Should share the backbone or tokenizer over state
-        self.tokenizer = AutoTokenizer.from_pretrained(backbone, use_fast=True)
-=======
         self._backbone = None
         self._tokenizer = None
 
@@ -55,7 +45,6 @@
             self._tokenizer = AutoTokenizer.from_pretrained(self.backbone, use_fast=True)
             self._backbone = self.backbone
         return self._tokenizer
->>>>>>> fa2e62fc
 
     def uncollate(self, generated_tokens: Any) -> Any:
         pred_str = self.tokenizer.batch_decode(generated_tokens, skip_special_tokens=True)
