# Copyright The PyTorch Lightning team.
#
# Licensed under the Apache License, Version 2.0 (the "License");
# you may not use this file except in compliance with the License.
# You may obtain a copy of the License at
#
#     http://www.apache.org/licenses/LICENSE-2.0
#
# Unless required by applicable law or agreed to in writing, software
# distributed under the License is distributed on an "AS IS" BASIS,
# WITHOUT WARRANTIES OR CONDITIONS OF ANY KIND, either express or implied.
# See the License for the specific language governing permissions and
# limitations under the License.
import os
from dataclasses import dataclass
from functools import partial
from typing import Any, Callable, Mapping, Optional, Union

import torch
from datasets import DatasetDict, load_dataset
from datasets.utils.download_manager import GenerateMode
from pytorch_lightning.trainer.states import RunningStage
from pytorch_lightning.utilities.exceptions import MisconfigurationException
from torch import Tensor
from transformers import AutoTokenizer, default_data_collator
from transformers.modeling_outputs import SequenceClassifierOutput

from flash.core.classification import ClassificationPostprocess
from flash.data.auto_dataset import AutoDataset
from flash.data.data_module import DataModule
from flash.data.data_pipeline import DataPipeline
from flash.data.process import Preprocess
from flash.data.utils import _contains_any_tensor


@dataclass(unsafe_hash=True, frozen=True)
class TextClfState:
    label_to_class_mapping: dict


class TextClassificationPreprocess(Preprocess):

    def __init__(
        self,
        tokenizer: AutoTokenizer,
        input: str,
        max_length: int,
        filetype: str = 'csv',
        target: Optional[str] = None,
        label_to_class_mapping: Optional[dict] = None
    ):
        super().__init__()
        self.tokenizer = tokenizer
        self.input = input
        self.filetype = filetype
        self.max_length = max_length
        self.label_to_class_mapping = label_to_class_mapping
        self.target = target
        self._tokenize_fn = partial(
            self._tokenize_fn,
            tokenizer=self.tokenizer,
            input=self.input,
            max_length=self.max_length,
            truncation=True,
            padding="max_length"
        )

    def per_sample_pre_tensor_transform(self, sample: Any) -> Any:
        if _contains_any_tensor(sample):
            return sample
        elif isinstance(sample, str):
            return self._tokenize_fn({self._input: sample})
        raise MisconfigurationException("samples can only be tensors or a list of sentences.")

    def per_batch_transform(self, batch: Any) -> Any:
        if "labels" not in batch:
            # todo: understand why an extra dimension has been added.
            if batch["input_ids"].dim() == 3:
                batch["input_ids"] = batch["input_ids"].squeeze(0)
        return batch

    @staticmethod
    def _tokenize_fn(ex, tokenizer=None, input: str = None, max_length: int = None, **kwargs) -> Callable:
        return tokenizer(ex[input], max_length=max_length, **kwargs)

    def collate(self, samples: Any) -> Tensor:
        """Override to convert a set of samples to a batch"""
        if isinstance(samples, dict):
            samples = [samples]
        return default_data_collator(samples)

    def _transform_label(self, ex):
        ex[self.target] = self.label_to_class_mapping[ex[self.target]]
        return ex

    def load_data(self, file: str, dataset: AutoDataset):
        data_files = {}

        stage = dataset.running_stage.value
        data_files[stage] = file

        dataset_dict = DatasetDict({stage: load_dataset(self.filetype, data_files=data_files, split=stage)})

        dataset_dict = dataset_dict.map(
            self._tokenize_fn,
            batched=True,
        )

        if self.label_to_class_mapping is None:
            # stage should always be train in that case. Not checking this, since this is implicitly done by our dataflow.
            self.label_to_class_mapping = {
                v: k
                for k, v in enumerate(list(sorted(list(set(dataset_dict[stage][self.target])))))
            }

        # convert labels to ids
        dataset_dict = dataset_dict.map(self._transform_label)
        dataset_dict = dataset_dict.map(
            self._tokenize_fn,
            batched=True,
        )

        if self.target != "labels":
            dataset_dict.rename_column_(self.target, "labels")
        dataset_dict.set_format("torch", columns=["input_ids", "labels"])

        dataset.num_classes = len(self.label_to_class_mapping)

        return dataset_dict[stage]

    def predict_load_data(self, sample: Any, dataset: AutoDataset):
        if isinstance(sample, str) and os.path.isfile(sample) and sample.endswith(".csv"):
            return self.load_data(sample, dataset)
        else:
            dataset.num_classes = len(self.label_to_class_mapping)

            if isinstance(sample, str):
                sample = [sample]

            if isinstance(sample, list) and all(isinstance(s, str) for s in sample):
                return [self._tokenize_fn(s) for s in sample]

            else:
                raise MisconfigurationException("Currently, we support only list of sentences")


class TextClassificationPostProcess(ClassificationPostprocess):

    def per_batch_transform(self, batch: Any) -> Any:
        if isinstance(batch, SequenceClassifierOutput):
            batch = batch.logits
        return super().per_batch_transform(batch)


class TextClassificationData(DataModule):
    """Data Module for text classification tasks"""
    preprocess_cls = TextClassificationPreprocess
    postprocess_cls = TextClassificationPostProcess
    _preprocess_state: Optional[TextClfState] = None
    target: Optional[str] = None

    __flash_special_attr__ = (
        "tokenizer", "input", "filetype", "target", "max_length", "_label_to_class_mapping", '_preprocess_state'
    )

    @property
    def preprocess_state(self) -> TextClfState:
        if self._preprocess_state is None or (
            self._label_to_class_mapping is not None
            and self._preprocess_state.label_to_class_mapping != self._label_to_class_mapping
        ):
            return TextClfState(self._label_to_class_mapping)

        return self._preprocess_state

    @preprocess_state.setter
    def preprocess_state(self, preprocess_state: TextClfState):
        self._preprocess_state = preprocess_state

    @property
    def label_to_class_mapping(self) -> Optional[Mapping]:
        mapping = self._label_to_class_mapping

        if mapping is None:
            if self._preprocess_state is not None:
                mapping = self._preprocess_state.label_to_class_mapping
            elif self.preprocess.label_to_class_mapping is not None:
                mapping = self.preprocess.label_to_class_mapping

        self._label_to_class_mapping = mapping

        return mapping

    @label_to_class_mapping.setter
    def label_to_class_mapping(self, new_mapping: Mapping):
        self._label_to_class_mapping = new_mapping

    @property
    def num_classes(self):
        if self._train_ds is not None and hasattr(self._train_ds, 'num_classes'):
            return self._train_ds.num_classes
        elif self._predict_ds is not None and hasattr(self._predict_ds, 'num_classes'):
            return self._predict_ds.num_classes
        return len(self.label_to_class_mapping)

    @property
    def preprocess(self) -> TextClassificationPreprocess:
        label_to_cls_mapping = self._label_to_class_mapping

        if label_to_cls_mapping is None and self.preprocess_state is not None:
            label_to_cls_mapping = self.preprocess_state.label_to_class_mapping
        return self.preprocess_cls(
            tokenizer=self.tokenizer,
            input=self.input,
            max_length=self.max_length,
            target=self.target,
            filetype=self.filetype,
            label_to_class_mapping=label_to_cls_mapping,
        )

    @classmethod
    def from_files(
        cls,
        train_file: Optional[str],
        input: str = 'input',
        target: Optional[str] = 'labels',
        filetype: str = "csv",
        backbone: str = "prajjwal1/bert-tiny",
        valid_file: Optional[str] = None,
        test_file: Optional[str] = None,
        predict_file: Optional[str] = None,
        max_length: int = 128,
        label_to_class_mapping: Optional[dict] = None,
        batch_size: int = 16,
        num_workers: Optional[int] = None,
<<<<<<< HEAD
    ) -> 'TextClassificationData':
        cls.tokenizer = AutoTokenizer.from_pretrained(backbone, use_fast=True)
        cls.input = input
        cls.filetype = filetype
        cls.target = target
        cls.max_length = max_length
        cls._label_to_class_mapping = label_to_class_mapping

        return cls.from_load_data_inputs(
            train_load_data_input=train_file,
            valid_load_data_input=valid_file,
            test_load_data_input=test_file,
            predict_load_data_input=predict_file,
=======
    ):
        """Creates a TextClassificationData object from files.

        Args:
            train_file: Path to training data.
            input: The field storing the text to be classified.
            target: The field storing the class id of the associated text.
            filetype: .csv or .json
            backbone: tokenizer to use, can use any HuggingFace tokenizer.
            valid_file: Path to validation data.
            test_file: Path to test data.
            batch_size: the batchsize to use for parallel loading. Defaults to 64.
            num_workers: The number of workers to use for parallelized loading.
                Defaults to None which equals the number of available CPU threads,
            or 0 for Darwin platform.

        Returns:
            TextClassificationData: The constructed data module.

        Examples::

            train_df = pd.read_csv("train_data.csv")
            tab_data = TabularData.from_df(train_df, target="fraud",
                                           numerical_input=["account_value"],
                                           categorical_input=["account_type"])

        """
        tokenizer = AutoTokenizer.from_pretrained(backbone, use_fast=True)

        train_ds, valid_ds, test_ds, label_to_class_mapping = prepare_dataset(
            tokenizer,
            train_file,
            valid_file,
            test_file,
            filetype,
            backbone,
            input,
            max_length,
            target=target,
            label_to_class_mapping=None
        )

        datamodule = cls(
            train_ds=train_ds,
            valid_ds=valid_ds,
            test_ds=test_ds,
>>>>>>> 3c2c08b5
            batch_size=batch_size,
            num_workers=num_workers
        )

    @classmethod
    def from_file(
        cls,
        predict_file: str,
        input: str,
        backbone="bert-base-cased",
        filetype="csv",
        max_length: int = 128,
        preprocess_state: Optional[TextClfState] = None,
        label_to_class_mapping: Optional[dict] = None,
        batch_size: int = 16,
        num_workers: Optional[int] = None,
<<<<<<< HEAD
    ) -> 'TextClassificationData':
        cls._preprocess_state = preprocess_state
=======
    ):
        """Creates a TextClassificationData object from files.

        Args:
            train_file: Path to training data.
            input: The field storing the text to be classified.
            filetype: .csv or .json
            backbone: tokenizer to use, can use any HuggingFace tokenizer.
            batch_size: the batchsize to use for parallel loading. Defaults to 64.
            num_workers: The number of workers to use for parallelized loading.
                Defaults to None which equals the number of available CPU threads,
            or 0 for Darwin platform.
>>>>>>> 3c2c08b5

        return cls.from_files(
            None,
            input=input,
            target=None,
            filetype=filetype,
            backbone=backbone,
            valid_file=None,
            test_file=None,
            predict_file=predict_file,
            max_length=max_length,
            label_to_class_mapping=label_to_class_mapping,
            batch_size=batch_size,
            num_workers=num_workers,
        )<|MERGE_RESOLUTION|>--- conflicted
+++ resolved
@@ -233,22 +233,7 @@
         label_to_class_mapping: Optional[dict] = None,
         batch_size: int = 16,
         num_workers: Optional[int] = None,
-<<<<<<< HEAD
     ) -> 'TextClassificationData':
-        cls.tokenizer = AutoTokenizer.from_pretrained(backbone, use_fast=True)
-        cls.input = input
-        cls.filetype = filetype
-        cls.target = target
-        cls.max_length = max_length
-        cls._label_to_class_mapping = label_to_class_mapping
-
-        return cls.from_load_data_inputs(
-            train_load_data_input=train_file,
-            valid_load_data_input=valid_file,
-            test_load_data_input=test_file,
-            predict_load_data_input=predict_file,
-=======
-    ):
         """Creates a TextClassificationData object from files.
 
         Args:
@@ -275,26 +260,18 @@
                                            categorical_input=["account_type"])
 
         """
-        tokenizer = AutoTokenizer.from_pretrained(backbone, use_fast=True)
-
-        train_ds, valid_ds, test_ds, label_to_class_mapping = prepare_dataset(
-            tokenizer,
-            train_file,
-            valid_file,
-            test_file,
-            filetype,
-            backbone,
-            input,
-            max_length,
-            target=target,
-            label_to_class_mapping=None
-        )
-
-        datamodule = cls(
-            train_ds=train_ds,
-            valid_ds=valid_ds,
-            test_ds=test_ds,
->>>>>>> 3c2c08b5
+        cls.tokenizer = AutoTokenizer.from_pretrained(backbone, use_fast=True)
+        cls.input = input
+        cls.filetype = filetype
+        cls.target = target
+        cls.max_length = max_length
+        cls._label_to_class_mapping = label_to_class_mapping
+
+        return cls.from_load_data_inputs(
+            train_load_data_input=train_file,
+            valid_load_data_input=valid_file,
+            test_load_data_input=test_file,
+            predict_load_data_input=predict_file,
             batch_size=batch_size,
             num_workers=num_workers
         )
@@ -311,14 +288,11 @@
         label_to_class_mapping: Optional[dict] = None,
         batch_size: int = 16,
         num_workers: Optional[int] = None,
-<<<<<<< HEAD
     ) -> 'TextClassificationData':
-        cls._preprocess_state = preprocess_state
-=======
-    ):
         """Creates a TextClassificationData object from files.
 
         Args:
+
             train_file: Path to training data.
             input: The field storing the text to be classified.
             filetype: .csv or .json
@@ -327,7 +301,8 @@
             num_workers: The number of workers to use for parallelized loading.
                 Defaults to None which equals the number of available CPU threads,
             or 0 for Darwin platform.
->>>>>>> 3c2c08b5
+        """
+        cls._preprocess_state = preprocess_state
 
         return cls.from_files(
             None,
