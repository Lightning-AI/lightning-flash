# Copyright The PyTorch Lightning team.
#
# Licensed under the Apache License, Version 2.0 (the "License");
# you may not use this file except in compliance with the License.
# You may obtain a copy of the License at
#
#     http://www.apache.org/licenses/LICENSE-2.0
#
# Unless required by applicable law or agreed to in writing, software
# distributed under the License is distributed on an "AS IS" BASIS,
# WITHOUT WARRANTIES OR CONDITIONS OF ANY KIND, either express or implied.
# See the License for the specific language governing permissions and
# limitations under the License.
from functools import partial
from typing import Any, Callable, Dict, List, Mapping, Optional, Sequence, Tuple, Type, Union

import pandas as pd
import torch
from torch import Tensor
from torch.utils.data.sampler import Sampler

import flash
from flash.core.data.auto_dataset import AutoDataset
from flash.core.data.callback import BaseDataFetcher
from flash.core.data.data_module import DataModule
from flash.core.data.data_source import DataSource, DefaultDataSources, LabelsState
from flash.core.data.process import Deserializer, Postprocess, Preprocess
from flash.core.integrations.labelstudio.data_source import LabelStudioTextClassificationDataSource
from flash.core.utilities.imports import _TEXT_AVAILABLE, requires

if _TEXT_AVAILABLE:
    from datasets import Dataset, DatasetDict, load_dataset
    from transformers import AutoTokenizer, default_data_collator
    from transformers.modeling_outputs import SequenceClassifierOutput


class TextDeserializer(Deserializer):
    @requires("text")
    def __init__(self, backbone: str, max_length: int, use_fast: bool = True, **kwargs):
        super().__init__()
        self.backbone = backbone
        self.tokenizer = AutoTokenizer.from_pretrained(backbone, use_fast=use_fast, **kwargs)
        self.max_length = max_length

    def deserialize(self, text: str) -> Tensor:
        return self.tokenizer(text, max_length=self.max_length, truncation=True, padding="max_length")

    @property
    def example_input(self) -> str:
        return "An example input"

    def __getstate__(self):  # TODO: Find out why this is being pickled
        state = self.__dict__.copy()
        state.pop("tokenizer")
        return state

    def __setstate__(self, state):
        self.__dict__.update(state)
        self.tokenizer = AutoTokenizer.from_pretrained(self.backbone, use_fast=True)


class TextDataSource(DataSource):
    @requires("text")
    def __init__(self, backbone: str, max_length: int = 128):
        super().__init__()

        self.backbone = backbone
        self.tokenizer = AutoTokenizer.from_pretrained(backbone, use_fast=True)
        self.max_length = max_length

    def _tokenize_fn(
        self,
        ex: Union[Dict[str, str], str],
        input: Optional[str] = None,
    ) -> Callable:
        """This function is used to tokenize sentences using the provided tokenizer."""
        if isinstance(ex, dict):
            ex = ex[input]
        return self.tokenizer(ex, max_length=self.max_length, truncation=True, padding="max_length")

    @staticmethod
    def _transform_label(label_to_class_mapping: Dict[str, int], target: str, ex: Dict[str, Union[int, str]]):
        ex[target] = label_to_class_mapping[ex[target]]
        return ex

    def __getstate__(self):  # TODO: Find out why this is being pickled
        state = self.__dict__.copy()
        state.pop("tokenizer")
        return state

    def __setstate__(self, state):
        self.__dict__.update(state)
        self.tokenizer = AutoTokenizer.from_pretrained(self.backbone, use_fast=True)


class TextFileDataSource(TextDataSource):
    def __init__(self, filetype: str, backbone: str, max_length: int = 128):
        super().__init__(backbone, max_length=max_length)

        self.filetype = filetype

    @staticmethod
    def _multilabel_target(targets, element):
        targets = [element.pop(target) for target in targets]
        element["labels"] = targets
        return element

    def load_data(
        self,
        data: Tuple[str, Union[str, List[str]], Union[str, List[str]]],
        dataset: Optional[Any] = None,
        columns: Union[List[str], Tuple[str]] = ("input_ids", "attention_mask", "labels"),
    ) -> Union[Sequence[Mapping[str, Any]]]:
        if self.filetype == "json":
            file, input, target, field = data
        else:
            file, input, target = data

        data_files = {}

        stage = self.running_stage.value
        data_files[stage] = str(file)

        # FLASH_TESTING is set in the CI to run faster.
        if flash._IS_TESTING and not torch.cuda.is_available():
            try:
                if self.filetype == "json" and field is not None:
                    dataset_dict = DatasetDict(
                        {
                            stage: load_dataset(
                                self.filetype, data_files=data_files, split=[f"{stage}[:20]"], field=field
                            )[0]
                        }
                    )
                else:
                    dataset_dict = DatasetDict(
                        {stage: load_dataset(self.filetype, data_files=data_files, split=[f"{stage}[:20]"])[0]}
                    )
            except Exception:
                if self.filetype == "json" and field is not None:
                    dataset_dict = load_dataset(self.filetype, data_files=data_files, field=field)
                else:
                    dataset_dict = load_dataset(self.filetype, data_files=data_files)
        else:
            if self.filetype == "json" and field is not None:
                dataset_dict = load_dataset(self.filetype, data_files=data_files, field=field)
            else:
                dataset_dict = load_dataset(self.filetype, data_files=data_files)

        if not self.predicting:
            if isinstance(target, List):
                # multi-target
                dataset.multi_label = True
                dataset_dict = dataset_dict.map(partial(self._multilabel_target, target))
                dataset.num_classes = len(target)
                self.set_state(LabelsState(target))
            else:
                dataset.multi_label = False
                if self.training:
                    labels = list(sorted(list(set(dataset_dict[stage][target]))))
                    dataset.num_classes = len(labels)
                    self.set_state(LabelsState(labels))

                labels = self.get_state(LabelsState)

                # convert labels to ids
                if labels is not None:
                    labels = labels.labels
                    label_to_class_mapping = {v: k for k, v in enumerate(labels)}
                    dataset_dict = dataset_dict.map(partial(self._transform_label, label_to_class_mapping, target))

                # Hugging Face models expect target to be named ``labels``.
                if target != "labels":
                    dataset_dict.rename_column_(target, "labels")

        dataset_dict = dataset_dict.map(partial(self._tokenize_fn, input=input), batched=True)
        dataset_dict.set_format("torch", columns=columns)

        return dataset_dict[stage]

    def predict_load_data(self, data: Any, dataset: AutoDataset):
        return self.load_data(data, dataset, columns=["input_ids", "attention_mask"])

    def __getstate__(self):  # TODO: Find out why this is being pickled
        state = self.__dict__.copy()
        state.pop("tokenizer")
        return state

    def __setstate__(self, state):
        self.__dict__.update(state)
        self.tokenizer = AutoTokenizer.from_pretrained(self.backbone, use_fast=True)


class TextCSVDataSource(TextFileDataSource):
    def __init__(self, backbone: str, max_length: int = 128):
        super().__init__("csv", backbone, max_length=max_length)

    def __getstate__(self):  # TODO: Find out why this is being pickled
        state = self.__dict__.copy()
        state.pop("tokenizer")
        return state

    def __setstate__(self, state):
        self.__dict__.update(state)
        self.tokenizer = AutoTokenizer.from_pretrained(self.backbone, use_fast=True)


class TextJSONDataSource(TextFileDataSource):
    def __init__(self, backbone: str, max_length: int = 128):
        super().__init__("json", backbone, max_length=max_length)

    def __getstate__(self):  # TODO: Find out why this is being pickled
        state = self.__dict__.copy()
        state.pop("tokenizer")
        return state

    def __setstate__(self, state):
        self.__dict__.update(state)
        self.tokenizer = AutoTokenizer.from_pretrained(self.backbone, use_fast=True)


class TextDataFrameDataSource(TextDataSource):
    @staticmethod
    def _multilabel_target(targets, element):
        targets = [element.pop(target) for target in targets]
        element["labels"] = targets
        return element

    def load_data(
        self,
        data: Tuple[pd.DataFrame, Union[str, List[str]], Union[str, List[str]]],
        dataset: Optional[Any] = None,
        columns: Union[List[str], Tuple[str]] = ("input_ids", "attention_mask", "labels"),
    ) -> Union[Sequence[Mapping[str, Any]]]:
        df, input, target = data
        hf_dataset = Dataset.from_pandas(df)

        if not self.predicting:
            if isinstance(target, List):
                # multi-target
                dataset.multi_label = True
                hf_dataset = hf_dataset.map(partial(self._multilabel_target, target))
                dataset.num_classes = len(target)
                self.set_state(LabelsState(target))
            else:
                dataset.multi_label = False
                if self.training:
                    labels = list(sorted(list(set(hf_dataset[target]))))
                    dataset.num_classes = len(labels)
                    self.set_state(LabelsState(labels))

                labels = self.get_state(LabelsState)

                # convert labels to ids
                if labels is not None:
                    labels = labels.labels
                    label_to_class_mapping = {v: k for k, v in enumerate(labels)}
                    hf_dataset = hf_dataset.map(partial(self._transform_label, label_to_class_mapping, target))

                # Hugging Face models expect target to be named ``labels``.
                if target != "labels":
                    hf_dataset.rename_column_(target, "labels")

        hf_dataset = hf_dataset.map(partial(self._tokenize_fn, input=input), batched=True)
        hf_dataset.set_format("torch", columns=columns)

        return hf_dataset

    def predict_load_data(self, data: Any, dataset: AutoDataset):
        return self.load_data(data, dataset, columns=["input_ids", "attention_mask"])

    def __getstate__(self):  # TODO: Find out why this is being pickled
        state = self.__dict__.copy()
        state.pop("tokenizer")
        return state

    def __setstate__(self, state):
        self.__dict__.update(state)
        self.tokenizer = AutoTokenizer.from_pretrained(self.backbone, use_fast=True)


class TextListDataSource(TextDataSource):
    def load_data(
        self,
        data: Tuple[List[str], Union[List[Any], List[List[Any]]]],
        dataset: Optional[Any] = None,
        columns: Union[List[str], Tuple[str]] = ("input_ids", "attention_mask", "labels"),
    ) -> Union[Sequence[Mapping[str, Any]]]:
        input, target = data
        hf_dataset = Dataset.from_dict({"input": input, "labels": target})

        if not self.predicting:
            if isinstance(target[0], List):
                # multi-target
                dataset.multi_label = True
                dataset.num_classes = len(target[0])
                self.set_state(LabelsState(target))
            else:
                dataset.multi_label = False
                if self.training:
                    labels = list(sorted(list(set(hf_dataset["labels"]))))
                    dataset.num_classes = len(labels)
                    self.set_state(LabelsState(labels))

                    labels = self.get_state(LabelsState)

                # convert labels to ids
                if labels is not None:
                    labels = labels.labels
                    label_to_class_mapping = {v: k for k, v in enumerate(labels)}
                    hf_dataset = hf_dataset.map(partial(self._transform_label, label_to_class_mapping, "labels"))

        hf_dataset = hf_dataset.map(partial(self._tokenize_fn, input="input"), batched=True)
        hf_dataset.set_format("torch", columns=columns)

        return hf_dataset

    def predict_load_data(self, data: Any, dataset: AutoDataset):
        return self.load_data(data, dataset, columns=["input_ids", "attention_mask"])

    def __getstate__(self):  # TODO: Find out why this is being pickled
        state = self.__dict__.copy()
        state.pop("tokenizer")
        return state

    def __setstate__(self, state):
        self.__dict__.update(state)
        self.tokenizer = AutoTokenizer.from_pretrained(self.backbone, use_fast=True)


class TextSentencesDataSource(TextDataSource):
    def __init__(self, backbone: str, max_length: int = 128):
        super().__init__(backbone, max_length=max_length)

    def load_data(
        self,
        data: Union[str, List[str]],
        dataset: Optional[Any] = None,
    ) -> Union[Sequence[Mapping[str, Any]]]:

        if isinstance(data, str):
            data = [data]
        return [
            self._tokenize_fn(
                s,
            )
            for s in data
        ]

    def __getstate__(self):  # TODO: Find out why this is being pickled
        state = self.__dict__.copy()
        state.pop("tokenizer")
        return state

    def __setstate__(self, state):
        self.__dict__.update(state)
        self.tokenizer = AutoTokenizer.from_pretrained(self.backbone, use_fast=True)


class TextClassificationPreprocess(Preprocess):
    @requires("text")
    def __init__(
        self,
        train_transform: Optional[Dict[str, Callable]] = None,
        val_transform: Optional[Dict[str, Callable]] = None,
        test_transform: Optional[Dict[str, Callable]] = None,
        predict_transform: Optional[Dict[str, Callable]] = None,
        backbone: str = "prajjwal1/bert-tiny",
        max_length: int = 128,
    ):
        self.backbone = backbone
        self.max_length = max_length

        super().__init__(
            train_transform=train_transform,
            val_transform=val_transform,
            test_transform=test_transform,
            predict_transform=predict_transform,
            data_sources={
                DefaultDataSources.CSV: TextCSVDataSource(self.backbone, max_length=max_length),
                DefaultDataSources.JSON: TextJSONDataSource(self.backbone, max_length=max_length),
<<<<<<< HEAD
                DefaultDataSources.DATAFRAME: TextDataFrameDataSource(self.backbone, max_length=max_length),
                DefaultDataSources.LISTS: TextListDataSource(self.backbone, max_length=max_length),
                DefaultDataSources.SENTENCES: TextSentencesDataSource(self.backbone, max_length=max_length),
=======
                "data_frame": TextDataFrameDataSource(self.backbone, max_length=max_length),
                "sentences": TextSentencesDataSource(self.backbone, max_length=max_length),
                DefaultDataSources.LABELSTUDIO: LabelStudioTextClassificationDataSource(
                    backbone=self.backbone, max_length=max_length
                ),
>>>>>>> 0a286723
            },
            default_data_source=DefaultDataSources.SENTENCES,
            deserializer=TextDeserializer(backbone, max_length),
        )

    def get_state_dict(self) -> Dict[str, Any]:
        return {
            **self.transforms,
            "backbone": self.backbone,
            "max_length": self.max_length,
        }

    @classmethod
    def load_state_dict(cls, state_dict: Dict[str, Any], strict: bool):
        return cls(**state_dict)

    def per_batch_transform(self, batch: Any) -> Any:
        if "labels" not in batch:
            # todo: understand why an extra dimension has been added.
            if batch["input_ids"].dim() == 3:
                batch["input_ids"] = batch["input_ids"].squeeze(0)
        return batch

    def collate(self, samples: Any) -> Tensor:
        """Override to convert a set of samples to a batch."""
        if isinstance(samples, dict):
            samples = [samples]
        return default_data_collator(samples)


class TextClassificationPostprocess(Postprocess):
    def per_batch_transform(self, batch: Any) -> Any:
        if isinstance(batch, SequenceClassifierOutput):
            batch = batch.logits
        return super().per_batch_transform(batch)


class TextClassificationData(DataModule):
    """Data Module for text classification tasks."""

    preprocess_cls = TextClassificationPreprocess
    postprocess_cls = TextClassificationPostprocess

    @property
    def backbone(self) -> Optional[str]:
        return getattr(self.preprocess, "backbone", None)

    @classmethod
    def from_data_frame(
        cls,
        input_field: str,
        target_fields: Union[str, Sequence[str]],
        train_data_frame: Optional[pd.DataFrame] = None,
        val_data_frame: Optional[pd.DataFrame] = None,
        test_data_frame: Optional[pd.DataFrame] = None,
        predict_data_frame: Optional[pd.DataFrame] = None,
        train_transform: Optional[Union[Callable, List, Dict[str, Callable]]] = None,
        val_transform: Optional[Union[Callable, List, Dict[str, Callable]]] = None,
        test_transform: Optional[Union[Callable, List, Dict[str, Callable]]] = None,
        predict_transform: Optional[Dict[str, Callable]] = None,
        data_fetcher: Optional[BaseDataFetcher] = None,
        preprocess: Optional[Preprocess] = None,
        val_split: Optional[float] = None,
        batch_size: int = 4,
        num_workers: int = 0,
        sampler: Optional[Type[Sampler]] = None,
        **preprocess_kwargs: Any,
    ) -> "DataModule":
        """Creates a :class:`~flash.text.classification.data.TextClassificationData` object from the given pandas
        ``DataFrame`` objects.

        Args:
            input_field: The field (column) in the pandas ``DataFrame`` to use for the input.
            target_fields: The field or fields (columns) in the pandas ``DataFrame`` to use for the target.
            train_data_frame: The pandas ``DataFrame`` containing the training data.
            val_data_frame: The pandas ``DataFrame`` containing the validation data.
            test_data_frame: The pandas ``DataFrame`` containing the testing data.
            predict_data_frame: The pandas ``DataFrame`` containing the data to use when predicting.
            train_transform: The dictionary of transforms to use during training which maps
                :class:`~flash.core.data.process.Preprocess` hook names to callable transforms.
            val_transform: The dictionary of transforms to use during validation which maps
                :class:`~flash.core.data.process.Preprocess` hook names to callable transforms.
            test_transform: The dictionary of transforms to use during testing which maps
                :class:`~flash.core.data.process.Preprocess` hook names to callable transforms.
            predict_transform: The dictionary of transforms to use during predicting which maps
                :class:`~flash.core.data.process.Preprocess` hook names to callable transforms.
            data_fetcher: The :class:`~flash.core.data.callback.BaseDataFetcher` to pass to the
                :class:`~flash.core.data.data_module.DataModule`.
            preprocess: The :class:`~flash.core.data.data.Preprocess` to pass to the
                :class:`~flash.core.data.data_module.DataModule`. If ``None``, ``cls.preprocess_cls``
                will be constructed and used.
            val_split: The ``val_split`` argument to pass to the :class:`~flash.core.data.data_module.DataModule`.
            batch_size: The ``batch_size`` argument to pass to the :class:`~flash.core.data.data_module.DataModule`.
            num_workers: The ``num_workers`` argument to pass to the :class:`~flash.core.data.data_module.DataModule`.
            sampler: The ``sampler`` to use for the ``train_dataloader``.
            preprocess_kwargs: Additional keyword arguments to use when constructing the preprocess. Will only be used
                if ``preprocess = None``.

        Returns:
            The constructed data module.
        """
        return cls.from_data_source(
            DefaultDataSources.DATAFRAME,
            (train_data_frame, input_field, target_fields),
            (val_data_frame, input_field, target_fields),
            (test_data_frame, input_field, target_fields),
            (predict_data_frame, input_field, target_fields),
            train_transform=train_transform,
            val_transform=val_transform,
            test_transform=test_transform,
            predict_transform=predict_transform,
            data_fetcher=data_fetcher,
            preprocess=preprocess,
            val_split=val_split,
            batch_size=batch_size,
            num_workers=num_workers,
            sampler=sampler,
            **preprocess_kwargs,
        )

    @classmethod
    def from_lists(
        cls,
        train_data: Optional[List[str]] = None,
        train_targets: Optional[Union[List[Any], List[List[Any]]]] = None,
        val_data: Optional[List[str]] = None,
        val_targets: Optional[Union[List[Any], List[List[Any]]]] = None,
        test_data: Optional[List[str]] = None,
        test_targets: Optional[Union[List[Any], List[List[Any]]]] = None,
        predict_data: Optional[List[str]] = None,
        train_transform: Optional[Union[Callable, List, Dict[str, Callable]]] = None,
        val_transform: Optional[Union[Callable, List, Dict[str, Callable]]] = None,
        test_transform: Optional[Union[Callable, List, Dict[str, Callable]]] = None,
        predict_transform: Optional[Dict[str, Callable]] = None,
        data_fetcher: Optional[BaseDataFetcher] = None,
        preprocess: Optional[Preprocess] = None,
        val_split: Optional[float] = None,
        batch_size: int = 4,
        num_workers: int = 0,
        sampler: Optional[Type[Sampler]] = None,
        **preprocess_kwargs: Any,
    ) -> "DataModule":
        """Creates a :class:`~flash.text.classification.data.TextClassificationData` object from the given Python
        lists.

        Args:
            train_data: A list of sentences to use as the train inputs.
            train_targets: A list of targets to use as the train targets. For multi-label classification, the targets
                should be provided as a list of lists, where each inner list contains the targets for a sample.
            val_data: A list of sentences to use as the validation inputs.
            val_targets: A list of targets to use as the validation targets. For multi-label classification, the targets
                should be provided as a list of lists, where each inner list contains the targets for a sample.
            test_data: A list of sentences to use as the test inputs.
            test_targets: A list of targets to use as the test targets. For multi-label classification, the targets
                should be provided as a list of lists, where each inner list contains the targets for a sample.
            predict_data: A list of sentences to use when predicting.
            train_transform: The dictionary of transforms to use during training which maps
                :class:`~flash.core.data.process.Preprocess` hook names to callable transforms.
            val_transform: The dictionary of transforms to use during validation which maps
                :class:`~flash.core.data.process.Preprocess` hook names to callable transforms.
            test_transform: The dictionary of transforms to use during testing which maps
                :class:`~flash.core.data.process.Preprocess` hook names to callable transforms.
            predict_transform: The dictionary of transforms to use during predicting which maps
                :class:`~flash.core.data.process.Preprocess` hook names to callable transforms.
            data_fetcher: The :class:`~flash.core.data.callback.BaseDataFetcher` to pass to the
                :class:`~flash.core.data.data_module.DataModule`.
            preprocess: The :class:`~flash.core.data.data.Preprocess` to pass to the
                :class:`~flash.core.data.data_module.DataModule`. If ``None``, ``cls.preprocess_cls``
                will be constructed and used.
            val_split: The ``val_split`` argument to pass to the :class:`~flash.core.data.data_module.DataModule`.
            batch_size: The ``batch_size`` argument to pass to the :class:`~flash.core.data.data_module.DataModule`.
            num_workers: The ``num_workers`` argument to pass to the :class:`~flash.core.data.data_module.DataModule`.
            sampler: The ``sampler`` to use for the ``train_dataloader``.
            preprocess_kwargs: Additional keyword arguments to use when constructing the preprocess. Will only be used
                if ``preprocess = None``.

        Returns:
            The constructed data module.
        """
        return cls.from_data_source(
            DefaultDataSources.LISTS,
            (train_data, train_targets),
            (val_data, val_targets),
            (test_data, test_targets),
            predict_data,
            train_transform=train_transform,
            val_transform=val_transform,
            test_transform=test_transform,
            predict_transform=predict_transform,
            data_fetcher=data_fetcher,
            preprocess=preprocess,
            val_split=val_split,
            batch_size=batch_size,
            num_workers=num_workers,
            sampler=sampler,
            **preprocess_kwargs,
        )<|MERGE_RESOLUTION|>--- conflicted
+++ resolved
@@ -379,17 +379,12 @@
             data_sources={
                 DefaultDataSources.CSV: TextCSVDataSource(self.backbone, max_length=max_length),
                 DefaultDataSources.JSON: TextJSONDataSource(self.backbone, max_length=max_length),
-<<<<<<< HEAD
                 DefaultDataSources.DATAFRAME: TextDataFrameDataSource(self.backbone, max_length=max_length),
                 DefaultDataSources.LISTS: TextListDataSource(self.backbone, max_length=max_length),
                 DefaultDataSources.SENTENCES: TextSentencesDataSource(self.backbone, max_length=max_length),
-=======
-                "data_frame": TextDataFrameDataSource(self.backbone, max_length=max_length),
-                "sentences": TextSentencesDataSource(self.backbone, max_length=max_length),
                 DefaultDataSources.LABELSTUDIO: LabelStudioTextClassificationDataSource(
                     backbone=self.backbone, max_length=max_length
                 ),
->>>>>>> 0a286723
             },
             default_data_source=DefaultDataSources.SENTENCES,
             deserializer=TextDeserializer(backbone, max_length),
