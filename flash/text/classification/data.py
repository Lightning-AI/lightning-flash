# Copyright The PyTorch Lightning team.
#
# Licensed under the Apache License, Version 2.0 (the "License");
# you may not use this file except in compliance with the License.
# You may obtain a copy of the License at
#
#     http://www.apache.org/licenses/LICENSE-2.0
#
# Unless required by applicable law or agreed to in writing, software
# distributed under the License is distributed on an "AS IS" BASIS,
# WITHOUT WARRANTIES OR CONDITIONS OF ANY KIND, either express or implied.
# See the License for the specific language governing permissions and
# limitations under the License.
from functools import partial
from typing import Any, Callable, Dict, List, Mapping, Optional, Sequence, Tuple, Type, Union

import torch
from pandas.core.frame import DataFrame
from torch import Tensor
from torch.utils.data.sampler import Sampler

import flash
from flash.core.data.auto_dataset import AutoDataset
from flash.core.data.callback import BaseDataFetcher
from flash.core.data.data_module import DataModule
from flash.core.data.data_source import DataSource, DefaultDataKeys, DefaultDataSources, LabelsState
from flash.core.data.process import Deserializer, Postprocess, Preprocess
from flash.core.integrations.labelstudio.data_source import LabelStudioTextClassificationDataSource
from flash.core.utilities.imports import _TEXT_AVAILABLE, requires

if _TEXT_AVAILABLE:
    from datasets import Dataset, load_dataset
    from transformers import AutoTokenizer, default_data_collator
    from transformers.modeling_outputs import SequenceClassifierOutput


class TextDeserializer(Deserializer):
    @requires("text")
    def __init__(self, backbone: str, max_length: int, use_fast: bool = True, **kwargs):
        super().__init__()
        self.backbone = backbone
        self.tokenizer = AutoTokenizer.from_pretrained(backbone, use_fast=use_fast, **kwargs)
        self.max_length = max_length

    def deserialize(self, text: str) -> Tensor:
        return self.tokenizer(text, max_length=self.max_length, truncation=True, padding="max_length")

    @property
    def example_input(self) -> str:
        return "An example input"

    def __getstate__(self):  # TODO: Find out why this is being pickled
        state = self.__dict__.copy()
        state.pop("tokenizer")
        return state

    def __setstate__(self, state):
        self.__dict__.update(state)
        self.tokenizer = AutoTokenizer.from_pretrained(self.backbone, use_fast=True)


class TextDataSource(DataSource):
    @requires("text")
    def __init__(self, backbone: str, max_length: int = 128):
        super().__init__()

        self.backbone = backbone
        self.tokenizer = AutoTokenizer.from_pretrained(backbone, use_fast=True)
        self.max_length = max_length

    def _tokenize_fn(
        self,
        ex: Union[Dict[str, str], str],
        input: Optional[str] = None,
    ) -> Callable:
        """This function is used to tokenize sentences using the provided tokenizer."""
        return self.tokenizer(ex[input], max_length=self.max_length, truncation=True, padding="max_length")

    @staticmethod
    def _transform_label(label_to_class_mapping: Dict[str, int], target: str, ex: Dict[str, Union[int, str]]):
        ex[target] = label_to_class_mapping[ex[target]]
        return ex

    @staticmethod
    def _multilabel_target(targets, element):
        targets = [element.pop(target) for target in targets]
        element[DefaultDataKeys.TARGET] = targets
        return element

    def _to_hf_dataset(self, data):
        """account for flash CI testing context."""
        hf_dataset, *other = self.to_hf_dataset(data)

        if flash._IS_TESTING and not torch.cuda.is_available():
            hf_dataset = hf_dataset[:20]

        return hf_dataset, other

    def load_data(
        self,
        data: Tuple[str, Union[str, List[str]], Union[str, List[str]]],
        dataset: Optional[Any] = None,
    ) -> Dataset:
        """Loads data into HuggingFace datasets.Dataset."""

        hf_dataset, input, *other = self._to_hf_dataset(data)

        if not self.predicting:
            target = other.pop()
            if isinstance(target, List):
                # multi-target
                dataset.multi_label = True
                hf_dataset = hf_dataset.map(partial(self._multilabel_target, target))  # NOTE: renames target column
                dataset.num_classes = len(target)
                self.set_state(LabelsState(target))
            else:
                dataset.multi_label = False
                if self.training:
                    labels = list(sorted(list(set(hf_dataset[target]))))
                    dataset.num_classes = len(labels)
                    self.set_state(LabelsState(labels))

                labels = self.get_state(LabelsState)

                # convert labels to ids (note: the target column get overwritten)
                if labels is not None:
                    labels = labels.labels
                    label_to_class_mapping = {v: k for k, v in enumerate(labels)}
                    hf_dataset = hf_dataset.map(partial(self._transform_label, label_to_class_mapping, target))

                # rename label column
                hf_dataset = hf_dataset.rename_column(target, DefaultDataKeys.TARGET)

        # tokenize
        hf_dataset = hf_dataset.map(partial(self._tokenize_fn, input=input), batched=True)

        # set format
        hf_dataset = hf_dataset.remove_columns([input])  # just leave the numerical columns
        hf_dataset.set_format("torch")

        return hf_dataset

    def predict_load_data(self, data: Any, dataset: AutoDataset):
        return self.load_data(data, dataset)

    def __getstate__(self):  # TODO: Find out why this is being pickled
        state = self.__dict__.copy()
        state.pop("tokenizer")
        return state

    def __setstate__(self, state):
        self.__dict__.update(state)
        self.tokenizer = AutoTokenizer.from_pretrained(self.backbone, use_fast=True)


class TextCSVDataSource(TextDataSource):
    def to_hf_dataset(self, data: Tuple[str, str, str]) -> Tuple[Dataset, str, str]:
        file, *other = data
        dataset_dict = load_dataset("csv", data_files={"train": str(file)})
        return dataset_dict["train"], *other


class TextJSONDataSource(TextDataSource):
    def to_hf_dataset(self, data: Tuple[str, str, str, str]) -> Tuple[Dataset, str, str]:
        file, *other, field = data
        dataset_dict = load_dataset("json", data_files={"train": str(file)}, field=field)
        return dataset_dict["train"], *other


class TextDataFrameDataSource(TextDataSource):
    def to_hf_dataset(self, data: Tuple[DataFrame, str, str]) -> Tuple[Dataset, str, str]:
        df, *other = data
        hf_dataset = Dataset.from_pandas(df)
        return hf_dataset, *other


class TextParquetDataSource(TextDataSource):
    def to_hf_dataset(self, data: Tuple[str, str, str]) -> Tuple[Dataset, str, str]:
        file, *other = data
        hf_dataset = Dataset.from_parquet(file)
        return hf_dataset, *other


class TextHuggingFaceDatasetDataSource(TextDataSource):
    def to_hf_dataset(self, data: Tuple[str, str, str]) -> Tuple[Dataset, str, str]:
        hf_dataset, *other = data
        return hf_dataset, *other


class TextListDataSource(TextDataSource):
    def to_hf_dataset(self, data: Tuple[List[str], List[str]]) -> Tuple[Dataset, List[str], List[str]]:
        input = "input"

        if isinstance(data, tuple):
            input_list, target_list = data
            target = "labels"
            hf_dataset = Dataset.from_dict({input: input_list, target: target_list})
            return hf_dataset, input, target, target_list

        # predicting
        hf_dataset = Dataset.from_dict({input: data})

        return hf_dataset, input

    def load_data(
        self,
        data: Tuple[List[str], Union[List[Any], List[List[Any]]]],
        dataset: Optional[Any] = None,
    ) -> Union[Sequence[Mapping[str, Any]]]:

        hf_dataset, input, *other = self._to_hf_dataset(data)

        if not self.predicting:
            target, target_list = other
            if isinstance(target_list[0], List):
                # multi-target_list
                dataset.multi_label = True
                dataset.num_classes = len(target_list[0])
                self.set_state(LabelsState(target_list))
            else:
                dataset.multi_label = False
                if self.training:
                    labels = list(sorted(list(set(hf_dataset[target]))))
                    dataset.num_classes = len(labels)
                    self.set_state(LabelsState(labels))

                labels = self.get_state(LabelsState)

                # convert labels to ids
                if labels is not None:
                    labels = labels.labels
                    label_to_class_mapping = {v: k for k, v in enumerate(labels)}
                    hf_dataset = hf_dataset.map(partial(self._transform_label, label_to_class_mapping, target))

                # rename label column
                hf_dataset = hf_dataset.rename_column(target, DefaultDataKeys.TARGET)

        # tokenize
        hf_dataset = hf_dataset.map(partial(self._tokenize_fn, input=input), batched=True)

        # set format
        hf_dataset = hf_dataset.remove_columns([input])  # just leave the numerical columns
        hf_dataset.set_format("torch")

        return hf_dataset


class TextClassificationPreprocess(Preprocess):
    @requires("text")
    def __init__(
        self,
        train_transform: Optional[Dict[str, Callable]] = None,
        val_transform: Optional[Dict[str, Callable]] = None,
        test_transform: Optional[Dict[str, Callable]] = None,
        predict_transform: Optional[Dict[str, Callable]] = None,
        backbone: str = "prajjwal1/bert-tiny",
        max_length: int = 128,
    ):
        self.backbone = backbone
        self.max_length = max_length

        super().__init__(
            train_transform=train_transform,
            val_transform=val_transform,
            test_transform=test_transform,
            predict_transform=predict_transform,
            data_sources={
                DefaultDataSources.CSV: TextCSVDataSource(self.backbone, max_length=max_length),
                DefaultDataSources.JSON: TextJSONDataSource(self.backbone, max_length=max_length),
                DefaultDataSources.PARQUET: TextParquetDataSource(self.backbone, max_length=max_length),
                DefaultDataSources.HUGGINGFACE_DATASET: TextHuggingFaceDatasetDataSource(
                    self.backbone, max_length=max_length
                ),
                DefaultDataSources.DATAFRAME: TextDataFrameDataSource(self.backbone, max_length=max_length),
                DefaultDataSources.LISTS: TextListDataSource(self.backbone, max_length=max_length),
                DefaultDataSources.LABELSTUDIO: LabelStudioTextClassificationDataSource(
                    backbone=self.backbone, max_length=max_length
                ),
            },
            default_data_source=DefaultDataSources.LISTS,
            deserializer=TextDeserializer(backbone, max_length),
        )

    def get_state_dict(self) -> Dict[str, Any]:
        return {
            **self.transforms,
            "backbone": self.backbone,
            "max_length": self.max_length,
        }

    @classmethod
    def load_state_dict(cls, state_dict: Dict[str, Any], strict: bool):
        return cls(**state_dict)

    def per_batch_transform(self, batch: Any) -> Any:
        if "labels" not in batch:
            # todo: understand why an extra dimension has been added.
            if batch["input_ids"].dim() == 3:
                batch["input_ids"] = batch["input_ids"].squeeze(0)
        return batch

    def collate(self, samples: Any) -> Tensor:
        """Override to convert a set of samples to a batch."""
        if isinstance(samples, dict):
            samples = [samples]
        return default_data_collator(samples)


class TextClassificationPostprocess(Postprocess):
    def per_batch_transform(self, batch: Any) -> Any:
        if isinstance(batch, SequenceClassifierOutput):
            batch = batch.logits
        return super().per_batch_transform(batch)


class TextClassificationData(DataModule):
    """Data Module for text classification tasks."""

    preprocess_cls = TextClassificationPreprocess
    postprocess_cls = TextClassificationPostprocess

    @property
    def backbone(self) -> Optional[str]:
        return getattr(self.preprocess, "backbone", None)

    @classmethod
    def from_data_frame(
        cls,
        input_field: str,
        target_fields: Union[str, Sequence[str]],
        train_data_frame: Optional[DataFrame] = None,
        val_data_frame: Optional[DataFrame] = None,
        test_data_frame: Optional[DataFrame] = None,
        predict_data_frame: Optional[DataFrame] = None,
        train_transform: Optional[Union[Callable, List, Dict[str, Callable]]] = None,
        val_transform: Optional[Union[Callable, List, Dict[str, Callable]]] = None,
        test_transform: Optional[Union[Callable, List, Dict[str, Callable]]] = None,
        predict_transform: Optional[Dict[str, Callable]] = None,
        data_fetcher: Optional[BaseDataFetcher] = None,
        preprocess: Optional[Preprocess] = None,
        val_split: Optional[float] = None,
        batch_size: int = 4,
        num_workers: int = 0,
        sampler: Optional[Type[Sampler]] = None,
        **preprocess_kwargs: Any,
    ) -> "DataModule":
        """Creates a :class:`~flash.text.classification.data.TextClassificationData` object from the given pandas
        ``DataFrame`` objects.

        Args:
            input_field: The field (column) in the pandas ``DataFrame`` to use for the input.
            target_fields: The field or fields (columns) in the pandas ``DataFrame`` to use for the target.
            train_data_frame: The pandas ``DataFrame`` containing the training data.
            val_data_frame: The pandas ``DataFrame`` containing the validation data.
            test_data_frame: The pandas ``DataFrame`` containing the testing data.
            predict_data_frame: The pandas ``DataFrame`` containing the data to use when predicting.
            train_transform: The dictionary of transforms to use during training which maps
                :class:`~flash.core.data.process.Preprocess` hook names to callable transforms.
            val_transform: The dictionary of transforms to use during validation which maps
                :class:`~flash.core.data.process.Preprocess` hook names to callable transforms.
            test_transform: The dictionary of transforms to use during testing which maps
                :class:`~flash.core.data.process.Preprocess` hook names to callable transforms.
            predict_transform: The dictionary of transforms to use during predicting which maps
                :class:`~flash.core.data.process.Preprocess` hook names to callable transforms.
            data_fetcher: The :class:`~flash.core.data.callback.BaseDataFetcher` to pass to the
                :class:`~flash.core.data.data_module.DataModule`.
            preprocess: The :class:`~flash.core.data.data.Preprocess` to pass to the
                :class:`~flash.core.data.data_module.DataModule`. If ``None``, ``cls.preprocess_cls``
                will be constructed and used.
            val_split: The ``val_split`` argument to pass to the :class:`~flash.core.data.data_module.DataModule`.
            batch_size: The ``batch_size`` argument to pass to the :class:`~flash.core.data.data_module.DataModule`.
            num_workers: The ``num_workers`` argument to pass to the :class:`~flash.core.data.data_module.DataModule`.
            sampler: The ``sampler`` to use for the ``train_dataloader``.
            preprocess_kwargs: Additional keyword arguments to use when constructing the preprocess. Will only be used
                if ``preprocess = None``.

        Returns:
            The constructed data module.
        """
        return cls.from_data_source(
            DefaultDataSources.DATAFRAME,
            (train_data_frame, input_field, target_fields),
            (val_data_frame, input_field, target_fields),
            (test_data_frame, input_field, target_fields),
            (predict_data_frame, input_field, target_fields),
            train_transform=train_transform,
            val_transform=val_transform,
            test_transform=test_transform,
            predict_transform=predict_transform,
            data_fetcher=data_fetcher,
            preprocess=preprocess,
            val_split=val_split,
            batch_size=batch_size,
            num_workers=num_workers,
            sampler=sampler,
            **preprocess_kwargs,
        )

    @classmethod
    def from_lists(
        cls,
        train_data: Optional[List[str]] = None,
        train_targets: Optional[Union[List[Any], List[List[Any]]]] = None,
        val_data: Optional[List[str]] = None,
        val_targets: Optional[Union[List[Any], List[List[Any]]]] = None,
        test_data: Optional[List[str]] = None,
        test_targets: Optional[Union[List[Any], List[List[Any]]]] = None,
        predict_data: Optional[List[str]] = None,
        train_transform: Optional[Union[Callable, List, Dict[str, Callable]]] = None,
        val_transform: Optional[Union[Callable, List, Dict[str, Callable]]] = None,
        test_transform: Optional[Union[Callable, List, Dict[str, Callable]]] = None,
        predict_transform: Optional[Dict[str, Callable]] = None,
        data_fetcher: Optional[BaseDataFetcher] = None,
        preprocess: Optional[Preprocess] = None,
        val_split: Optional[float] = None,
        batch_size: int = 4,
        num_workers: int = 0,
        sampler: Optional[Type[Sampler]] = None,
        **preprocess_kwargs: Any,
    ) -> "DataModule":
        """Creates a :class:`~flash.text.classification.data.TextClassificationData` object from the given Python
        lists.

        Args:
            train_data: A list of sentences to use as the train inputs.
            train_targets: A list of targets to use as the train targets. For multi-label classification, the targets
                should be provided as a list of lists, where each inner list contains the targets for a sample.
            val_data: A list of sentences to use as the validation inputs.
            val_targets: A list of targets to use as the validation targets. For multi-label classification, the targets
                should be provided as a list of lists, where each inner list contains the targets for a sample.
            test_data: A list of sentences to use as the test inputs.
            test_targets: A list of targets to use as the test targets. For multi-label classification, the targets
                should be provided as a list of lists, where each inner list contains the targets for a sample.
            predict_data: A list of sentences to use when predicting.
            train_transform: The dictionary of transforms to use during training which maps
                :class:`~flash.core.data.process.Preprocess` hook names to callable transforms.
            val_transform: The dictionary of transforms to use during validation which maps
                :class:`~flash.core.data.process.Preprocess` hook names to callable transforms.
            test_transform: The dictionary of transforms to use during testing which maps
                :class:`~flash.core.data.process.Preprocess` hook names to callable transforms.
            predict_transform: The dictionary of transforms to use during predicting which maps
                :class:`~flash.core.data.process.Preprocess` hook names to callable transforms.
            data_fetcher: The :class:`~flash.core.data.callback.BaseDataFetcher` to pass to the
                :class:`~flash.core.data.data_module.DataModule`.
            preprocess: The :class:`~flash.core.data.data.Preprocess` to pass to the
                :class:`~flash.core.data.data_module.DataModule`. If ``None``, ``cls.preprocess_cls``
                will be constructed and used.
            val_split: The ``val_split`` argument to pass to the :class:`~flash.core.data.data_module.DataModule`.
            batch_size: The ``batch_size`` argument to pass to the :class:`~flash.core.data.data_module.DataModule`.
            num_workers: The ``num_workers`` argument to pass to the :class:`~flash.core.data.data_module.DataModule`.
            sampler: The ``sampler`` to use for the ``train_dataloader``.
            preprocess_kwargs: Additional keyword arguments to use when constructing the preprocess. Will only be used
                if ``preprocess = None``.

        Returns:
            The constructed data module.
        """
        return cls.from_data_source(
            DefaultDataSources.LISTS,
            (train_data, train_targets),
            (val_data, val_targets),
            (test_data, test_targets),
            predict_data,
            train_transform=train_transform,
            val_transform=val_transform,
            test_transform=test_transform,
            predict_transform=predict_transform,
            data_fetcher=data_fetcher,
            preprocess=preprocess,
            val_split=val_split,
            batch_size=batch_size,
            num_workers=num_workers,
            sampler=sampler,
            **preprocess_kwargs,
        )

    @classmethod
    def from_parquet(
        cls,
        input_field: str,
        target_fields: Optional[Union[str, Sequence[str]]] = None,
        train_file: Optional[str] = None,
        val_file: Optional[str] = None,
        test_file: Optional[str] = None,
        predict_file: Optional[str] = None,
        train_transform: Optional[Dict[str, Callable]] = None,
        val_transform: Optional[Dict[str, Callable]] = None,
        test_transform: Optional[Dict[str, Callable]] = None,
        predict_transform: Optional[Dict[str, Callable]] = None,
        data_fetcher: Optional[BaseDataFetcher] = None,
        preprocess: Optional[Preprocess] = None,
        val_split: Optional[float] = None,
        batch_size: int = 4,
        num_workers: int = 0,
        sampler: Optional[Type[Sampler]] = None,
        **preprocess_kwargs: Any,
    ) -> "DataModule":
        """Creates a :class:`~flash.core.data.data_module.DataModule` object from the given PARQUET files using the
        :class:`~flash.core.data.data_source.DataSource`
        of name :attr:`~flash.core.data.data_source.DefaultDataSources.PARQUET`
        from the passed or constructed :class:`~flash.core.data.process.Preprocess`.

        Args:
            input_fields: The field or fields (columns) in the PARQUET file to use for the input.
            target_fields: The field or fields (columns) in the PARQUET file to use for the target.
            train_file: The PARQUET file containing the training data.
            val_file: The PARQUET file containing the validation data.
            test_file: The PARQUET file containing the testing data.
            predict_file: The PARQUET file containing the data to use when predicting.
            train_transform: The dictionary of transforms to use during training which maps
                :class:`~flash.core.data.process.Preprocess` hook names to callable transforms.
            val_transform: The dictionary of transforms to use during validation which maps
                :class:`~flash.core.data.process.Preprocess` hook names to callable transforms.
            test_transform: The dictionary of transforms to use during testing which maps
                :class:`~flash.core.data.process.Preprocess` hook names to callable transforms.
            predict_transform: The dictionary of transforms to use during predicting which maps
                :class:`~flash.core.data.process.Preprocess` hook names to callable transforms.
            data_fetcher: The :class:`~flash.core.data.callback.BaseDataFetcher` to pass to the
                :class:`~flash.core.data.data_module.DataModule`.
            preprocess: The :class:`~flash.core.data.data.Preprocess` to pass to the
                :class:`~flash.core.data.data_module.DataModule`. If ``None``, ``cls.preprocess_cls``
                will be constructed and used.
            val_split: The ``val_split`` argument to pass to the :class:`~flash.core.data.data_module.DataModule`.
            batch_size: The ``batch_size`` argument to pass to the :class:`~flash.core.data.data_module.DataModule`.
            num_workers: The ``num_workers`` argument to pass to the :class:`~flash.core.data.data_module.DataModule`.
            sampler: The ``sampler`` to use for the ``train_dataloader``.
            preprocess_kwargs: Additional keyword arguments to use when constructing the preprocess. Will only be used
                if ``preprocess = None``.

        Returns:
            The constructed data module.

        Examples::

            data_module = DataModule.from_parquet(
                "input",
                "target",
                train_file="train_data.parquet",
                train_transform={
                    "to_tensor_transform": torch.as_tensor,
                },
            )
        """
        return cls.from_data_source(
            DefaultDataSources.PARQUET,
            (train_file, input_field, target_fields),
            (val_file, input_field, target_fields),
            (test_file, input_field, target_fields),
            (predict_file, input_field, target_fields),
            train_transform=train_transform,
            val_transform=val_transform,
            test_transform=test_transform,
            predict_transform=predict_transform,
            data_fetcher=data_fetcher,
            preprocess=preprocess,
            val_split=val_split,
            batch_size=batch_size,
            num_workers=num_workers,
            sampler=sampler,
            **preprocess_kwargs,
        )

    @classmethod
    def from_hf_datasets(
        cls,
        input_field: str,
        target_fields: Union[str, Sequence[str]],
        train_hf_dataset: Optional[Dataset] = None,
        val_hf_dataset: Optional[Dataset] = None,
        test_hf_dataset: Optional[Dataset] = None,
        predict_hf_dataset: Optional[Dataset] = None,
        train_transform: Optional[Union[Callable, List, Dict[str, Callable]]] = None,
        val_transform: Optional[Union[Callable, List, Dict[str, Callable]]] = None,
        test_transform: Optional[Union[Callable, List, Dict[str, Callable]]] = None,
        predict_transform: Optional[Dict[str, Callable]] = None,
        data_fetcher: Optional[BaseDataFetcher] = None,
        preprocess: Optional[Preprocess] = None,
        val_split: Optional[float] = None,
        batch_size: int = 4,
        num_workers: int = 0,
        sampler: Optional[Type[Sampler]] = None,
        **preprocess_kwargs: Any,
    ) -> "DataModule":
<<<<<<< HEAD
        """Creates a :class:`~flash.text.classification.data.TextClassificationData` object from the given
        Hugging Face datasets ``Dataset`` objects.
=======
        """Creates a :class:`~flash.text.classification.data.TextClassificationData` object from the given Hugging
        Face datasets ``Dataset`` objects.
>>>>>>> 7128fb26

        Args:
            input_field: The field (column) in the pandas ``Dataset`` to use for the input.
            target_fields: The field or fields (columns) in the pandas ``Dataset`` to use for the target.
            train_hf_dataset: The pandas ``Dataset`` containing the training data.
            val_hf_dataset: The pandas ``Dataset`` containing the validation data.
            test_hf_dataset: The pandas ``Dataset`` containing the testing data.
            predict_hf_dataset: The pandas ``Dataset`` containing the data to use when predicting.
            train_transform: The dictionary of transforms to use during training which maps
                :class:`~flash.core.data.process.Preprocess` hook names to callable transforms.
            val_transform: The dictionary of transforms to use during validation which maps
                :class:`~flash.core.data.process.Preprocess` hook names to callable transforms.
            test_transform: The dictionary of transforms to use during testing which maps
                :class:`~flash.core.data.process.Preprocess` hook names to callable transforms.
            predict_transform: The dictionary of transforms to use during predicting which maps
                :class:`~flash.core.data.process.Preprocess` hook names to callable transforms.
            data_fetcher: The :class:`~flash.core.data.callback.BaseDataFetcher` to pass to the
                :class:`~flash.core.data.data_module.DataModule`.
            preprocess: The :class:`~flash.core.data.data.Preprocess` to pass to the
                :class:`~flash.core.data.data_module.DataModule`. If ``None``, ``cls.preprocess_cls``
                will be constructed and used.
            val_split: The ``val_split`` argument to pass to the :class:`~flash.core.data.data_module.DataModule`.
            batch_size: The ``batch_size`` argument to pass to the :class:`~flash.core.data.data_module.DataModule`.
            num_workers: The ``num_workers`` argument to pass to the :class:`~flash.core.data.data_module.DataModule`.
            sampler: The ``sampler`` to use for the ``train_dataloader``.
            preprocess_kwargs: Additional keyword arguments to use when constructing the preprocess. Will only be used
                if ``preprocess = None``.

        Returns:
            The constructed data module.
        """
        return cls.from_data_source(
            DefaultDataSources.HUGGINGFACE_DATASET,
            (train_hf_dataset, input_field, target_fields),
            (val_hf_dataset, input_field, target_fields),
            (test_hf_dataset, input_field, target_fields),
            (predict_hf_dataset, input_field, target_fields),
            train_transform=train_transform,
            val_transform=val_transform,
            test_transform=test_transform,
            predict_transform=predict_transform,
            data_fetcher=data_fetcher,
            preprocess=preprocess,
            val_split=val_split,
            batch_size=batch_size,
            num_workers=num_workers,
            sampler=sampler,
            **preprocess_kwargs,
        )<|MERGE_RESOLUTION|>--- conflicted
+++ resolved
@@ -581,13 +581,8 @@
         sampler: Optional[Type[Sampler]] = None,
         **preprocess_kwargs: Any,
     ) -> "DataModule":
-<<<<<<< HEAD
-        """Creates a :class:`~flash.text.classification.data.TextClassificationData` object from the given
-        Hugging Face datasets ``Dataset`` objects.
-=======
         """Creates a :class:`~flash.text.classification.data.TextClassificationData` object from the given Hugging
         Face datasets ``Dataset`` objects.
->>>>>>> 7128fb26
 
         Args:
             input_field: The field (column) in the pandas ``Dataset`` to use for the input.
