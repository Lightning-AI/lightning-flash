--- conflicted
+++ resolved
@@ -17,34 +17,27 @@
 import torch
 from torch import Tensor
 
-<<<<<<< HEAD
-from flash.data.auto_dataset import AutoDataset
-from flash.data.data_module import DataModule
-from flash.data.data_source import DataSource, DefaultDataSources, LabelsState
-from flash.data.process import Deserializer, Postprocess, Preprocess
-
-
-class TextDeserializer(Deserializer):
-
-    def __init__(self, backbone: str, max_length: int, use_fast: bool = True):
-        self.tokenizer = AutoTokenizer.from_pretrained(backbone, use_fast=use_fast)
-        self.max_length = max_length
-
-    def deserialize(self, text: str) -> Tensor:
-        return self.tokenizer(text, max_length=self.max_length, truncation=True, padding="max_length")
-=======
 import flash
 from flash.core.data.auto_dataset import AutoDataset
 from flash.core.data.data_module import DataModule
 from flash.core.data.data_source import DataSource, DefaultDataSources, LabelsState
-from flash.core.data.process import Postprocess, Preprocess
+from flash.core.data.process import Deserializer, Postprocess, Preprocess
 from flash.core.utilities.imports import _TEXT_AVAILABLE
 
 if _TEXT_AVAILABLE:
     from datasets import DatasetDict, load_dataset
     from transformers import AutoTokenizer, default_data_collator
     from transformers.modeling_outputs import SequenceClassifierOutput
->>>>>>> c7208074
+
+
+class TextDeserializer(Deserializer):
+
+    def __init__(self, backbone: str, max_length: int, use_fast: bool = True):
+        self.tokenizer = AutoTokenizer.from_pretrained(backbone, use_fast=use_fast)
+        self.max_length = max_length
+
+    def deserialize(self, text: str) -> Tensor:
+        return self.tokenizer(text, max_length=self.max_length, truncation=True, padding="max_length")
 
 
 class TextDataSource(DataSource):
