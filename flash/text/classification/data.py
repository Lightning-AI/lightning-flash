# Copyright The PyTorch Lightning team.
#
# Licensed under the Apache License, Version 2.0 (the "License");
# you may not use this file except in compliance with the License.
# You may obtain a copy of the License at
#
#     http://www.apache.org/licenses/LICENSE-2.0
#
# Unless required by applicable law or agreed to in writing, software
# distributed under the License is distributed on an "AS IS" BASIS,
# WITHOUT WARRANTIES OR CONDITIONS OF ANY KIND, either express or implied.
# See the License for the specific language governing permissions and
# limitations under the License.
from functools import partial
<<<<<<< HEAD
from typing import Any, Callable, Dict, List, Mapping, Optional, Sequence, Tuple, Union, TypeVar
=======
from typing import Any, Callable, Dict, List, Mapping, Optional, Sequence, Tuple, Type, Union
>>>>>>> 3036bfed

import pandas as pd
import torch
from torch import Tensor
<<<<<<< HEAD
import os
import flash
from flash.text.classification.tokenizers.base import BaseTokenizer
from flash.core.data.auto_dataset import AutoDataset, IterableAutoDataset
from pytorch_lightning.trainer.states import RunningStage
from flash.core.data.data_module import DataModule
from flash.core.data.data_source import DataSource, DefaultDataKeys, DefaultDataSources, LabelsState
from flash.core.data.process import Deserializer, Postprocess, Preprocess, Serializer
=======
from torch.utils.data.sampler import Sampler

import flash
from flash.core.data.auto_dataset import AutoDataset
from flash.core.data.callback import BaseDataFetcher
from flash.core.data.data_module import DataModule
from flash.core.data.data_source import DataSource, DefaultDataSources, LabelsState
from flash.core.data.process import Deserializer, Postprocess, Preprocess
from flash.core.integrations.labelstudio.data_source import LabelStudioTextClassificationDataSource
>>>>>>> 3036bfed
from flash.core.utilities.imports import _TEXT_AVAILABLE, requires


if _TEXT_AVAILABLE:
<<<<<<< HEAD
    from datasets import DatasetDict, load_dataset, Dataset
    from flash.text.classification.tokenizers import TEXT_CLASSIFIER_TOKENIZERS


DATA_TYPE = TypeVar("DATA_TYPE")
=======
    from datasets import Dataset, DatasetDict, load_dataset
    from transformers import AutoTokenizer, default_data_collator
    from transformers.modeling_outputs import SequenceClassifierOutput
>>>>>>> 3036bfed


class TextDeserializer(Deserializer):
    @requires("text")
    def __init__(self, tokenizer):
        super().__init__()
        self.tokenizer = tokenizer

    def deserialize(self, text: Union[str, List[str]]) -> Tensor:
        return self.tokenizer(text)

    @property
    def example_input(self) -> str:
        return "An example input"


class TextSerializer(Serializer):
    @requires("text")
    def __init__(self, tokenizer):
        super().__init__()
        self.tokenizer = tokenizer
    
    def serialize(self, token_ids: Union[int, List[int]]) -> str:
        return self.tokenizer.decode(token_ids)


class TextDataSource(DataSource):
    @requires("text")
    def __init__(self, tokenizer, vocab_size: int):
        super().__init__()

        self.tokenizer = tokenizer
        self.vocab_size = vocab_size

    @staticmethod
    def _transform_label(label_to_class_mapping: Dict[str, int], target: str, ex: Dict[str, Union[int, str]]):
        ex[target] = label_to_class_mapping[ex[target]]
        return ex

    def __getstate__(self):  # TODO: Find out why this is being pickled
        state = self.__dict__.copy()
        state.pop("tokenizer")
        return state

    def __setstate__(self, state):
        self.__dict__.update(state)
        self.tokenizer, self.vocab_size = TEXT_CLASSIFIER_TOKENIZERS.get(self.backbone)(**self.backbone_kwargs)

    def generate_dataset(
        self,
        data: Optional[DATA_TYPE],
        running_stage: RunningStage,
    ) -> Optional[Union[AutoDataset, IterableAutoDataset]]:
        """Generate a single dataset with the given input to
        :meth:`~flash.core.data.data_source.DataSource.load_data` for the given ``running_stage``.
        Args:
            data: The input to :meth:`~flash.core.data.data_source.DataSource.load_data` to use to create the dataset.
            running_stage: The running_stage for this dataset.
        Returns:
            The constructed :class:`~flash.core.data.auto_dataset.BaseAutoDataset`.
        """

        dataset: Union[AutoDataset, IterableAutoDataset] = super().generate_dataset(data, running_stage)

        # predict might not be present
        if not dataset:
            return

        # decide whether to train tokenizer
        if running_stage == RunningStage.TRAINING and not self.tokenizer._is_fit:
            batch_iterator = self.tokenizer._batch_iterator(dataset)
            self.tokenizer.fit(batch_iterator)  # TODO: save state to disk
            print(f"Tokenizer fit with `vocab_size={self.tokenizer.vocab_size}`, `max_length={self.tokenizer.max_length}`, `batch_size={self.tokenizer.batch_size}`")
        
        return dataset


class TextFileDataSource(TextDataSource):
    def __init__(self, filetype: str, tokenizer, vocab_size: int):
        super().__init__(tokenizer, vocab_size)

        self.filetype = filetype

    @staticmethod
    def _multilabel_target(targets, element):
        targets = [element.pop(target) for target in targets]
        element[DefaultDataKeys.TARGET] = targets
        return element

    def load_data(
        self,
        data: Tuple[str, Union[str, List[str]], Union[str, List[str]]],
        dataset: Optional[Any] = None,
    ) -> Dataset:
        """Loads data into HuggingFace datasets.Dataset"""
        
        if self.filetype == "json":
            file, input, target, field = data
        else:
            file, input, target = data

        data_files = {}

        stage = self.running_stage.value
        data_files[stage] = str(file)

        # FLASH_TESTING is set in the CI to run faster.
        if flash._IS_TESTING and not torch.cuda.is_available():
            try:
                if self.filetype == "json" and field is not None:
                    dataset_dict = DatasetDict(
                        {
                            stage: load_dataset(
                                self.filetype, data_files=data_files, split=[f"{stage}[:20]"], field=field
                            )[0]
                        }
                    )
                else:
                    dataset_dict = DatasetDict(
                        {stage: load_dataset(self.filetype, data_files=data_files, split=[f"{stage}[:20]"])[0]}
                    )
            except Exception:
                if self.filetype == "json" and field is not None:
                    dataset_dict = load_dataset(self.filetype, data_files=data_files, field=field)
                else:
                    dataset_dict = load_dataset(self.filetype, data_files=data_files)
        else:
            if self.filetype == "json" and field is not None:
                dataset_dict = load_dataset(self.filetype, data_files=data_files, field=field)
            else:
                dataset_dict = load_dataset(self.filetype, data_files=data_files)

        if not self.predicting:
            if isinstance(target, List):
                # multi-target
                dataset.multi_label = True
                dataset_dict = dataset_dict.map(partial(self._multilabel_target, target))  # NOTE: renames target column
                dataset.num_classes = len(target)
                self.set_state(LabelsState(target))
            else:
                dataset.multi_label = False
                if self.training:
                    labels = list(sorted(list(set(dataset_dict[stage][target]))))
                    dataset.num_classes = len(labels)
                    self.set_state(LabelsState(labels))

                labels = self.get_state(LabelsState)

                # convert labels to ids
                if labels is not None:
                    labels = labels.labels
                    label_to_class_mapping = {v: k for k, v in enumerate(labels)}
                    dataset_dict = dataset_dict.map(partial(self._transform_label, label_to_class_mapping, target))

                # rename label column
                dataset_dict = dataset_dict.rename_column(target, DefaultDataKeys.TARGET)

        # rename input column
        dataset_dict = dataset_dict.rename_column(input, DefaultDataKeys.INPUT)

        return dataset_dict[stage]

    def predict_load_data(self, data: Any, dataset: AutoDataset):
        return self.load_data(data, dataset)

    def __getstate__(self):  # TODO: Find out why this is being pickled
        state = self.__dict__.copy()
        state.pop("tokenizer")
        return state

    def __setstate__(self, state):
        self.__dict__.update(state)
        self.tokenizer, self.vocab_size = TEXT_CLASSIFIER_TOKENIZERS.get(self.backbone)(**self.backbone_kwargs)


class TextCSVDataSource(TextFileDataSource):
    def __init__(self, tokenizer, vocab_size: int):
        super().__init__("csv", tokenizer, vocab_size)

    def __getstate__(self):  # TODO: Find out why this is being pickled
        state = self.__dict__.copy()
        state.pop("tokenizer")
        return state

    def __setstate__(self, state):
        self.__dict__.update(state)
        self.tokenizer, self.vocab_size = TEXT_CLASSIFIER_TOKENIZERS.get(self.backbone)(**self.backbone_kwargs)


class TextJSONDataSource(TextFileDataSource):
    def __init__(self, tokenizer, vocab_size: int):
        super().__init__("json", tokenizer, vocab_size)

    def __getstate__(self):  # TODO: Find out why this is being pickled
        state = self.__dict__.copy()
        state.pop("tokenizer")
        return state

    def __setstate__(self, state):
        self.__dict__.update(state)
        self.tokenizer, self.vocab_size = TEXT_CLASSIFIER_TOKENIZERS.get(self.backbone)(**self.backbone_kwargs)


class TextDataFrameDataSource(TextDataSource):
    @staticmethod
    def _multilabel_target(targets, element):
        targets = [element.pop(target) for target in targets]
        element["labels"] = targets
        return element

    def load_data(
        self,
        data: Tuple[pd.DataFrame, Union[str, List[str]], Union[str, List[str]]],
        dataset: Optional[Any] = None,
        columns: Union[List[str], Tuple[str]] = ("input_ids", "attention_mask", "labels"),
    ) -> Union[Sequence[Mapping[str, Any]]]:
        df, input, target = data
        hf_dataset = Dataset.from_pandas(df)

        if not self.predicting:
            if isinstance(target, List):
                # multi-target
                dataset.multi_label = True
                hf_dataset = hf_dataset.map(partial(self._multilabel_target, target))
                dataset.num_classes = len(target)
                self.set_state(LabelsState(target))
            else:
                dataset.multi_label = False
                if self.training:
                    labels = list(sorted(list(set(hf_dataset[target]))))
                    dataset.num_classes = len(labels)
                    self.set_state(LabelsState(labels))

                labels = self.get_state(LabelsState)

                # convert labels to ids
                if labels is not None:
                    labels = labels.labels
                    label_to_class_mapping = {v: k for k, v in enumerate(labels)}
                    hf_dataset = hf_dataset.map(partial(self._transform_label, label_to_class_mapping, target))

                # Hugging Face models expect target to be named ``labels``.
                if target != "labels":
                    hf_dataset.rename_column_(target, "labels")

        hf_dataset = hf_dataset.map(partial(self._tokenize_fn, input=input), batched=True)
        hf_dataset.set_format("torch", columns=columns)

        return hf_dataset

    def predict_load_data(self, data: Any, dataset: AutoDataset):
        return self.load_data(data, dataset, columns=["input_ids", "attention_mask"])

    def __getstate__(self):  # TODO: Find out why this is being pickled
        state = self.__dict__.copy()
        state.pop("tokenizer")
        return state

    def __setstate__(self, state):
        self.__dict__.update(state)
        self.tokenizer = AutoTokenizer.from_pretrained(self.backbone, use_fast=True)


class TextListDataSource(TextDataSource):
    def load_data(
        self,
        data: Tuple[List[str], Union[List[Any], List[List[Any]]]],
        dataset: Optional[Any] = None,
        columns: Union[List[str], Tuple[str]] = ("input_ids", "attention_mask", "labels"),
    ) -> Union[Sequence[Mapping[str, Any]]]:
        input, target = data
        hf_dataset = Dataset.from_dict({"input": input, "labels": target})

        if not self.predicting:
            if isinstance(target[0], List):
                # multi-target
                dataset.multi_label = True
                dataset.num_classes = len(target[0])
                self.set_state(LabelsState(target))
            else:
                dataset.multi_label = False
                if self.training:
                    labels = list(sorted(list(set(hf_dataset["labels"]))))
                    dataset.num_classes = len(labels)
                    self.set_state(LabelsState(labels))

                    labels = self.get_state(LabelsState)

                # convert labels to ids
                if labels is not None:
                    labels = labels.labels
                    label_to_class_mapping = {v: k for k, v in enumerate(labels)}
                    hf_dataset = hf_dataset.map(partial(self._transform_label, label_to_class_mapping, "labels"))

        hf_dataset = hf_dataset.map(partial(self._tokenize_fn, input="input"), batched=True)
        hf_dataset.set_format("torch", columns=columns)

        return hf_dataset

    def predict_load_data(self, data: Any, dataset: AutoDataset):
        return self.load_data(data, dataset, columns=["input_ids", "attention_mask"])

    def __getstate__(self):  # TODO: Find out why this is being pickled
        state = self.__dict__.copy()
        state.pop("tokenizer")
        return state

    def __setstate__(self, state):
        self.__dict__.update(state)
        self.tokenizer = AutoTokenizer.from_pretrained(self.backbone, use_fast=True)


class TextSentencesDataSource(TextDataSource):
    def __init__(self, tokenizer, vocab_size: int):
        super().__init__(tokenizer, vocab_size)

    def load_data(
        self,
        data: Union[str, List[str]],
        dataset: Optional[Any] = None,
    ) -> Union[Sequence[Mapping[str, Any]]]:

        if isinstance(data, str):
            data = [data]
        return data

    def __getstate__(self):  # TODO: Find out why this is being pickled
        state = self.__dict__.copy()
        state.pop("tokenizer")
        return state

    def __setstate__(self, state):
        self.__dict__.update(state)
        self.tokenizer, self.vocab_size = TEXT_CLASSIFIER_TOKENIZERS.get(self.backbone)(**self.backbone_kwargs)


class TextClassificationPreprocess(Preprocess):
    @requires("text")
    def __init__(
        self,
        train_transform: Optional[Dict[str, Callable]] = None,
        val_transform: Optional[Dict[str, Callable]] = None,
        test_transform: Optional[Dict[str, Callable]] = None,
        predict_transform: Optional[Dict[str, Callable]] = None,
        backbone: Union[str, Tuple[BaseTokenizer, int]] = "prajjwal1/bert-tiny",
        backbone_kwargs: Optional[Dict[str, Any]] = None,
    ):

        if isinstance(backbone, tuple):
            self.tokenizer, self.vocab_size = backbone
        else:
            self.tokenizer, self.vocab_size = TEXT_CLASSIFIER_TOKENIZERS.get(backbone)(**backbone_kwargs)
        
        os.environ["TOKENIZERS_PARALLELISM"] = "true"  # TODO: do we really need this?

        super().__init__(
            train_transform=train_transform,
            val_transform=val_transform,
            test_transform=test_transform,
            predict_transform=predict_transform,
            data_sources={
<<<<<<< HEAD
                DefaultDataSources.CSV: TextCSVDataSource(self.tokenizer, self.vocab_size),
                DefaultDataSources.JSON: TextJSONDataSource(self.tokenizer, self.vocab_size),
                "sentences": TextSentencesDataSource(self.tokenizer, self.vocab_size),
            },
            default_data_source="sentences",
            deserializer=TextDeserializer(self.tokenizer),
=======
                DefaultDataSources.CSV: TextCSVDataSource(self.backbone, max_length=max_length),
                DefaultDataSources.JSON: TextJSONDataSource(self.backbone, max_length=max_length),
                DefaultDataSources.DATAFRAME: TextDataFrameDataSource(self.backbone, max_length=max_length),
                DefaultDataSources.LISTS: TextListDataSource(self.backbone, max_length=max_length),
                DefaultDataSources.SENTENCES: TextSentencesDataSource(self.backbone, max_length=max_length),
                DefaultDataSources.LABELSTUDIO: LabelStudioTextClassificationDataSource(
                    backbone=self.backbone, max_length=max_length
                ),
            },
            default_data_source=DefaultDataSources.SENTENCES,
            deserializer=TextDeserializer(backbone, max_length),
>>>>>>> 3036bfed
        )

    def get_state_dict(self) -> Dict[str, Any]:
        return {
            **self.transforms,
            "backbone": self.backbone,
            "tokenizer": self.tokenizer,
        }

    @classmethod
    def load_state_dict(cls, state_dict: Dict[str, Any], strict: bool):
        return cls(**state_dict)        

    def collate(self, samples: Union[List[Dict[str, Any]], List[str]]) -> Dict[str, Tensor]:
        """Tokenizes inputs and collates."""

        # collate and then tokenize (more efficient)
        collated_batch = {
            DefaultDataKeys.INPUT: self.tokenizer(
                [sample[DefaultDataKeys.INPUT] for sample in samples],
                return_tensors="pt",
            )
        }
        
        if DefaultDataKeys.TARGET in samples[0]:
            collated_batch[DefaultDataKeys.TARGET] = torch.tensor(
                [sample[DefaultDataKeys.TARGET] for sample in samples],
                dtype=torch.int64,  # like what HuggingFace returns above
            )
        
        return collated_batch


class TextClassificationPostprocess(Postprocess):
    pass


class TextClassificationData(DataModule):
    """Data Module for text classification tasks."""

    preprocess_cls = TextClassificationPreprocess
    postprocess_cls = TextClassificationPostprocess

    @property
    def backbone(self) -> Optional[str]:
        return getattr(self.preprocess, "backbone", None)

<<<<<<< HEAD
    @property
    def vocab_size(self) -> str:
        return getattr(self.preprocess, "vocab_size")
=======
    @classmethod
    def from_data_frame(
        cls,
        input_field: str,
        target_fields: Union[str, Sequence[str]],
        train_data_frame: Optional[pd.DataFrame] = None,
        val_data_frame: Optional[pd.DataFrame] = None,
        test_data_frame: Optional[pd.DataFrame] = None,
        predict_data_frame: Optional[pd.DataFrame] = None,
        train_transform: Optional[Union[Callable, List, Dict[str, Callable]]] = None,
        val_transform: Optional[Union[Callable, List, Dict[str, Callable]]] = None,
        test_transform: Optional[Union[Callable, List, Dict[str, Callable]]] = None,
        predict_transform: Optional[Dict[str, Callable]] = None,
        data_fetcher: Optional[BaseDataFetcher] = None,
        preprocess: Optional[Preprocess] = None,
        val_split: Optional[float] = None,
        batch_size: int = 4,
        num_workers: int = 0,
        sampler: Optional[Type[Sampler]] = None,
        **preprocess_kwargs: Any,
    ) -> "DataModule":
        """Creates a :class:`~flash.text.classification.data.TextClassificationData` object from the given pandas
        ``DataFrame`` objects.

        Args:
            input_field: The field (column) in the pandas ``DataFrame`` to use for the input.
            target_fields: The field or fields (columns) in the pandas ``DataFrame`` to use for the target.
            train_data_frame: The pandas ``DataFrame`` containing the training data.
            val_data_frame: The pandas ``DataFrame`` containing the validation data.
            test_data_frame: The pandas ``DataFrame`` containing the testing data.
            predict_data_frame: The pandas ``DataFrame`` containing the data to use when predicting.
            train_transform: The dictionary of transforms to use during training which maps
                :class:`~flash.core.data.process.Preprocess` hook names to callable transforms.
            val_transform: The dictionary of transforms to use during validation which maps
                :class:`~flash.core.data.process.Preprocess` hook names to callable transforms.
            test_transform: The dictionary of transforms to use during testing which maps
                :class:`~flash.core.data.process.Preprocess` hook names to callable transforms.
            predict_transform: The dictionary of transforms to use during predicting which maps
                :class:`~flash.core.data.process.Preprocess` hook names to callable transforms.
            data_fetcher: The :class:`~flash.core.data.callback.BaseDataFetcher` to pass to the
                :class:`~flash.core.data.data_module.DataModule`.
            preprocess: The :class:`~flash.core.data.data.Preprocess` to pass to the
                :class:`~flash.core.data.data_module.DataModule`. If ``None``, ``cls.preprocess_cls``
                will be constructed and used.
            val_split: The ``val_split`` argument to pass to the :class:`~flash.core.data.data_module.DataModule`.
            batch_size: The ``batch_size`` argument to pass to the :class:`~flash.core.data.data_module.DataModule`.
            num_workers: The ``num_workers`` argument to pass to the :class:`~flash.core.data.data_module.DataModule`.
            sampler: The ``sampler`` to use for the ``train_dataloader``.
            preprocess_kwargs: Additional keyword arguments to use when constructing the preprocess. Will only be used
                if ``preprocess = None``.

        Returns:
            The constructed data module.
        """
        return cls.from_data_source(
            DefaultDataSources.DATAFRAME,
            (train_data_frame, input_field, target_fields),
            (val_data_frame, input_field, target_fields),
            (test_data_frame, input_field, target_fields),
            (predict_data_frame, input_field, target_fields),
            train_transform=train_transform,
            val_transform=val_transform,
            test_transform=test_transform,
            predict_transform=predict_transform,
            data_fetcher=data_fetcher,
            preprocess=preprocess,
            val_split=val_split,
            batch_size=batch_size,
            num_workers=num_workers,
            sampler=sampler,
            **preprocess_kwargs,
        )

    @classmethod
    def from_lists(
        cls,
        train_data: Optional[List[str]] = None,
        train_targets: Optional[Union[List[Any], List[List[Any]]]] = None,
        val_data: Optional[List[str]] = None,
        val_targets: Optional[Union[List[Any], List[List[Any]]]] = None,
        test_data: Optional[List[str]] = None,
        test_targets: Optional[Union[List[Any], List[List[Any]]]] = None,
        predict_data: Optional[List[str]] = None,
        train_transform: Optional[Union[Callable, List, Dict[str, Callable]]] = None,
        val_transform: Optional[Union[Callable, List, Dict[str, Callable]]] = None,
        test_transform: Optional[Union[Callable, List, Dict[str, Callable]]] = None,
        predict_transform: Optional[Dict[str, Callable]] = None,
        data_fetcher: Optional[BaseDataFetcher] = None,
        preprocess: Optional[Preprocess] = None,
        val_split: Optional[float] = None,
        batch_size: int = 4,
        num_workers: int = 0,
        sampler: Optional[Type[Sampler]] = None,
        **preprocess_kwargs: Any,
    ) -> "DataModule":
        """Creates a :class:`~flash.text.classification.data.TextClassificationData` object from the given Python
        lists.

        Args:
            train_data: A list of sentences to use as the train inputs.
            train_targets: A list of targets to use as the train targets. For multi-label classification, the targets
                should be provided as a list of lists, where each inner list contains the targets for a sample.
            val_data: A list of sentences to use as the validation inputs.
            val_targets: A list of targets to use as the validation targets. For multi-label classification, the targets
                should be provided as a list of lists, where each inner list contains the targets for a sample.
            test_data: A list of sentences to use as the test inputs.
            test_targets: A list of targets to use as the test targets. For multi-label classification, the targets
                should be provided as a list of lists, where each inner list contains the targets for a sample.
            predict_data: A list of sentences to use when predicting.
            train_transform: The dictionary of transforms to use during training which maps
                :class:`~flash.core.data.process.Preprocess` hook names to callable transforms.
            val_transform: The dictionary of transforms to use during validation which maps
                :class:`~flash.core.data.process.Preprocess` hook names to callable transforms.
            test_transform: The dictionary of transforms to use during testing which maps
                :class:`~flash.core.data.process.Preprocess` hook names to callable transforms.
            predict_transform: The dictionary of transforms to use during predicting which maps
                :class:`~flash.core.data.process.Preprocess` hook names to callable transforms.
            data_fetcher: The :class:`~flash.core.data.callback.BaseDataFetcher` to pass to the
                :class:`~flash.core.data.data_module.DataModule`.
            preprocess: The :class:`~flash.core.data.data.Preprocess` to pass to the
                :class:`~flash.core.data.data_module.DataModule`. If ``None``, ``cls.preprocess_cls``
                will be constructed and used.
            val_split: The ``val_split`` argument to pass to the :class:`~flash.core.data.data_module.DataModule`.
            batch_size: The ``batch_size`` argument to pass to the :class:`~flash.core.data.data_module.DataModule`.
            num_workers: The ``num_workers`` argument to pass to the :class:`~flash.core.data.data_module.DataModule`.
            sampler: The ``sampler`` to use for the ``train_dataloader``.
            preprocess_kwargs: Additional keyword arguments to use when constructing the preprocess. Will only be used
                if ``preprocess = None``.

        Returns:
            The constructed data module.
        """
        return cls.from_data_source(
            DefaultDataSources.LISTS,
            (train_data, train_targets),
            (val_data, val_targets),
            (test_data, test_targets),
            predict_data,
            train_transform=train_transform,
            val_transform=val_transform,
            test_transform=test_transform,
            predict_transform=predict_transform,
            data_fetcher=data_fetcher,
            preprocess=preprocess,
            val_split=val_split,
            batch_size=batch_size,
            num_workers=num_workers,
            sampler=sampler,
            **preprocess_kwargs,
        )
>>>>>>> 3036bfed
<|MERGE_RESOLUTION|>--- conflicted
+++ resolved
@@ -12,16 +12,11 @@
 # See the License for the specific language governing permissions and
 # limitations under the License.
 from functools import partial
-<<<<<<< HEAD
 from typing import Any, Callable, Dict, List, Mapping, Optional, Sequence, Tuple, Union, TypeVar
-=======
-from typing import Any, Callable, Dict, List, Mapping, Optional, Sequence, Tuple, Type, Union
->>>>>>> 3036bfed
 
 import pandas as pd
 import torch
 from torch import Tensor
-<<<<<<< HEAD
 import os
 import flash
 from flash.text.classification.tokenizers.base import BaseTokenizer
@@ -30,7 +25,6 @@
 from flash.core.data.data_module import DataModule
 from flash.core.data.data_source import DataSource, DefaultDataKeys, DefaultDataSources, LabelsState
 from flash.core.data.process import Deserializer, Postprocess, Preprocess, Serializer
-=======
 from torch.utils.data.sampler import Sampler
 
 import flash
@@ -40,22 +34,15 @@
 from flash.core.data.data_source import DataSource, DefaultDataSources, LabelsState
 from flash.core.data.process import Deserializer, Postprocess, Preprocess
 from flash.core.integrations.labelstudio.data_source import LabelStudioTextClassificationDataSource
->>>>>>> 3036bfed
 from flash.core.utilities.imports import _TEXT_AVAILABLE, requires
 
 
 if _TEXT_AVAILABLE:
-<<<<<<< HEAD
     from datasets import DatasetDict, load_dataset, Dataset
     from flash.text.classification.tokenizers import TEXT_CLASSIFIER_TOKENIZERS
 
 
 DATA_TYPE = TypeVar("DATA_TYPE")
-=======
-    from datasets import Dataset, DatasetDict, load_dataset
-    from transformers import AutoTokenizer, default_data_collator
-    from transformers.modeling_outputs import SequenceClassifierOutput
->>>>>>> 3036bfed
 
 
 class TextDeserializer(Deserializer):
@@ -417,26 +404,15 @@
             test_transform=test_transform,
             predict_transform=predict_transform,
             data_sources={
-<<<<<<< HEAD
                 DefaultDataSources.CSV: TextCSVDataSource(self.tokenizer, self.vocab_size),
                 DefaultDataSources.JSON: TextJSONDataSource(self.tokenizer, self.vocab_size),
-                "sentences": TextSentencesDataSource(self.tokenizer, self.vocab_size),
-            },
-            default_data_source="sentences",
-            deserializer=TextDeserializer(self.tokenizer),
-=======
-                DefaultDataSources.CSV: TextCSVDataSource(self.backbone, max_length=max_length),
-                DefaultDataSources.JSON: TextJSONDataSource(self.backbone, max_length=max_length),
-                DefaultDataSources.DATAFRAME: TextDataFrameDataSource(self.backbone, max_length=max_length),
-                DefaultDataSources.LISTS: TextListDataSource(self.backbone, max_length=max_length),
-                DefaultDataSources.SENTENCES: TextSentencesDataSource(self.backbone, max_length=max_length),
-                DefaultDataSources.LABELSTUDIO: LabelStudioTextClassificationDataSource(
-                    backbone=self.backbone, max_length=max_length
-                ),
+                DefaultDataSources.DATAFRAME: TextDataFrameDataSource(self.tokenizer, self.vocab_size),
+                DefaultDataSources.LISTS: TextListDataSource(self.tokenizer, self.vocab_size),
+                DefaultDataSources.SENTENCES: TextSentencesDataSource(self.tokenizer, self.vocab_size),
+                DefaultDataSources.LABELSTUDIO: LabelStudioTextClassificationDataSource(self.tokenizer, self.vocab_size),
             },
             default_data_source=DefaultDataSources.SENTENCES,
-            deserializer=TextDeserializer(backbone, max_length),
->>>>>>> 3036bfed
+            deserializer=TextDeserializer(self.tokenizer, self.vocab_size),
         )
 
     def get_state_dict(self) -> Dict[str, Any]:
@@ -484,11 +460,10 @@
     def backbone(self) -> Optional[str]:
         return getattr(self.preprocess, "backbone", None)
 
-<<<<<<< HEAD
     @property
     def vocab_size(self) -> str:
         return getattr(self.preprocess, "vocab_size")
-=======
+
     @classmethod
     def from_data_frame(
         cls,
@@ -638,5 +613,4 @@
             num_workers=num_workers,
             sampler=sampler,
             **preprocess_kwargs,
-        )
->>>>>>> 3036bfed
+        )