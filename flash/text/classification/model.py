--- conflicted
+++ resolved
@@ -41,27 +41,19 @@
 
     def __init__(
         self,
-<<<<<<< HEAD
-        num_classes: int = None,
-        backbone: str = "prajjwal1/bert-tiny",
-=======
         num_classes: int,
         backbone: str = "prajjwal1/bert-medium",
->>>>>>> c7208074
         optimizer: Type[torch.optim.Optimizer] = torch.optim.Adam,
         metrics: Union[Callable, Mapping, Sequence, None] = None,
         learning_rate: float = 1e-2,
         multi_label: bool = False,
         serializer: Optional[Union[Serializer, Mapping[str, Serializer]]] = None,
     ):
-<<<<<<< HEAD
-=======
         if not _TEXT_AVAILABLE:
             raise ModuleNotFoundError("Please, pip install 'lightning-flash[text]'")
 
         self.save_hyperparameters()
 
->>>>>>> c7208074
         os.environ["TOKENIZERS_PARALLELISM"] = "TRUE"
         # disable HF thousand warnings
         warnings.simplefilter("ignore")
@@ -124,10 +116,6 @@
         output["logs"] = {name: metric(probs, batch["labels"]) for name, metric in self.metrics.items()}
         return output
 
-<<<<<<< HEAD
-    def predict_step(self, batch, batch_idx) -> dict:
-        return self.forward(batch)
-=======
     def predict_step(self, batch: Any, batch_idx: int, dataloader_idx: int = 0) -> Any:
         return self(**batch)
 
@@ -135,5 +123,4 @@
         """
         This function is used only for debugging usage with CI
         """
-        assert history[-1]["val_accuracy"] > 0.730
->>>>>>> c7208074
+        assert history[-1]["val_accuracy"] > 0.730