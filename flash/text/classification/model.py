--- conflicted
+++ resolved
@@ -15,11 +15,6 @@
 
 import torch
 from pytorch_lightning import Callback
-<<<<<<< HEAD
-=======
-from pytorch_lightning.utilities.exceptions import MisconfigurationException
-from torch.nn.modules import padding
->>>>>>> 909ebb84
 
 from flash.core.classification import ClassificationTask, Labels
 from flash.core.data.data_source import DefaultDataKeys
@@ -110,12 +105,7 @@
         return self.model.base_model
 
     def _init_embeddings(self):
-<<<<<<< HEAD
         num_embeddings = self.model.config.vocab_size 
-=======
-        # TODO: add tests
-        num_embeddings = self.model.config.vocab_size
->>>>>>> 909ebb84
         initializer_range = self.model.config.initializer_range
 
         for name, module in self.model.named_modules():
