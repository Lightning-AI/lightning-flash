# Copyright The PyTorch Lightning team.
#
# Licensed under the Apache License, Version 2.0 (the "License");
# you may not use this file except in compliance with the License.
# You may obtain a copy of the License at
#
#     http://www.apache.org/licenses/LICENSE-2.0
#
# Unless required by applicable law or agreed to in writing, software
# distributed under the License is distributed on an "AS IS" BASIS,
# WITHOUT WARRANTIES OR CONDITIONS OF ANY KIND, either express or implied.
# See the License for the specific language governing permissions and
# limitations under the License.
import os
import warnings
from typing import Any, Callable, Dict, List, Mapping, Optional, Sequence, Type, Union, Tuple

import torch
<<<<<<< HEAD
from pytorch_lightning import Callback
from torchmetrics import Accuracy, F1, Metric
=======
from torchmetrics import Metric
>>>>>>> d9dc2f0d

from flash.core.classification import ClassificationTask, Labels
from flash.core.data.process import Serializer
from flash.core.utilities.imports import _TEXT_AVAILABLE
from flash.text.ort_callback import ORTCallback

if _TEXT_AVAILABLE:
    from transformers import AutoModelForSequenceClassification
    from transformers.modeling_outputs import SequenceClassifierOutput, Seq2SeqSequenceClassifierOutput


class TextClassifier(ClassificationTask):
    """The ``TextClassifier`` is a :class:`~flash.Task` for classifying text. For more details, see
    :ref:`text_classification`. The ``TextClassifier`` also supports multi-label classification with
    ``multi_label=True``. For more details, see :ref:`text_classification_multi_label`.

    Args:
        num_classes: Number of classes to classify.
        backbone: A model to use to compute text features can be any BERT model from HuggingFace/transformersimage .
        optimizer: Optimizer to use for training, defaults to `torch.optim.Adam`.
        metrics: Metrics to compute for training and evaluation. Can either be an metric from the `torchmetrics`
            package, a custom metric inherenting from `torchmetrics.Metric`, a callable function or a list/dict
            containing a combination of the aforementioned. In all cases, each metric needs to have the signature
            `metric(preds,target)` and return a single scalar tensor. Defaults to :class:`torchmetrics.Accuracy`.
        learning_rate: Learning rate to use for training, defaults to `1e-3`
        multi_label: Whether the targets are multi-label or not.
        serializer: The :class:`~flash.core.data.process.Serializer` to use when serializing prediction outputs.
        enable_ort: Enable Torch ONNX Runtime Optimization: https://onnxruntime.ai/docs/#onnx-runtime-for-training
    """

    required_extras: str = "text"

    def __init__(
        self,
        num_classes: int,
        backbone: str = "prajjwal1/bert-medium",
        loss_fn: Optional[Callable] = None,
        optimizer: Type[torch.optim.Optimizer] = torch.optim.Adam,
        metrics: Union[Metric, Callable, Mapping, Sequence, None] = None,
        learning_rate: float = 1e-2,
        multi_label: bool = False,
        serializer: Optional[Union[Serializer, Mapping[str, Serializer]]] = None,
        enable_ort: bool = False,
    ):
        self.save_hyperparameters()

        os.environ["TOKENIZERS_PARALLELISM"] = "TRUE"
        # disable HF thousand warnings
        warnings.simplefilter("ignore")
        # set os environ variable for multiprocesses
        os.environ["PYTHONWARNINGS"] = "ignore"

        super().__init__(
            num_classes=num_classes,
            model=None,
            loss_fn=loss_fn,
            optimizer=optimizer,
            metrics=metrics,
            learning_rate=learning_rate,
            multi_label=multi_label,
            serializer=serializer or Labels(multi_label=multi_label),
        )
        self.enable_ort = enable_ort
        self.model = AutoModelForSequenceClassification.from_pretrained(backbone, num_labels=num_classes)
        self.save_hyperparameters()

    @property
    def backbone(self):
        return self.model.base_model

    @staticmethod
    def apply_filtering(y: torch.Tensor, y_hat: Seq2SeqSequenceClassifierOutput) -> Tuple[torch.Tensor, torch.Tensor]:
        return y, y_hat.logits

    def forward(self, batch: Dict[str, torch.Tensor]):
        return self.model(input_ids=batch.get("input_ids", None), attention_mask=batch.get("attention_mask", None))

    def to_loss_format(self, x) -> torch.Tensor:
        if isinstance(x, SequenceClassifierOutput):
            x = x.logits
        return super().to_loss_format(x)

    def to_metrics_format(self, x) -> torch.Tensor:
        if isinstance(x, SequenceClassifierOutput):
            x = x.logits
        return super().to_metrics_format(x)

    def step(self, batch, batch_idx, metrics) -> dict:
        target = batch.pop("labels")
        batch = (batch, target)
        return super().step(batch, batch_idx, metrics)

    def predict_step(self, batch: Any, batch_idx: int, dataloader_idx: int = 0) -> Any:
        return self(batch)

    def _ci_benchmark_fn(self, history: List[Dict[str, Any]]):
        """This function is used only for debugging usage with CI."""
        if self.hparams.multi_label:
            assert history[-1]["val_f1"] > 0.40, history[-1]["val_f1"]
        else:
            assert history[-1]["val_accuracy"] > 0.70, history[-1]["val_accuracy"]

    def configure_callbacks(self) -> List[Callback]:
        callbacks = super().configure_callbacks() or []
        if self.enable_ort:
            callbacks.append(ORTCallback())
        return callbacks<|MERGE_RESOLUTION|>--- conflicted
+++ resolved
@@ -16,12 +16,8 @@
 from typing import Any, Callable, Dict, List, Mapping, Optional, Sequence, Type, Union, Tuple
 
 import torch
-<<<<<<< HEAD
 from pytorch_lightning import Callback
-from torchmetrics import Accuracy, F1, Metric
-=======
 from torchmetrics import Metric
->>>>>>> d9dc2f0d
 
 from flash.core.classification import ClassificationTask, Labels
 from flash.core.data.process import Serializer
