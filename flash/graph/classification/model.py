--- conflicted
+++ resolved
@@ -11,12 +11,8 @@
 # WITHOUT WARRANTIES OR CONDITIONS OF ANY KIND, either express or implied.
 # See the License for the specific language governing permissions and
 # limitations under the License.
-<<<<<<< HEAD
 from types import FunctionType
-from typing import Any, Callable, Dict, Mapping, Optional, Sequence, Tuple, Type, Union
-=======
 from typing import Any, Callable, List, Optional, Type, Union
->>>>>>> 7634dde0
 
 import torch
 from torch import nn, Tensor
@@ -24,102 +20,10 @@
 from torch.nn import Linear
 
 from flash.core.classification import ClassificationTask
-<<<<<<< HEAD
 from flash.core.data.data_source import DefaultDataKeys
 from flash.core.registry import FlashRegistry
 from flash.graph.backbones import GRAPH_BACKBONES
-=======
-from flash.core.utilities.imports import _GRAPH_AVAILABLE
 from flash.core.utilities.types import LOSS_FN_TYPE, LR_SCHEDULER_TYPE, METRICS_TYPE, OPTIMIZER_TYPE
-
-if _GRAPH_AVAILABLE:
-    from torch_geometric.nn import BatchNorm, GCNConv, global_mean_pool, MessagePassing
-else:
-    MessagePassing = object
-    GCNConv = object
-
-
-class GraphBlock(nn.Module):
-    """Graph convolutional block.
-
-    Args:
-        nc_input: number of input channels
-        nc_output: number of output channels
-        conv_cls: graph convolutional class to use
-        act: activation function to use
-        **conv_kwargs: additional kwargs used for initialization of convolutional operator
-    """
-
-    def __init__(
-        self,
-        nc_input: int,
-        nc_output: int,
-        conv_cls: nn.Module,
-        act: Union[Callable, nn.Module] = nn.ReLU(),
-        **conv_kwargs
-    ):
-        super().__init__()
-        self.conv = conv_cls(nc_input, nc_output, **conv_kwargs)
-        self.norm = BatchNorm(nc_output)
-        self.act = act
-
-    def forward(self, x: Tensor, edge_index: Tensor, edge_weight: Optional[Tensor] = None) -> Tensor:
-        x = self.conv(x, edge_index, edge_weight=edge_weight)
-        x = self.norm(x)
-        return self.act(x)
-
-
-class BaseGraphModel(nn.Module):
-    """Base convolutional graph model.
-
-    Args:
-        num_features: number of input features
-        hidden_channels: list of integers with the number of channels in all the hidden layers.
-            The length of the list determines the depth of the network.
-        num_classes: integer determining the number of classes
-        conv_cls: graph convolutional class to use as building blocks
-        act: activation function to use between layers
-        **conv_kwargs: additional kwargs used for initialization of convolutional operator
-    """
-
-    def __init__(
-        self,
-        num_features: int,
-        hidden_channels: List[int],
-        num_classes: int,
-        conv_cls: Type[MessagePassing],
-        act: Union[Callable, nn.Module] = nn.ReLU(),
-        **conv_kwargs: Any
-    ):
-        super().__init__()
-
-        self.blocks = nn.ModuleList()
-        hidden_channels = [num_features] + hidden_channels
-
-        nc_output = num_features
-
-        for idx in range(len(hidden_channels) - 1):
-            nc_input = hidden_channels[idx]
-            nc_output = hidden_channels[idx + 1]
-            graph_block = GraphBlock(nc_input, nc_output, conv_cls, act, **conv_kwargs)
-            self.blocks.append(graph_block)
-
-        self.lin = Linear(nc_output, num_classes)
-
-    def forward(self, data: Any) -> Tensor:
-        x, edge_index, edge_weight = data.x, data.edge_index, data.edge_attr
-        # 1. Obtain node embeddings
-        for block in self.blocks:
-            x = block(x, edge_index, edge_weight)
-
-        # 2. Readout layer
-        x = global_mean_pool(x, data.batch)  # [batch_size, hidden_channels]
-
-        # 3. Apply a final classifier
-        x = F.dropout(x, p=0.5, training=self.training)
-        x = self.lin(x)
-        return x
->>>>>>> 7634dde0
 
 
 class GraphClassifier(ClassificationTask):
@@ -127,7 +31,6 @@
     :ref:`graph_classification`.
 
     Args:
-<<<<<<< HEAD
         num_features (int): The number of features in the input.
         num_classes (int): Number of classes to classify.
         backbone: Name of the backbone to use, defaults to ``"GCN"``.
@@ -135,23 +38,10 @@
             hidden_channels or depth (number of layers).
         head: The head to use.
         loss_fn: Loss function for training, defaults to cross entropy.
-        optimizer: Optimizer to use for training, defaults to `torch.optim.Adam`.
-        optimizer_kwargs: Additional kwargs to use when creating the optimizer (if not passed as an instance).
-        scheduler: The scheduler or scheduler class to use.
-        scheduler_kwargs: Additional kwargs to use when creating the scheduler (if not passed as an instance).
-        metrics: Metrics to compute for training and evaluation.
-=======
-        num_features: Number of columns in table (not including target column).
-        num_classes: Number of classes to classify.
-        hidden_channels: Hidden dimension sizes.
->>>>>>> 7634dde0
         learning_rate: Learning rate to use for training, defaults to `1e-3`
         optimizer: Optimizer to use for training.
         lr_scheduler: The LR scheduler to use during training.
         metrics: Metrics to compute for training and evaluation.
-        model: GraphNN used, defaults to BaseGraphModel.
-        conv_cls: kind of convolution used in model, defaults to GCNConv
-        **conv_kwargs: additional kwargs used for initialization of convolutional operator
     """
 
     backbones: FlashRegistry = GRAPH_BACKBONES
@@ -162,28 +52,14 @@
         self,
         num_features: int,
         num_classes: int,
-<<<<<<< HEAD
         backbone: Union[str, Tuple[nn.Module, int]] = "GCN",
         backbone_kwargs: Optional[Dict] = {},
         head: Optional[Union[FunctionType, nn.Module]] = None,
-        loss_fn: Callable = F.cross_entropy,
-        optimizer: Type[torch.optim.Optimizer] = torch.optim.Adam,
-        optimizer_kwargs: Optional[Dict[str, Any]] = None,
-        scheduler: Optional[Union[Type[_LRScheduler], str, _LRScheduler]] = None,
-        scheduler_kwargs: Optional[Dict[str, Any]] = None,
-        metrics: Union[Callable, Mapping, Sequence, None] = None,
-        learning_rate: float = 1e-3,
-=======
-        hidden_channels: Union[List[int], int] = 512,
-        model: torch.nn.Module = None,
         loss_fn: LOSS_FN_TYPE = F.cross_entropy,
         learning_rate: float = 1e-3,
         optimizer: OPTIMIZER_TYPE = "Adam",
         lr_scheduler: LR_SCHEDULER_TYPE = None,
         metrics: METRICS_TYPE = None,
-        conv_cls: Type[MessagePassing] = GCNConv,
-        **conv_kwargs
->>>>>>> 7634dde0
     ):
 
         self.save_hyperparameters()
