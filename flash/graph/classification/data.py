--- conflicted
+++ resolved
@@ -16,14 +16,8 @@
 from flash.core.data.data_module import DataModule
 from flash.core.data.data_source import DefaultDataSources
 from flash.core.data.process import Preprocess
-<<<<<<< HEAD
-from flash.core.data.transforms import ApplyToKeys
-from flash.core.utilities.imports import _PYTORCH_GEOMETRIC_AVAILABLE
-from flash.graph.data_source import GraphDatasetSource, GraphSequenceDataSource
-=======
 from flash.core.utilities.imports import _GRAPH_AVAILABLE, requires_extras
-from flash.graph.data import GraphDatasetDataSource
->>>>>>> 7b2734fb
+from flash.graph.data import GraphDatasetSource, GraphSequenceDataSource
 
 if _GRAPH_AVAILABLE:
     from torch_geometric.data.batch import Batch
@@ -46,12 +40,8 @@
             test_transform=test_transform,
             predict_transform=predict_transform,
             data_sources={
-<<<<<<< HEAD
                 DefaultDataSources.DATASET: GraphDatasetSource(),
                 DefaultDataSources.SEQUENCE: GraphSequenceDataSource()
-=======
-                DefaultDataSources.DATASET: GraphDatasetDataSource(),
->>>>>>> 7b2734fb
             },
             default_data_source=DefaultDataSources.DATASET,
         )
