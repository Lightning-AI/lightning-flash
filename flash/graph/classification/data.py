--- conflicted
+++ resolved
@@ -14,17 +14,10 @@
 from typing import Any, Callable, Dict, Optional
 
 from flash.core.data.data_module import DataModule
-<<<<<<< HEAD
-from flash.core.data.data_source import DefaultDataSources
-from flash.core.data.process import Preprocess
-from flash.core.utilities.imports import _GRAPH_AVAILABLE, requires_extras
-from flash.graph.data import GraphDatasetDataSource, GraphPathsDataSource, GraphSequenceDataSource
-=======
 from flash.core.data.io.input import InputFormat
 from flash.core.data.io.input_transform import InputTransform
 from flash.core.utilities.imports import _GRAPH_AVAILABLE
 from flash.graph.data import GraphDatasetInput
->>>>>>> 79b943f8
 
 if _GRAPH_AVAILABLE:
     from torch_geometric.data.batch import Batch
@@ -44,19 +37,10 @@
             val_transform=val_transform,
             test_transform=test_transform,
             predict_transform=predict_transform,
-<<<<<<< HEAD
-            data_sources={
-                DefaultDataSources.DATASET: GraphDatasetDataSource(),
-                DefaultDataSources.SEQUENCE: GraphSequenceDataSource(),
-                DefaultDataSources.FOLDERS: GraphPathsDataSource(),
-            },
-            default_data_source=DefaultDataSources.SEQUENCE,
-=======
             inputs={
                 InputFormat.DATASETS: GraphDatasetInput(),
             },
             default_input=InputFormat.DATASETS,
->>>>>>> 79b943f8
         )
 
     def get_state_dict(self) -> Dict[str, Any]:
