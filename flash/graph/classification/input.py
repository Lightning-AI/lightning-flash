# Copyright The PyTorch Lightning team.
#
# Licensed under the Apache License, Version 2.0 (the "License");
# you may not use this file except in compliance with the License.
# You may obtain a copy of the License at
#
#     http://www.apache.org/licenses/LICENSE-2.0
#
# Unless required by applicable law or agreed to in writing, software
# distributed under the License is distributed on an "AS IS" BASIS,
# WITHOUT WARRANTIES OR CONDITIONS OF ANY KIND, either express or implied.
# See the License for the specific language governing permissions and
# limitations under the License.
from typing import Any, Dict, Mapping, Optional

from torch.utils.data import Dataset

<<<<<<< HEAD
from flash.core.data.io.classification_input import ClassificationInputMixin
from flash.core.data.io.input import DataKeys, Input
from flash.core.data.utilities.samples import to_sample
=======
from flash.core.data.data_module import DatasetInput
from flash.core.data.io.classification_input import ClassificationInputMixin
from flash.core.data.io.input import DataKeys
>>>>>>> 68c3d70d
from flash.core.utilities.imports import _GRAPH_AVAILABLE, requires

if _GRAPH_AVAILABLE:
    from torch_geometric.data import Data


def _get_num_features(sample: Dict[str, Any]) -> Optional[int]:
    """Get the number of features per node in the given dataset."""
    data = sample[DataKeys.INPUT]
    data = data[0] if isinstance(data, tuple) else data
    return getattr(data, "num_node_features", None)


class GraphClassificationDatasetInput(Input, ClassificationInputMixin):
    @requires("graph")
    def load_data(self, dataset: Dataset) -> Dataset:
        if not self.predicting:
<<<<<<< HEAD
            # TODO: This may be slow
            samples = [self.load_sample(sample) for sample in dataset]

            self.num_features = _get_num_features(samples[0])
            self.load_target_metadata([sample[DataKeys.TARGET] for sample in samples])
=======
            if isinstance(dataset, TorchGeometricDataset):
                self.num_features = dataset.num_features

                if isinstance(dataset, InMemoryDataset):
                    self.load_target_metadata([sample.y for sample in dataset])
                else:
                    self.num_classes = dataset.num_classes
>>>>>>> 68c3d70d
        return dataset

    def load_sample(self, sample: Any) -> Mapping[str, Any]:
        if isinstance(sample, Data):
<<<<<<< HEAD
            sample = (sample, sample.y)
        sample = to_sample(sample)
        if getattr(self, "target_mode", None) is not None:
            sample[DataKeys.TARGET] = self.format_target(sample[DataKeys.TARGET])
        return sample
=======
            sample = {DataKeys.INPUT: sample, DataKeys.TARGET: sample.y}
            sample[DataKeys.TARGET] = self.format_target(sample[DataKeys.TARGET])
            return sample
        return super().load_sample(sample)
>>>>>>> 68c3d70d
<|MERGE_RESOLUTION|>--- conflicted
+++ resolved
@@ -15,15 +15,9 @@
 
 from torch.utils.data import Dataset
 
-<<<<<<< HEAD
 from flash.core.data.io.classification_input import ClassificationInputMixin
 from flash.core.data.io.input import DataKeys, Input
 from flash.core.data.utilities.samples import to_sample
-=======
-from flash.core.data.data_module import DatasetInput
-from flash.core.data.io.classification_input import ClassificationInputMixin
-from flash.core.data.io.input import DataKeys
->>>>>>> 68c3d70d
 from flash.core.utilities.imports import _GRAPH_AVAILABLE, requires
 
 if _GRAPH_AVAILABLE:
@@ -41,34 +35,16 @@
     @requires("graph")
     def load_data(self, dataset: Dataset) -> Dataset:
         if not self.predicting:
-<<<<<<< HEAD
             # TODO: This may be slow
             samples = [self.load_sample(sample) for sample in dataset]
 
             self.num_features = _get_num_features(samples[0])
             self.load_target_metadata([sample[DataKeys.TARGET] for sample in samples])
-=======
-            if isinstance(dataset, TorchGeometricDataset):
-                self.num_features = dataset.num_features
-
-                if isinstance(dataset, InMemoryDataset):
-                    self.load_target_metadata([sample.y for sample in dataset])
-                else:
-                    self.num_classes = dataset.num_classes
->>>>>>> 68c3d70d
         return dataset
 
     def load_sample(self, sample: Any) -> Mapping[str, Any]:
         if isinstance(sample, Data):
-<<<<<<< HEAD
             sample = (sample, sample.y)
         sample = to_sample(sample)
-        if getattr(self, "target_mode", None) is not None:
-            sample[DataKeys.TARGET] = self.format_target(sample[DataKeys.TARGET])
-        return sample
-=======
-            sample = {DataKeys.INPUT: sample, DataKeys.TARGET: sample.y}
-            sample[DataKeys.TARGET] = self.format_target(sample[DataKeys.TARGET])
-            return sample
-        return super().load_sample(sample)
->>>>>>> 68c3d70d
+        sample[DataKeys.TARGET] = self.format_target(sample[DataKeys.TARGET])
+        return sample