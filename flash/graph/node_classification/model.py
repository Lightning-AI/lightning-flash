# Copyright The PyTorch Lightning team.
#
# Licensed under the Apache License, Version 2.0 (the "License");
# you may not use this file except in compliance with the License.
# You may obtain a copy of the License at
#
#     http://www.apache.org/licenses/LICENSE-2.0
#
# Unless required by applicable law or agreed to in writing, software
# distributed under the License is distributed on an "AS IS" BASIS,
# WITHOUT WARRANTIES OR CONDITIONS OF ANY KIND, either express or implied.
# See the License for the specific language governing permissions and
# limitations under the License.
from typing import Any, Callable, Dict, List, Optional, Tuple, Union

import torch
from torch import nn
from torch.nn import functional as F
from torch.nn import Linear

from flash.core.classification import ClassificationTask
from flash.core.data.io.input import DataKeys
from flash.core.registry import FlashRegistry
from flash.core.utilities.imports import _GRAPH_AVAILABLE
from flash.core.utilities.types import LOSS_FN_TYPE, LR_SCHEDULER_TYPE, METRICS_TYPE, OPTIMIZER_TYPE
from flash.graph.backbones import GRAPH_BACKBONES


class GraphNodeClassifier(ClassificationTask):
    """The ``GraphNodeClassifier`` is a :class:`~flash.Task` for classifying nodes in graphs. For more details, see
    :ref:`graph_node_classification`.

    Args:
        num_features (int): The number of features in the input.
        num_classes (int): Number of classes to classify.
        backbone: Name of the backbone to use.
        backbone_kwargs: Dictionary dependent on the backbone, containing for example in_channels, out_channels,
            hidden_channels or depth (number of layers).
        pooling_fn: The global pooling operation to use (one of: "max", "max", "add" or a callable).
        head: The head to use.
        loss_fn: Loss function for training, defaults to cross entropy.
        learning_rate: Learning rate to use for training.
        optimizer: Optimizer to use for training.
        lr_scheduler: The LR scheduler to use during training.
        metrics: Metrics to compute for training and evaluation.
    """

    backbones: FlashRegistry = GRAPH_BACKBONES

    required_extras: str = "graph"

    def __init__(
        self,
        num_features: int,
        num_classes: int,
        backbone: Union[str, Tuple[nn.Module, int]] = "GCN",
        backbone_kwargs: Optional[Dict] = {},
        head: Optional[Union[Callable, nn.Module]] = None,
        loss_fn: LOSS_FN_TYPE = F.cross_entropy,
        learning_rate: float = 1e-3,
        optimizer: OPTIMIZER_TYPE = "Adam",
        lr_scheduler: LR_SCHEDULER_TYPE = None,
        metrics: METRICS_TYPE = None,
    ):

        self.save_hyperparameters()

        super().__init__(
            loss_fn=loss_fn,
            optimizer=optimizer,
            lr_scheduler=lr_scheduler,
            metrics=metrics,
            learning_rate=learning_rate,
        )

        self.save_hyperparameters()

        if isinstance(backbone, tuple):
            self.backbone, num_out_features = backbone
        else:
            self.backbone = self.backbones.get(backbone)(in_channels=num_features, **backbone_kwargs)
            num_out_features = self.backbone.hidden_channels

        if head is not None:
            self.head = head
        else:
            self.head = DefaultGraphHead(num_out_features, num_classes)

    def training_step(self, batch: Any, batch_idx: int) -> Any:
        batch = (batch[DataKeys.INPUT], batch[DataKeys.TARGET])
        x, _ = batch
<<<<<<< HEAD
        if hasattr(x, 'train_mask'): mask = x.train_mask 
        return super().training_step(batch, batch_idx, mask = mask)
=======
        if hasattr(x, "train_mask"):
            mask = x.train_mask
        else:
            mask = None
        return super().training_step(batch, batch_idx, mask=mask)
>>>>>>> 6f755f1f

    def validation_step(self, batch: Any, batch_idx: int) -> Any:
        batch = (batch[DataKeys.INPUT], batch[DataKeys.TARGET])
        x, _ = batch
<<<<<<< HEAD
        if hasattr(x, 'val_mask'): mask = x.val_mask 
=======
        if hasattr(x, "val_mask"):
            mask = x.val_mask
        else:
            mask = None
>>>>>>> 6f755f1f
        return super().validation_step(batch, batch_idx, mask)

    def test_step(self, batch: Any, batch_idx: int) -> Any:
        batch = (batch[DataKeys.INPUT], batch[DataKeys.TARGET])
        x, _ = batch
<<<<<<< HEAD
        if hasattr(x, 'test_mask'): mask = x.test_mask 
=======
        if hasattr(x, "test_mask"):
            mask = x.test_mask
        else:
            mask = None
>>>>>>> 6f755f1f
        return super().test_step(batch, batch_idx, mask)

    def predict_step(self, batch: Any, batch_idx: int, dataloader_idx: int = 0) -> Any:
        x, _ = batch
<<<<<<< HEAD
        if hasattr(x, 'predict_mask'): mask = x.predict_mask 
        return super().predict_step(batch, batch_idx, dataloader_idx=dataloader_idx, mask = mask)
=======
        if hasattr(x, "predict_mask"):
            mask = x.predict_mask
        else:
            mask = None
        return super().predict_step(batch, batch_idx, dataloader_idx=dataloader_idx, mask=mask)
>>>>>>> 6f755f1f

    def forward(self, data) -> torch.Tensor:
        x = self.backbone(data.x, data.edge_index)
        return self.head(x)


class DefaultGraphHead(torch.nn.Module):
    def __init__(self, hidden_channels, num_classes, dropout=0.5):
        super().__init__()
        self.lin1 = Linear(hidden_channels, hidden_channels)
        self.lin2 = Linear(hidden_channels, hidden_channels)
        self.dropout = dropout
        self.num_classes = num_classes

    def reset_parameters(self):
        self.lin1.reset_parameters()
        self.lin2.reset_parameters()

    def forward(self, x):
        x = F.relu(self.lin1(x))
        x = F.dropout(x, p=self.dropout, training=self.training)
        return self.num_classes * self.lin2(x)<|MERGE_RESOLUTION|>--- conflicted
+++ resolved
@@ -89,55 +89,25 @@
     def training_step(self, batch: Any, batch_idx: int) -> Any:
         batch = (batch[DataKeys.INPUT], batch[DataKeys.TARGET])
         x, _ = batch
-<<<<<<< HEAD
         if hasattr(x, 'train_mask'): mask = x.train_mask 
         return super().training_step(batch, batch_idx, mask = mask)
-=======
-        if hasattr(x, "train_mask"):
-            mask = x.train_mask
-        else:
-            mask = None
-        return super().training_step(batch, batch_idx, mask=mask)
->>>>>>> 6f755f1f
 
     def validation_step(self, batch: Any, batch_idx: int) -> Any:
         batch = (batch[DataKeys.INPUT], batch[DataKeys.TARGET])
         x, _ = batch
-<<<<<<< HEAD
         if hasattr(x, 'val_mask'): mask = x.val_mask 
-=======
-        if hasattr(x, "val_mask"):
-            mask = x.val_mask
-        else:
-            mask = None
->>>>>>> 6f755f1f
         return super().validation_step(batch, batch_idx, mask)
 
     def test_step(self, batch: Any, batch_idx: int) -> Any:
         batch = (batch[DataKeys.INPUT], batch[DataKeys.TARGET])
         x, _ = batch
-<<<<<<< HEAD
         if hasattr(x, 'test_mask'): mask = x.test_mask 
-=======
-        if hasattr(x, "test_mask"):
-            mask = x.test_mask
-        else:
-            mask = None
->>>>>>> 6f755f1f
         return super().test_step(batch, batch_idx, mask)
 
     def predict_step(self, batch: Any, batch_idx: int, dataloader_idx: int = 0) -> Any:
         x, _ = batch
-<<<<<<< HEAD
         if hasattr(x, 'predict_mask'): mask = x.predict_mask 
         return super().predict_step(batch, batch_idx, dataloader_idx=dataloader_idx, mask = mask)
-=======
-        if hasattr(x, "predict_mask"):
-            mask = x.predict_mask
-        else:
-            mask = None
-        return super().predict_step(batch, batch_idx, dataloader_idx=dataloader_idx, mask=mask)
->>>>>>> 6f755f1f
 
     def forward(self, data) -> torch.Tensor:
         x = self.backbone(data.x, data.edge_index)
