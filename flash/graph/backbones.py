# Copyright The PyTorch Lightning team.
#
# Licensed under the Apache License, Version 2.0 (the "License");
# you may not use this file except in compliance with the License.
# You may obtain a copy of the License at
#
#     http://www.apache.org/licenses/LICENSE-2.0
#
# Unless required by applicable law or agreed to in writing, software
# distributed under the License is distributed on an "AS IS" BASIS,
# WITHOUT WARRANTIES OR CONDITIONS OF ANY KIND, either express or implied.
# See the License for the specific language governing permissions and
# limitations under the License.
from functools import partial

from flash.core.registry import FlashRegistry
from flash.core.utilities.imports import _GRAPH_AVAILABLE

if _GRAPH_AVAILABLE:
    from torch_geometric.nn.models import GCN, GAT, GIN, GraphSAGE

GRAPH_BACKBONES = FlashRegistry("backbones")

<<<<<<< HEAD
MODEL_list = [GCN, GAT, GIN, GraphSAGE]
model_names = ['GCN', 'GAT', 'GIN', 'GraphSAGE']
=======
MODEL_list = [models.GCN, models.GAT, models.GIN, models.GraphSAGE]
model_names = ["GCN", "GAT", "GIN", "GraphSAGE"]
>>>>>>> 14cd39c4


def _load_graph_backbone(
    model,
    in_channels: int,
    hidden_channels: int = 512,
    num_layers: int = 4,
):
    return model(in_channels, hidden_channels, num_layers)


for model, model_name in zip(MODEL_list, model_names):
    GRAPH_BACKBONES(name=model_name, namespace="graph")(partial(_load_graph_backbone, model))<|MERGE_RESOLUTION|>--- conflicted
+++ resolved
@@ -21,14 +21,8 @@
 
 GRAPH_BACKBONES = FlashRegistry("backbones")
 
-<<<<<<< HEAD
 MODEL_list = [GCN, GAT, GIN, GraphSAGE]
 model_names = ['GCN', 'GAT', 'GIN', 'GraphSAGE']
-=======
-MODEL_list = [models.GCN, models.GAT, models.GIN, models.GraphSAGE]
-model_names = ["GCN", "GAT", "GIN", "GraphSAGE"]
->>>>>>> 14cd39c4
-
 
 def _load_graph_backbone(
     model,
