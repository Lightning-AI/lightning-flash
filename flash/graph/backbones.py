--- conflicted
+++ resolved
@@ -33,11 +33,5 @@
 ):
     return model(in_channels, hidden_channels, num_layers)
 
-<<<<<<< HEAD
-=======
-
-MOD = [models.GCN, models.GraphSAGE, models.GAT, models.GIN]
-
->>>>>>> 54f54d8d
 for model_name, model in zip(MODEL_NAMES, MOD):
     GRAPH_BACKBONES(name=model_name, namespace="graph")(partial(_load_graph_backbone, model))