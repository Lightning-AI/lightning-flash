# Copyright The PyTorch Lightning team.
#
# Licensed under the Apache License, Version 2.0 (the "License");
# you may not use this file except in compliance with the License.
# You may obtain a copy of the License at
#
#     http://www.apache.org/licenses/LICENSE-2.0
#
# Unless required by applicable law or agreed to in writing, software
# distributed under the License is distributed on an "AS IS" BASIS,
# WITHOUT WARRANTIES OR CONDITIONS OF ANY KIND, either express or implied.
# See the License for the specific language governing permissions and
# limitations under the License.
from flash.core.registry import FlashRegistry
from flash.core.utilities.imports import _GRAPH_AVAILABLE

if _GRAPH_AVAILABLE:
    import torch_geometric.nn.models as models

GRAPH_BACKBONES = FlashRegistry("backbones")

MODELS = [
    "GCN", "GraphSAGE", "GAT", "GIN"
]

<<<<<<< HEAD
@GRAPH_CLASSIFICATION_BACKBONES(name="GCN", namespace="graph/classification")  #todo: how to add more tasks?
=======

@GRAPH_BACKBONES(name="GCN", namespace="graph")
>>>>>>> 63577b9c
def load_GCN(
    in_channels: int,
    hidden_channels: int = 512,
    num_layers: int = 4,
    pretrained: bool = False,
):
    if pretrained:
        raise NotImplementedError('pretrained option for graph backbones not implemented yet')
    """GCN backbone from torch geometric"""
    return models.GCN(in_channels, hidden_channels, num_layers)


<<<<<<< HEAD
@GRAPH_CLASSIFICATION_BACKBONES(name="GraphSAGE", namespace="graph/classification")
=======
@GRAPH_BACKBONES(name="GCNWithJK", namespace="graph")
def load_GCNWithJK(
    in_channels: int,
    hidden_channels: int = 512,
    num_layers: int = 4,
    pretrained: bool = False,
):
    if pretrained:
        raise NotImplementedError('pretrained option for graph backbones not implemented yet')
    """GCN backbone with JK from torch geometric"""
    return models.GCNWithJK(in_channels, hidden_channels, num_layers)


@GRAPH_BACKBONES(name="GraphSAGE", namespace="graph")
>>>>>>> 63577b9c
def load_GraphSAGE(
    in_channels: int,
    hidden_channels: int = 512,
    num_layers: int = 4,
    pretrained: bool = False,
):
    if pretrained:
        raise NotImplementedError('pretrained option for graph backbones not implemented yet')
    """GraphSAGE backbone from torch geometric"""
    return models.GraphSAGE(in_channels, hidden_channels, num_layers)


<<<<<<< HEAD
@GRAPH_CLASSIFICATION_BACKBONES(name="GAT", namespace="graph/classification")
=======
@GRAPH_BACKBONES(name="GraphSAGEWithJK", namespace="graph")
def load_GraphSAGEWithJK(
    in_channels: int,
    hidden_channels: int = 512,
    num_layers: int = 4,
    pretrained: bool = False,
):
    if pretrained:
        raise NotImplementedError('pretrained option for graph backbones not implemented yet')
    """GraphSAGE backbone with JK from torch geometric"""
    return models.GraphSAGEWithJK(in_channels, hidden_channels, num_layers)


@GRAPH_BACKBONES(name="GAT", namespace="graph")
>>>>>>> 63577b9c
def load_GAT(
    in_channels: int,
    hidden_channels: int = 512,
    num_layers: int = 4,
    pretrained: bool = False,
):
    if pretrained:
        raise NotImplementedError('pretrained option for graph backbones not implemented yet')
    """GAT backbone from torch geometric"""
    return models.GAT(in_channels, hidden_channels, num_layers)


<<<<<<< HEAD
@GRAPH_CLASSIFICATION_BACKBONES(name="GIN", namespace="graph/classification")
=======
@GRAPH_BACKBONES(name="GATWithJK", namespace="graph")
def load_GATWithJK(
    in_channels: int,
    hidden_channels: int = 512,
    num_layers: int = 4,
    pretrained: bool = False,
):
    if pretrained:
        raise NotImplementedError('pretrained option for graph backbones not implemented yet')
    """GAT backbone with JK from torch geometric"""
    return models.GATWithJK(in_channels, hidden_channels, num_layers)


@GRAPH_BACKBONES(name="GIN", namespace="graph")
>>>>>>> 63577b9c
def load_GIN(
    in_channels: int,
    hidden_channels: int = 512,
    num_layers: int = 4,
    pretrained: bool = False,
):
    if pretrained:
        raise NotImplementedError('pretrained option for graph backbones not implemented yet')
    """GIN backbone from torch geometric"""
<<<<<<< HEAD
    return models.GIN(in_channels, hidden_channels, num_layers)
=======
    return models.GIN(in_channels, hidden_channels, num_layers)


@GRAPH_BACKBONES(name="GINWithJK", namespace="graph")
def load_GINWithJK(
    in_channels: int,
    hidden_channels: int = 512,
    num_layers: int = 4,
    pretrained: bool = False,
):
    if pretrained:
        raise NotImplementedError('pretrained option for graph backbones not implemented yet')
    """GIN backbone with JK from torch geometric"""
    return models.GINWithJK(in_channels, hidden_channels, num_layers)


@GRAPH_BACKBONES(name="GINE", namespace="graph")
def load_GINE(
    in_channels: int,
    hidden_channels: int = 512,
    num_layers: int = 4,
    pretrained: bool = False,
):
    if pretrained:
        raise NotImplementedError('pretrained option for graph backbones not implemented yet')
    """GINE backbone from torch geometric"""
    return models.GINE(in_channels, hidden_channels, num_layers)


@GRAPH_BACKBONES(name="GINEWithJK", namespace="graph")
def load_GINEWithJK(
    in_channels: int,
    hidden_channels: int = 512,
    num_layers: int = 4,
    pretrained: bool = False,
):
    if pretrained:
        raise NotImplementedError('pretrained option for graph backbones not implemented yet')
    """GINE backbone with JK from torch geometric"""
    return models.GINEWithJK(in_channels, hidden_channels, num_layers)
>>>>>>> 63577b9c
<|MERGE_RESOLUTION|>--- conflicted
+++ resolved
@@ -23,12 +23,8 @@
     "GCN", "GraphSAGE", "GAT", "GIN"
 ]
 
-<<<<<<< HEAD
-@GRAPH_CLASSIFICATION_BACKBONES(name="GCN", namespace="graph/classification")  #todo: how to add more tasks?
-=======
 
 @GRAPH_BACKBONES(name="GCN", namespace="graph")
->>>>>>> 63577b9c
 def load_GCN(
     in_channels: int,
     hidden_channels: int = 512,
@@ -41,24 +37,7 @@
     return models.GCN(in_channels, hidden_channels, num_layers)
 
 
-<<<<<<< HEAD
-@GRAPH_CLASSIFICATION_BACKBONES(name="GraphSAGE", namespace="graph/classification")
-=======
-@GRAPH_BACKBONES(name="GCNWithJK", namespace="graph")
-def load_GCNWithJK(
-    in_channels: int,
-    hidden_channels: int = 512,
-    num_layers: int = 4,
-    pretrained: bool = False,
-):
-    if pretrained:
-        raise NotImplementedError('pretrained option for graph backbones not implemented yet')
-    """GCN backbone with JK from torch geometric"""
-    return models.GCNWithJK(in_channels, hidden_channels, num_layers)
-
-
 @GRAPH_BACKBONES(name="GraphSAGE", namespace="graph")
->>>>>>> 63577b9c
 def load_GraphSAGE(
     in_channels: int,
     hidden_channels: int = 512,
@@ -71,24 +50,7 @@
     return models.GraphSAGE(in_channels, hidden_channels, num_layers)
 
 
-<<<<<<< HEAD
-@GRAPH_CLASSIFICATION_BACKBONES(name="GAT", namespace="graph/classification")
-=======
-@GRAPH_BACKBONES(name="GraphSAGEWithJK", namespace="graph")
-def load_GraphSAGEWithJK(
-    in_channels: int,
-    hidden_channels: int = 512,
-    num_layers: int = 4,
-    pretrained: bool = False,
-):
-    if pretrained:
-        raise NotImplementedError('pretrained option for graph backbones not implemented yet')
-    """GraphSAGE backbone with JK from torch geometric"""
-    return models.GraphSAGEWithJK(in_channels, hidden_channels, num_layers)
-
-
 @GRAPH_BACKBONES(name="GAT", namespace="graph")
->>>>>>> 63577b9c
 def load_GAT(
     in_channels: int,
     hidden_channels: int = 512,
@@ -101,24 +63,7 @@
     return models.GAT(in_channels, hidden_channels, num_layers)
 
 
-<<<<<<< HEAD
-@GRAPH_CLASSIFICATION_BACKBONES(name="GIN", namespace="graph/classification")
-=======
-@GRAPH_BACKBONES(name="GATWithJK", namespace="graph")
-def load_GATWithJK(
-    in_channels: int,
-    hidden_channels: int = 512,
-    num_layers: int = 4,
-    pretrained: bool = False,
-):
-    if pretrained:
-        raise NotImplementedError('pretrained option for graph backbones not implemented yet')
-    """GAT backbone with JK from torch geometric"""
-    return models.GATWithJK(in_channels, hidden_channels, num_layers)
-
-
 @GRAPH_BACKBONES(name="GIN", namespace="graph")
->>>>>>> 63577b9c
 def load_GIN(
     in_channels: int,
     hidden_channels: int = 512,
@@ -128,47 +73,4 @@
     if pretrained:
         raise NotImplementedError('pretrained option for graph backbones not implemented yet')
     """GIN backbone from torch geometric"""
-<<<<<<< HEAD
-    return models.GIN(in_channels, hidden_channels, num_layers)
-=======
-    return models.GIN(in_channels, hidden_channels, num_layers)
-
-
-@GRAPH_BACKBONES(name="GINWithJK", namespace="graph")
-def load_GINWithJK(
-    in_channels: int,
-    hidden_channels: int = 512,
-    num_layers: int = 4,
-    pretrained: bool = False,
-):
-    if pretrained:
-        raise NotImplementedError('pretrained option for graph backbones not implemented yet')
-    """GIN backbone with JK from torch geometric"""
-    return models.GINWithJK(in_channels, hidden_channels, num_layers)
-
-
-@GRAPH_BACKBONES(name="GINE", namespace="graph")
-def load_GINE(
-    in_channels: int,
-    hidden_channels: int = 512,
-    num_layers: int = 4,
-    pretrained: bool = False,
-):
-    if pretrained:
-        raise NotImplementedError('pretrained option for graph backbones not implemented yet')
-    """GINE backbone from torch geometric"""
-    return models.GINE(in_channels, hidden_channels, num_layers)
-
-
-@GRAPH_BACKBONES(name="GINEWithJK", namespace="graph")
-def load_GINEWithJK(
-    in_channels: int,
-    hidden_channels: int = 512,
-    num_layers: int = 4,
-    pretrained: bool = False,
-):
-    if pretrained:
-        raise NotImplementedError('pretrained option for graph backbones not implemented yet')
-    """GINE backbone with JK from torch geometric"""
-    return models.GINEWithJK(in_channels, hidden_channels, num_layers)
->>>>>>> 63577b9c
+    return models.GIN(in_channels, hidden_channels, num_layers)