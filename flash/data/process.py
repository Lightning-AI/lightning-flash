--- conflicted
+++ resolved
@@ -129,19 +129,8 @@
             self._running_stage = None
 
 
-<<<<<<< HEAD
+
 class Preprocess(Process, Properties, torch.nn.Module):
-=======
-@dataclass(unsafe_hash=True, frozen=True)
-class PreprocessState:
-    """
-    Base class for all preprocess states
-    """
-    pass
-
-
-class Preprocess(Properties, Module):
->>>>>>> 781fa98c
     """
     The :class:`~flash.data.process.Preprocess` encapsulates
     all the data processing and loading logic that should run before the data is passed to the model.
@@ -476,11 +465,7 @@
         return batch
 
 
-<<<<<<< HEAD
 class Postprocess(Process, Properties, torch.nn.Module):
-=======
-class Postprocess(Properties, Module):
->>>>>>> 781fa98c
 
     def __init__(self, save_path: Optional[str] = None):
         super().__init__()
