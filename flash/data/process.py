import os
from dataclasses import dataclass
from typing import Any, Callable, Dict, Iterable, Mapping, Optional, Sequence, Union

import torch
from pytorch_lightning.utilities.apply_func import apply_to_collection
from torch.nn import Module, ModuleDict, ModuleList
from torch.utils.data._utils.collate import default_collate

from flash.data.batch import default_uncollate
<<<<<<< HEAD


class FuncModule(torch.nn.Module):

    def __init__(self, func) -> None:
        super().__init__()
        self.func = func

    def forward(self, *args, **kwargs):
        return self.func(*args, **kwargs)


def _convert_to_modules(transforms: Dict):

    if transforms is None or isinstance(transforms, Module):
        return transforms

    elif isinstance(transforms, Mapping) and not isinstance(transforms, ModuleDict):
        for k, v in transforms.items():
            transforms[k] = v if isinstance(v, Module) else FuncModule(v)
        return ModuleDict(transforms)

    elif isinstance(transforms, Iterable) and not isinstance(transforms, ModuleList):
        return ModuleList([v if isinstance(v, Module) else FuncModule(v) for v in transforms])

    else:
        return FuncModule(transforms)
=======
from flash.data.utils import convert_to_modules
>>>>>>> f8a35806


class Preprocess(torch.nn.Module):

    def __init__(
        self,
        train_transform: Optional[Union[Callable, Module, Dict[str, Callable]]] = None,
        valid_transform: Optional[Union[Callable, Module, Dict[str, Callable]]] = None,
        test_transform: Optional[Union[Callable, Module, Dict[str, Callable]]] = None,
        predict_transform: Optional[Union[Callable, Module, Dict[str, Callable]]] = None,
    ):
        super().__init__()
<<<<<<< HEAD
        self.train_transform = _convert_to_modules(train_transform)
        self.valid_transform = _convert_to_modules(valid_transform)
        self.test_transform = _convert_to_modules(test_transform)
        self.predict_transform = _convert_to_modules(predict_transform)
=======

        self.train_transform = convert_to_modules(self.train_transform)
        self.valid_transform = convert_to_modules(self.valid_transform)
        self.test_transform = convert_to_modules(self.test_transform)
        self.predict_transform = convert_to_modules(self.predict_transform)
>>>>>>> f8a35806

    @classmethod
    def load_data(cls, data: Any, dataset: Optional[Any] = None) -> Any:
        """Loads entire data from Dataset"""
        return data

    @classmethod
    def load_sample(cls, sample: Any, dataset: Optional[Any] = None) -> Any:
        """Loads single sample from dataset"""
        return sample

    def per_sample_transform(self, sample: Any) -> Any:
        """Transforms to apply to the data before the collation (per-sample basis)"""
        return sample

    def per_batch_transform(self, batch: Any) -> Any:
        """Transforms to apply to a whole batch (if possible use this for efficiency)
        .. note::
            This option is mutually exclusive with :meth:`per_sample_transform_on_device`,
            since if both are specified, uncollation has to be applied.
        """
        return batch

    def collate(self, samples: Sequence) -> Any:
        return default_collate(samples)

    def per_sample_transform_on_device(self, sample: Any) -> Any:
        """Transforms to apply to the data before the collation (per-sample basis).
        .. note::
            This option is mutually exclusive with :meth:`per_batch_transform`,
            since if both are specified, uncollation has to be applied.
        .. note::
            This function won't be called within the dataloader workers, since to make that happen
            each of the workers would have to create it's own CUDA-context which would pollute GPU memory (if on GPU).
        """
        return sample

    def per_batch_transform_on_device(self, batch: Any) -> Any:
        """
        Transforms to apply to a whole batch (if possible use this for efficiency).
        .. note::
            This function won't be called within the dataloader workers, since to make that happen
            each of the workers would have to create it's own CUDA-context which would pollute GPU memory (if on GPU).
        """
        return batch


@dataclass(unsafe_hash=True)
class Postprocess(torch.nn.Module):

    def __init__(self, save_path: Optional[str] = None):
        super().__init__()
        self._saved_samples = 0
        self._save_path = save_path

    def per_batch_transform(self, batch: Any) -> Any:
        """Transforms to apply to a whole batch before uncollation to single samples.
        Can involve both CPU and Device transforms as this is not applied in separate workers.
        """
        return batch

    def per_sample_transform(self, sample: Any) -> Any:
        """Transforms to apply to a single sample after splitting up the batch.
        Can involve both CPU and Device transforms as this is not applied in separate workers.
        """
        return sample

    def uncollate(self, batch: Any) -> Any:
        """Uncollates a batch into single samples.
        Tries to preserve the type whereever possible.
        """
        return default_uncollate(batch)

    def save_data(self, data: Any, path: str) -> None:
        """Saves all data together to a single path.
        """
        torch.save(data, path)

    def save_sample(self, sample: Any, path: str) -> None:
        """Saves each sample individually to a given path.
        """
        torch.save(sample, path)

    # TODO: Are those needed ?
    def format_sample_save_path(self, path: str) -> str:
        path = os.path.join(path, f'sample_{self._saved_samples}.ptl')
        self._saved_samples += 1
        return path

    def _save_data(self, data: Any) -> None:
        self.save_data(data, self._save_path)

    def _save_sample(self, sample: Any) -> None:
        self.save_sample(sample, self.format_sample_save_path(self._save_path))<|MERGE_RESOLUTION|>--- conflicted
+++ resolved
@@ -8,37 +8,7 @@
 from torch.utils.data._utils.collate import default_collate
 
 from flash.data.batch import default_uncollate
-<<<<<<< HEAD
-
-
-class FuncModule(torch.nn.Module):
-
-    def __init__(self, func) -> None:
-        super().__init__()
-        self.func = func
-
-    def forward(self, *args, **kwargs):
-        return self.func(*args, **kwargs)
-
-
-def _convert_to_modules(transforms: Dict):
-
-    if transforms is None or isinstance(transforms, Module):
-        return transforms
-
-    elif isinstance(transforms, Mapping) and not isinstance(transforms, ModuleDict):
-        for k, v in transforms.items():
-            transforms[k] = v if isinstance(v, Module) else FuncModule(v)
-        return ModuleDict(transforms)
-
-    elif isinstance(transforms, Iterable) and not isinstance(transforms, ModuleList):
-        return ModuleList([v if isinstance(v, Module) else FuncModule(v) for v in transforms])
-
-    else:
-        return FuncModule(transforms)
-=======
 from flash.data.utils import convert_to_modules
->>>>>>> f8a35806
 
 
 class Preprocess(torch.nn.Module):
@@ -51,18 +21,10 @@
         predict_transform: Optional[Union[Callable, Module, Dict[str, Callable]]] = None,
     ):
         super().__init__()
-<<<<<<< HEAD
-        self.train_transform = _convert_to_modules(train_transform)
-        self.valid_transform = _convert_to_modules(valid_transform)
-        self.test_transform = _convert_to_modules(test_transform)
-        self.predict_transform = _convert_to_modules(predict_transform)
-=======
-
-        self.train_transform = convert_to_modules(self.train_transform)
-        self.valid_transform = convert_to_modules(self.valid_transform)
-        self.test_transform = convert_to_modules(self.test_transform)
-        self.predict_transform = convert_to_modules(self.predict_transform)
->>>>>>> f8a35806
+        self.train_transform = convert_to_modules(train_transform)
+        self.valid_transform = convert_to_modules(valid_transform)
+        self.test_transform = convert_to_modules(test_transform)
+        self.predict_transform = convert_to_modules(predict_transform)
 
     @classmethod
     def load_data(cls, data: Any, dataset: Optional[Any] = None) -> Any:
