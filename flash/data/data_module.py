--- conflicted
+++ resolved
@@ -13,12 +13,10 @@
 # limitations under the License.
 import os
 import platform
-from copy import deepcopy
 from typing import Any, Callable, Dict, Optional, Tuple, Union
 
 import pytorch_lightning as pl
 import torch
-from pytorch_lightning.core.datamodule import _DataModuleWrapper
 from pytorch_lightning.trainer.states import RunningStage
 from pytorch_lightning.utilities.exceptions import MisconfigurationException
 from torch.nn import Module
@@ -36,14 +34,10 @@
         train_ds: Dataset for training. Defaults to None.
         valid_ds: Dataset for validating model performance during training. Defaults to None.
         test_ds: Dataset to test model performance. Defaults to None.
-<<<<<<< HEAD
+        num_workers: The number of workers to use for parallelized loading. Defaults to None.
+        predict_ds: Dataset for predicting. Defaults to None.
         batch_size: The batch size to be used by the DataLoader. Defaults to 1.
-        num_workers: The number of workers to use for parallelized loading. Defaults to None.
-=======
-        predict_ds: Dataset for predicting. Defaults to None.
-        batch_size: the batch size to be used by the DataLoader. Defaults to 1.
         num_workers: The number of workers to use for parallelized loading.
->>>>>>> b17b4134
             Defaults to None which equals the number of available CPU threads,
             or 0 for Darwin platform.
     """
