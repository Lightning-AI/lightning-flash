--- conflicted
+++ resolved
@@ -97,14 +97,10 @@
             input_component = ImageRecordComponent()
         input_component.composite = record
         image = sample[DataKeys.INPUT]
-<<<<<<< HEAD
-        image = image.permute(1, 2, 0).numpy() if isinstance(image, Tensor) else image
-=======
-        if isinstance(image, torch.Tensor):
+        if isinstance(image, Tensor):
             image = image.permute(1, 2, 0).numpy()
         elif isinstance(image, Image.Image):
             image = np.array(image)
->>>>>>> 9dc970c2
         input_component.set_img(image)
 
         record.add_component(OriginalSizeRecordComponent(metadata.get("size", image.shape[:2])))
