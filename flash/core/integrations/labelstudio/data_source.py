import json
import os
from pathlib import Path
from typing import Any, Mapping, Optional, Sequence, Union

import torch
from pytorch_lightning.utilities.cloud_io import get_filesystem

from flash.core.data.auto_dataset import AutoDataset, IterableAutoDataset
<<<<<<< HEAD
from flash.core.data.data_source import DefaultDataKeys, has_len
from flash.core.utilities.imports import _PYTORCHVIDEO_AVAILABLE, _TORCHVISION_AVAILABLE
=======
from flash.core.data.data_source import DataSource, DefaultDataKeys, has_len
from flash.core.utilities.imports import _PYTORCHVIDEO_AVAILABLE, _TEXT_AVAILABLE, _TORCHVISION_AVAILABLE
>>>>>>> 9f956323
from flash.core.utilities.stages import RunningStage

if _TORCHVISION_AVAILABLE:
    from torchvision.datasets.folder import default_loader

<<<<<<< HEAD
DATA_TYPE = TypeVar("DATA_TYPE")
=======
if _TEXT_AVAILABLE:
    from transformers import AutoTokenizer
>>>>>>> 9f956323


class LabelStudioDataSource(DataSource):
    """The ``LabelStudioDatasource`` expects the input to
    :meth:`~flash.core.data.data_source.DataSource.load_data` to be a json export from label studio."""

    def __init__(self):
        super().__init__()
        self.results = []
        self.test_results = []
        self.val_results = []
        self.classes = set()
        self.data_types = set()
        self.tag_types = set()
        self.num_classes = 0
        self._data_folder = ""
        self._raw_data = {}
        self.multi_label = False
        self.split = None

    def load_data(self, data: Optional[Any] = None, dataset: Optional[Any] = None) -> Sequence[Mapping[str, Any]]:
        """Iterate through all tasks in exported data and construct train\test\val results."""
        if data and isinstance(data, dict):
            data_folder = data.get("data_folder")
            file_path = data.get("export_json")
            fs = get_filesystem(file_path)
            with fs.open(file_path) as f:
                _raw_data = json.load(f)
            self.multi_label = data.get("multi_label", False)
            self.split = data.get("split")
            results, test_results, classes, data_types, tag_types = LabelStudioDataSource._load_json_data(
                _raw_data, data_folder=data_folder, multi_label=self.multi_label
            )
            self.classes = self.classes | classes
            self.data_types = self.data_types | data_types
            self.num_classes = len(self.classes)
            self.tag_types = self.tag_types | tag_types
            # splitting result to train and val sets
            if self.split:
                import random

                random.shuffle(results)
                prop = int(len(results) * self.split)
                self.val_results = results[:prop]
                self.results = results[prop:]
                self.test_results = test_results
                return self.results
            return results + test_results
        return []

    def load_sample(self, sample: Mapping[str, Any] = None, dataset: Optional[Any] = None) -> Any:
        """Load 1 sample from dataset."""
        # all other data types
        # separate label from data
        label = self._get_labels_from_sample(sample["label"])
        # delete label from input data
        del sample["label"]
        result = {
            DefaultDataKeys.INPUT: sample,
            DefaultDataKeys.TARGET: label,
        }
        return result

    def generate_dataset(
        self,
        data: Optional[Any],
        running_stage: RunningStage,
    ) -> Optional[Union[AutoDataset, IterableAutoDataset]]:
        """Generate dataset from loaded data."""
        res = self.load_data(data)
        if running_stage in (RunningStage.TRAINING, RunningStage.TUNING):
            dataset = res
        elif running_stage == RunningStage.TESTING:
            dataset = res or self.test_results
        elif running_stage == RunningStage.PREDICTING:
            dataset = res or []
        elif running_stage == RunningStage.VALIDATING:
            dataset = res or self.val_results

        if has_len(dataset):
            dataset = AutoDataset(dataset, self, running_stage)
        else:
            dataset = IterableAutoDataset(dataset, self, running_stage)
        dataset.num_classes = self.num_classes
        return dataset

    def _get_labels_from_sample(self, labels):
        """Translate string labels to int."""
        sorted_labels = sorted(list(self.classes))
        if isinstance(labels, list):
            label = []
            for item in labels:
                label.append(sorted_labels.index(item))
        else:
            label = sorted_labels.index(labels)
        return label

    @staticmethod
    def _load_json_data(data, data_folder, multi_label=False):
        """Utility method to extract data from Label Studio json files."""
        results = []
        test_results = []
        data_types = set()
        tag_types = set()
        classes = set()
        for task in data:
            for annotation in task["annotations"]:
                # extracting data types from tasks
                for key in task.get("data"):
                    data_types.add(key)
                # Adding ground_truth annotation to separate dataset
                result = annotation["result"]
                for res in result:
                    t = res["type"]
                    tag_types.add(t)
                    for label in res["value"][t]:
                        # check if labeling result is a list of labels
                        if isinstance(label, list) and not multi_label:
                            for sublabel in label:
                                classes.add(sublabel)
                                temp = {}
                                temp["file_upload"] = task.get("file_upload")
                                temp["data"] = task.get("data")
                                if temp["file_upload"]:
                                    temp["file_upload"] = os.path.join(data_folder, temp["file_upload"])
                                else:
                                    for key in temp["data"]:
                                        p = temp["data"].get(key)
                                    path = Path(p)
                                    if path and data_folder:
                                        temp["file_upload"] = os.path.join(data_folder, path.name)
                                temp["label"] = sublabel
                                temp["result"] = res.get("value")
                                if annotation["ground_truth"]:
                                    test_results.append(temp)
                                elif not annotation["ground_truth"]:
                                    results.append(temp)
                        else:
                            if isinstance(label, list):
                                for item in label:
                                    classes.add(item)
                            else:
                                classes.add(label)
                            temp = {}
                            temp["file_upload"] = task.get("file_upload")
                            temp["data"] = task.get("data")
                            if temp["file_upload"] and data_folder:
                                temp["file_upload"] = os.path.join(data_folder, temp["file_upload"])
                            else:
                                for key in temp["data"]:
                                    p = temp["data"].get(key)
                                path = Path(p)
                                if path and data_folder:
                                    temp["file_upload"] = os.path.join(data_folder, path.name)
                            temp["label"] = label
                            temp["result"] = res.get("value")
                            if annotation["ground_truth"]:
                                test_results.append(temp)
                            elif not annotation["ground_truth"]:
                                results.append(temp)
        return results, test_results, classes, data_types, tag_types


class LabelStudioImageClassificationDataSource(LabelStudioDataSource):
    """The ``LabelStudioImageDataSource`` expects the input to
    :meth:`~flash.core.data.data_source.DataSource.load_data` to be a json export from label studio.
    Export data should point to image files"""

    def load_sample(self, sample: Mapping[str, Any] = None, dataset: Optional[Any] = None) -> Any:
        """Load 1 sample from dataset."""
        p = sample["file_upload"]
        # loading image
        image = default_loader(p)
        result = {DefaultDataKeys.INPUT: image, DefaultDataKeys.TARGET: self._get_labels_from_sample(sample["label"])}
        return result


<<<<<<< HEAD
=======
class LabelStudioTextClassificationDataSource(LabelStudioDataSource):
    """The ``LabelStudioTextDataSource`` expects the input to
    :meth:`~flash.core.data.data_source.DataSource.load_data` to be a json export from label studio.
    Export data should point to text data
    """

    def __init__(self, backbone=None, max_length=128):
        super().__init__()
        if backbone:
            self.backbone = backbone
            self.tokenizer = AutoTokenizer.from_pretrained(backbone, use_fast=True)
            self.max_length = max_length

    def load_sample(self, sample: Mapping[str, Any] = None, dataset: Optional[Any] = None) -> Any:
        """Load 1 sample from dataset."""
        if self.backbone:
            data = ""
            for key in sample.get("data"):
                data += sample.get("data").get(key)
            tokenized_data = self.tokenizer(data, max_length=self.max_length, truncation=True, padding="max_length")
            for key in tokenized_data:
                tokenized_data[key] = torch.tensor(tokenized_data[key])
            tokenized_data["labels"] = self._get_labels_from_sample(sample["label"])
            # separate text data type block
            result = tokenized_data
        return result


>>>>>>> 9f956323
class LabelStudioVideoClassificationDataSource(LabelStudioDataSource):
    """The ``LabelStudioVideoDataSource`` expects the input to
    :meth:`~flash.core.data.data_source.DataSource.load_data` to be a json export from label studio.
    Export data should point to video files"""

    def __init__(self, video_sampler=None, clip_sampler=None, decode_audio=False, decoder: str = "pyav"):
        if not _PYTORCHVIDEO_AVAILABLE:
            raise ModuleNotFoundError("Please, run `pip install pytorchvideo`.")
        super().__init__()
        self.video_sampler = video_sampler or torch.utils.data.RandomSampler
        self.clip_sampler = clip_sampler
        self.decode_audio = decode_audio
        self.decoder = decoder

    def load_sample(self, sample: Mapping[str, Any] = None, dataset: Optional[Any] = None) -> Any:
        """Load 1 sample from dataset."""
        return sample

    def load_data(self, data: Optional[Any] = None, dataset: Optional[Any] = None) -> Sequence[Mapping[str, Any]]:
        """load_data produces a sequence or iterable of samples."""
        res = super().load_data(data, dataset)
        return self.convert_to_encodedvideo(res)

    def convert_to_encodedvideo(self, dataset):
        """Converting dataset to EncodedVideoDataset."""
        if len(dataset) > 0:
            from pytorchvideo.data import LabeledVideoDataset

            dataset = LabeledVideoDataset(
                [
                    (
                        os.path.join(self._data_folder, sample["file_upload"]),
                        {"label": self._get_labels_from_sample(sample["label"])},
                    )
                    for sample in dataset
                ],
                self.clip_sampler,
                decode_audio=self.decode_audio,
                decoder=self.decoder,
            )
            return dataset
        return []


class LabelStudioTextClassificationDataSource(LabelStudioDataSource):
    """The ``LabelStudioTextDataSource`` expects the input to
    :meth:`~flash.core.data.data_source.DataSource.load_data` to be a json export from label studio.
    Export data should point to text data
    """

    def __init__(self, tokenizer):
        super().__init__()
        self.tokenizer = tokenizer

    def load_sample(self, sample: Mapping[str, Any] = None, dataset: Optional[Any] = None) -> Any:
        """Load 1 sample from dataset."""
        data = ""
        for key in sample.get("data"):
            data += sample.get("data").get(key)
        tokenized_data = self.tokenizer(data)
        for key in tokenized_data:
            tokenized_data[key] = torch.tensor(tokenized_data[key])
        tokenized_data["labels"] = self._get_labels_from_sample(sample["label"])
        # separate text data type block
        result = tokenized_data
        return result<|MERGE_RESOLUTION|>--- conflicted
+++ resolved
@@ -1,30 +1,20 @@
 import json
 import os
 from pathlib import Path
-from typing import Any, Mapping, Optional, Sequence, Union
+from typing import Any, Mapping, Optional, Sequence, Union, TypeVar
 
 import torch
 from pytorch_lightning.utilities.cloud_io import get_filesystem
 
 from flash.core.data.auto_dataset import AutoDataset, IterableAutoDataset
-<<<<<<< HEAD
 from flash.core.data.data_source import DefaultDataKeys, has_len
 from flash.core.utilities.imports import _PYTORCHVIDEO_AVAILABLE, _TORCHVISION_AVAILABLE
-=======
-from flash.core.data.data_source import DataSource, DefaultDataKeys, has_len
-from flash.core.utilities.imports import _PYTORCHVIDEO_AVAILABLE, _TEXT_AVAILABLE, _TORCHVISION_AVAILABLE
->>>>>>> 9f956323
 from flash.core.utilities.stages import RunningStage
 
 if _TORCHVISION_AVAILABLE:
     from torchvision.datasets.folder import default_loader
 
-<<<<<<< HEAD
 DATA_TYPE = TypeVar("DATA_TYPE")
-=======
-if _TEXT_AVAILABLE:
-    from transformers import AutoTokenizer
->>>>>>> 9f956323
 
 
 class LabelStudioDataSource(DataSource):
@@ -202,37 +192,30 @@
         return result
 
 
-<<<<<<< HEAD
-=======
 class LabelStudioTextClassificationDataSource(LabelStudioDataSource):
     """The ``LabelStudioTextDataSource`` expects the input to
     :meth:`~flash.core.data.data_source.DataSource.load_data` to be a json export from label studio.
     Export data should point to text data
     """
 
-    def __init__(self, backbone=None, max_length=128):
+    def __init__(self, tokenizer):
         super().__init__()
-        if backbone:
-            self.backbone = backbone
-            self.tokenizer = AutoTokenizer.from_pretrained(backbone, use_fast=True)
-            self.max_length = max_length
-
-    def load_sample(self, sample: Mapping[str, Any] = None, dataset: Optional[Any] = None) -> Any:
-        """Load 1 sample from dataset."""
-        if self.backbone:
-            data = ""
-            for key in sample.get("data"):
-                data += sample.get("data").get(key)
-            tokenized_data = self.tokenizer(data, max_length=self.max_length, truncation=True, padding="max_length")
-            for key in tokenized_data:
-                tokenized_data[key] = torch.tensor(tokenized_data[key])
-            tokenized_data["labels"] = self._get_labels_from_sample(sample["label"])
-            # separate text data type block
-            result = tokenized_data
+        self.tokenizer = tokenizer
+
+    def load_sample(self, sample: Mapping[str, Any] = None, dataset: Optional[Any] = None) -> Any:
+        """Load 1 sample from dataset."""
+        data = ""
+        for key in sample.get("data"):
+            data += sample.get("data").get(key)
+        tokenized_data = self.tokenizer(data)
+        for key in tokenized_data:
+            tokenized_data[key] = torch.tensor(tokenized_data[key])
+        tokenized_data["labels"] = self._get_labels_from_sample(sample["label"])
+        # separate text data type block
+        result = tokenized_data
         return result
 
 
->>>>>>> 9f956323
 class LabelStudioVideoClassificationDataSource(LabelStudioDataSource):
     """The ``LabelStudioVideoDataSource`` expects the input to
     :meth:`~flash.core.data.data_source.DataSource.load_data` to be a json export from label studio.
@@ -274,28 +257,4 @@
                 decoder=self.decoder,
             )
             return dataset
-        return []
-
-
-class LabelStudioTextClassificationDataSource(LabelStudioDataSource):
-    """The ``LabelStudioTextDataSource`` expects the input to
-    :meth:`~flash.core.data.data_source.DataSource.load_data` to be a json export from label studio.
-    Export data should point to text data
-    """
-
-    def __init__(self, tokenizer):
-        super().__init__()
-        self.tokenizer = tokenizer
-
-    def load_sample(self, sample: Mapping[str, Any] = None, dataset: Optional[Any] = None) -> Any:
-        """Load 1 sample from dataset."""
-        data = ""
-        for key in sample.get("data"):
-            data += sample.get("data").get(key)
-        tokenized_data = self.tokenizer(data)
-        for key in tokenized_data:
-            tokenized_data[key] = torch.tensor(tokenized_data[key])
-        tokenized_data["labels"] = self._get_labels_from_sample(sample["label"])
-        # separate text data type block
-        result = tokenized_data
-        return result+        return []