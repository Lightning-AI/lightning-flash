--- conflicted
+++ resolved
@@ -1,12 +1,6 @@
+import string
 import random
-<<<<<<< HEAD
-=======
-import string
-
-import flash
->>>>>>> 18ae7939
 from flash.core.data.data_module import DataModule
-
 
 
 class App:
@@ -44,12 +38,14 @@
                 {
                     "id": "".join(
                         random.SystemRandom().choice(string.ascii_uppercase + string.ascii_lowercase + string.digits)
-                        for _ in range(10)
-                    ),
+                        for _ in
+                        range(10)),
                     "from_name": "tag",
                     "to_name": data_type,
                     "type": tag_type,
-                    "value": {tag_type: label if isinstance(label, list) else [label]},
+                    "value": {
+                        tag_type: label if isinstance(label, list) else [label]
+                    }
                 }
             ]
         }
