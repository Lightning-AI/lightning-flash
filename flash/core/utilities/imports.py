--- conflicted
+++ resolved
@@ -118,17 +118,16 @@
 ])
 _SERVE_AVAILABLE = _FASTAPI_AVAILABLE and _PYDANTIC_AVAILABLE and _CYTOOLZ_AVAILABLE and _UVICORN_AVAILABLE
 _POINTCLOUD_AVAILABLE = _OPEN3D_AVAILABLE
-<<<<<<< HEAD
 _AUDIO_AVAILABLE = all([
-    _ASTEROID_AVAILABLE,
-    _TORCHAUDIO_AVAILABLE,
-])
-
-_GRAPH_AVAILABLE = _TORCH_SCATTER_AVAILABLE and _TORCH_SPARSE_AVAILABLE and _TORCH_GEOMETRIC_AVAILABLE and _NETWORKX_AVAILABLE
-=======
-_AUDIO_AVAILABLE = all([_ASTEROID_AVAILABLE, _TORCHAUDIO_AVAILABLE, _SOUNDFILE_AVAILABLE, _TRANSFORMERS_AVAILABLE])
-_GRAPH_AVAILABLE = _TORCH_SCATTER_AVAILABLE and _TORCH_SPARSE_AVAILABLE and _TORCH_GEOMETRIC_AVAILABLE
->>>>>>> 0f6bb7ea
+  _ASTEROID_AVAILABLE, 
+  _TORCHAUDIO_AVAILABLE, 
+  _SOUNDFILE_AVAILABLE, 
+  _TRANSFORMERS_AVAILABLE])
+_GRAPH_AVAILABLE = all([
+  _TORCH_SCATTER_AVAILABLE, 
+  _TORCH_SPARSE_AVAILABLE, 
+  _TORCH_GEOMETRIC_AVAILABLE, 
+  _NETWORKX_AVAILABLE])
 
 _EXTRAS_AVAILABLE = {
     'image': _IMAGE_AVAILABLE,
