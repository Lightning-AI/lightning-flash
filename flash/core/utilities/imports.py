--- conflicted
+++ resolved
@@ -83,12 +83,9 @@
 _CYTOOLZ_AVAILABLE = _module_available("cytoolz")
 _UVICORN_AVAILABLE = _module_available("uvicorn")
 _PIL_AVAILABLE = _module_available("PIL")
-<<<<<<< HEAD
 _ASTEROID_AVAILABLE = _module_available("asteroid")
-# TO-DO : Add Team 4: Audio Classification's dependcies here
-=======
 _SEGMENTATION_MODELS_AVAILABLE = _module_available("segmentation_models_pytorch")
->>>>>>> bd3ce7fd
+
 
 if Version:
     _TORCHVISION_GREATER_EQUAL_0_9 = _compare_version("torchvision", operator.ge, "0.9.0")
@@ -110,7 +107,6 @@
 _SERVE_AVAILABLE = _FASTAPI_AVAILABLE and _PYDANTIC_AVAILABLE and _CYTOOLZ_AVAILABLE and _UVICORN_AVAILABLE
 _AUDIO_AVAILABLE = all([
     _ASTEROID_AVAILABLE,
-    # TO-DO : Add Team 4: Audio Classification's dependcies here
 ])
 
 _EXTRAS_AVAILABLE = {
