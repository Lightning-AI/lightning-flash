# Copyright The PyTorch Lightning team.
#
# Licensed under the Apache License, Version 2.0 (the "License");
# you may not use this file except in compliance with the License.
# You may obtain a copy of the License at
#
#     http://www.apache.org/licenses/LICENSE-2.0
#
# Unless required by applicable law or agreed to in writing, software
# distributed under the License is distributed on an "AS IS" BASIS,
# WITHOUT WARRANTIES OR CONDITIONS OF ANY KIND, either express or implied.
# See the License for the specific language governing permissions and
# limitations under the License.
import functools
import importlib
import operator
import types
from importlib.util import find_spec
from typing import Callable, List, Union

from pkg_resources import DistributionNotFound

try:
    from packaging.version import Version
except (ModuleNotFoundError, DistributionNotFound):
    Version = None


def _module_available(module_path: str) -> bool:
    """Check if a path is available in your environment.

    >>> _module_available('os')
    True
    >>> _module_available('bla.bla')
    False
    """
    try:
        return find_spec(module_path) is not None
    except AttributeError:
        # Python 3.6
        return False
    except ModuleNotFoundError:
        # Python 3.7+
        return False
    except ValueError:
        # Sometimes __spec__ can be None and gives a ValueError
        return True


def _compare_version(package: str, op, version) -> bool:
    """Compare package version with some requirements.

    >>> _compare_version("torch", operator.ge, "0.1")
    True
    """
    try:
        pkg = importlib.import_module(package)
    except (ModuleNotFoundError, DistributionNotFound, ValueError):
        return False
    try:
        pkg_version = Version(pkg.__version__)
    except TypeError:
        # this is mock by sphinx, so it shall return True to generate all summaries
        return True
    return op(pkg_version, Version(version))


_TORCH_AVAILABLE = _module_available("torch")
_BOLTS_AVAILABLE = _module_available("pl_bolts") and _compare_version("torch", operator.lt, "1.9.0")
_PANDAS_AVAILABLE = _module_available("pandas")
_SKLEARN_AVAILABLE = _module_available("sklearn")
_TABNET_AVAILABLE = _module_available("pytorch_tabnet")
_FORECASTING_AVAILABLE = _module_available("pytorch_forecasting")
_KORNIA_AVAILABLE = _module_available("kornia")
_COCO_AVAILABLE = _module_available("pycocotools")
_TIMM_AVAILABLE = _module_available("timm")
_TORCHVISION_AVAILABLE = _module_available("torchvision")
_PYTORCHVIDEO_AVAILABLE = _module_available("pytorchvideo")
_MATPLOTLIB_AVAILABLE = _module_available("matplotlib")
_TRANSFORMERS_AVAILABLE = _module_available("transformers")
_PYSTICHE_AVAILABLE = _module_available("pystiche")
_FIFTYONE_AVAILABLE = _module_available("fiftyone")
_FASTAPI_AVAILABLE = _module_available("fastapi")
_PYDANTIC_AVAILABLE = _module_available("pydantic")
_GRAPHVIZ_AVAILABLE = _module_available("graphviz")
_CYTOOLZ_AVAILABLE = _module_available("cytoolz")
_UVICORN_AVAILABLE = _module_available("uvicorn")
_PIL_AVAILABLE = _module_available("PIL")
_OPEN3D_AVAILABLE = _module_available("open3d")
_ASTEROID_AVAILABLE = _module_available("asteroid")
_SEGMENTATION_MODELS_AVAILABLE = _module_available("segmentation_models_pytorch")
_SOUNDFILE_AVAILABLE = _module_available("soundfile")
_TORCH_SCATTER_AVAILABLE = _module_available("torch_scatter")
_TORCH_SPARSE_AVAILABLE = _module_available("torch_sparse")
_TORCH_GEOMETRIC_AVAILABLE = _module_available("torch_geometric")
_TORCHAUDIO_AVAILABLE = _module_available("torchaudio")
_ROUGE_SCORE_AVAILABLE = _module_available("rouge_score")
_SENTENCEPIECE_AVAILABLE = _module_available("sentencepiece")
_DATASETS_AVAILABLE = _module_available("datasets")

if Version:
    _TORCHVISION_GREATER_EQUAL_0_9 = _compare_version("torchvision", operator.ge, "0.9.0")

<<<<<<< HEAD
_TEXT_AVAILABLE = _TRANSFORMERS_AVAILABLE
_TABULAR_AVAILABLE = _TABNET_AVAILABLE and _PANDAS_AVAILABLE and _FORECASTING_AVAILABLE
=======
_TEXT_AVAILABLE = all(
    [
        _TRANSFORMERS_AVAILABLE,
        _ROUGE_SCORE_AVAILABLE,
        _SENTENCEPIECE_AVAILABLE,
        _DATASETS_AVAILABLE,
    ]
)
_TABULAR_AVAILABLE = _TABNET_AVAILABLE and _PANDAS_AVAILABLE
>>>>>>> 4c69c1bf
_VIDEO_AVAILABLE = _PYTORCHVIDEO_AVAILABLE
_IMAGE_AVAILABLE = all(
    [
        _TORCHVISION_AVAILABLE,
        _TIMM_AVAILABLE,
        _PIL_AVAILABLE,
        _KORNIA_AVAILABLE,
        _PYSTICHE_AVAILABLE,
        _SEGMENTATION_MODELS_AVAILABLE,
    ]
)
_SERVE_AVAILABLE = _FASTAPI_AVAILABLE and _PYDANTIC_AVAILABLE and _CYTOOLZ_AVAILABLE and _UVICORN_AVAILABLE
_POINTCLOUD_AVAILABLE = _OPEN3D_AVAILABLE and _TORCHVISION_AVAILABLE
_AUDIO_AVAILABLE = all([_ASTEROID_AVAILABLE, _TORCHAUDIO_AVAILABLE, _SOUNDFILE_AVAILABLE, _TRANSFORMERS_AVAILABLE])
_GRAPH_AVAILABLE = _TORCH_SCATTER_AVAILABLE and _TORCH_SPARSE_AVAILABLE and _TORCH_GEOMETRIC_AVAILABLE

_EXTRAS_AVAILABLE = {
    "image": _IMAGE_AVAILABLE,
    "tabular": _TABULAR_AVAILABLE,
    "text": _TEXT_AVAILABLE,
    "video": _VIDEO_AVAILABLE,
    "pointcloud": _POINTCLOUD_AVAILABLE,
    "serve": _SERVE_AVAILABLE,
    "audio": _AUDIO_AVAILABLE,
    "graph": _GRAPH_AVAILABLE,
}


def _requires(
    module_paths: Union[str, List],
    module_available: Callable[[str], bool],
    formatter: Callable[[List[str]], str],
):

    if not isinstance(module_paths, list):
        module_paths = [module_paths]

    def decorator(func):
        if not all(module_available(module_path) for module_path in module_paths):

            @functools.wraps(func)
            def wrapper(*args, **kwargs):
                raise ModuleNotFoundError(
                    f"Required dependencies not available. Please run: pip install {formatter(module_paths)}"
                )

            return wrapper
        else:
            return func

    return decorator


def requires(module_paths: Union[str, List]):
    return _requires(module_paths, _module_available, lambda module_paths: " ".join(module_paths))


def requires_extras(extras: Union[str, List]):
    return _requires(
        extras, lambda extras: _EXTRAS_AVAILABLE[extras], lambda extras: f"'lightning-flash[{','.join(extras)}]'"
    )


def lazy_import(module_name, callback=None):
    """Returns a proxy module object that will lazily import the given module the first time it is used.

    Example usage::

        # Lazy version of `import tensorflow as tf`
        tf = lazy_import("tensorflow")

        # Other commands

        # Now the module is loaded
        tf.__version__

    Args:
        module_name: the fully-qualified module name to import
        callback (None): a callback function to call before importing the
            module

    Returns:
        a proxy module object that will be lazily imported when first used
    """
    return LazyModule(module_name, callback=callback)


class LazyModule(types.ModuleType):
    """Proxy module that lazily imports the underlying module the first time it is actually used.

    Args:
        module_name: the fully-qualified module name to import
        callback (None): a callback function to call before importing the
            module
    """

    def __init__(self, module_name, callback=None):
        super().__init__(module_name)
        self._module = None
        self._callback = callback

    def __getattr__(self, item):
        if self._module is None:
            self._import_module()

        return getattr(self._module, item)

    def __dir__(self):
        if self._module is None:
            self._import_module()

        return dir(self._module)

    def _import_module(self):
        # Execute callback, if any
        if self._callback is not None:
            self._callback()

        # Actually import the module
        module = importlib.import_module(self.__name__)
        self._module = module

        # Update this object's dict so that attribute references are efficient
        # (__getattr__ is only called on lookups that fail)
        self.__dict__.update(module.__dict__)<|MERGE_RESOLUTION|>--- conflicted
+++ resolved
@@ -101,10 +101,6 @@
 if Version:
     _TORCHVISION_GREATER_EQUAL_0_9 = _compare_version("torchvision", operator.ge, "0.9.0")
 
-<<<<<<< HEAD
-_TEXT_AVAILABLE = _TRANSFORMERS_AVAILABLE
-_TABULAR_AVAILABLE = _TABNET_AVAILABLE and _PANDAS_AVAILABLE and _FORECASTING_AVAILABLE
-=======
 _TEXT_AVAILABLE = all(
     [
         _TRANSFORMERS_AVAILABLE,
@@ -113,8 +109,7 @@
         _DATASETS_AVAILABLE,
     ]
 )
-_TABULAR_AVAILABLE = _TABNET_AVAILABLE and _PANDAS_AVAILABLE
->>>>>>> 4c69c1bf
+_TABULAR_AVAILABLE = _TABNET_AVAILABLE and _PANDAS_AVAILABLE and _FORECASTING_AVAILABLE
 _VIDEO_AVAILABLE = _PYTORCHVIDEO_AVAILABLE
 _IMAGE_AVAILABLE = all(
     [
