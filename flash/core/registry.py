--- conflicted
+++ resolved
@@ -133,16 +133,12 @@
                 return idx
 
     def __call__(
-<<<<<<< HEAD
         self,
         fn: Optional[Callable[..., Any]] = None,
         name: Optional[str] = None,
         override: bool = False,
         providers: Optional[Union[Provider, List[Provider]]] = None,
-        **metadata
-=======
-        self, fn: Optional[Callable[..., Any]] = None, name: Optional[str] = None, override: bool = False, **metadata
->>>>>>> 6483d1c0
+        **metadata,
     ) -> Callable:
         """This function is used to register new functions to the registry along their metadata.
 
