import math
import warnings
from typing import List

from torch import nn
from torch.optim import Adam, Optimizer
from torch.optim.lr_scheduler import _LRScheduler


class LinearWarmupCosineAnnealingLR(_LRScheduler):
    """Sets the learning rate of each parameter group to follow a linear warmup schedule between warmup_start_lr
    and base_lr followed by a cosine annealing schedule between base_lr and eta_min.

    .. warning::
        It is recommended to call :func:`.step()` for :class:`LinearWarmupCosineAnnealingLR`
        after each iteration as calling it after each epoch will keep the starting lr at
        warmup_start_lr for the first epoch which is 0 in most cases.

    .. warning::
        passing epoch to :func:`.step()` is being deprecated and comes with an EPOCH_DEPRECATION_WARNING.
        It calls the :func:`_get_closed_form_lr()` method for this scheduler instead of
        :func:`get_lr()`. Though this does not change the behavior of the scheduler, when passing
        epoch param to :func:`.step()`, the user should call the :func:`.step()` function before calling
        train and validation methods.

    Example:
        >>> layer = nn.Linear(10, 1)
        >>> optimizer = Adam(layer.parameters(), lr=0.02)
        >>> scheduler = LinearWarmupCosineAnnealingLR(optimizer, warmup_epochs=10, max_epochs=40)
        >>> #
        >>> # the default case
        >>> for epoch in range(40):
        ...     # train(...)
        ...     # validate(...)
        ...     scheduler.step()
        >>> #
        >>> # passing epoch param case
        >>> for epoch in range(40):
        ...     scheduler.step(epoch)
        ...     # train(...)
        ...     # validate(...)
    """

    def __init__(
        self,
        optimizer: Optimizer,
        warmup_epochs: int,
        max_epochs: int,
        warmup_start_lr: float = 0.0,
        eta_min: float = 0.0,
        last_epoch: int = -1,
    ) -> None:
        """
        Args:
            optimizer (Optimizer): Wrapped optimizer.
            warmup_epochs (int): Maximum number of iterations for linear warmup
            max_epochs (int): Maximum number of iterations
            warmup_start_lr (float): Learning rate to start the linear warmup. Default: 0.
            eta_min (float): Minimum learning rate. Default: 0.
            last_epoch (int): The index of last epoch. Default: -1.
        """
        self.warmup_epochs = warmup_epochs
        self.max_epochs = max_epochs
        self.warmup_start_lr = warmup_start_lr
        self.eta_min = eta_min

        super().__init__(optimizer, last_epoch)

    def get_lr(self) -> List[float]:
        """Compute learning rate using chainable form of the scheduler."""
        if not self._get_lr_called_within_step:
            warnings.warn(
                "To get the last learning rate computed by the scheduler, " "please use `get_last_lr()`.",
                UserWarning,
            )

        if self.last_epoch == self.warmup_epochs:
            return self.base_lrs
        elif self.last_epoch == 0:
            return [self.warmup_start_lr] * len(self.base_lrs)
        elif self.last_epoch < self.warmup_epochs:
            return [
                group["lr"] + (base_lr - self.warmup_start_lr) / (self.warmup_epochs - 1)
                for base_lr, group in zip(self.base_lrs, self.optimizer.param_groups)
            ]
        elif (self.last_epoch - 1 - self.max_epochs) % (2 * (self.max_epochs - self.warmup_epochs)) == 0:
            return [
                group["lr"]
                + (base_lr - self.eta_min) * (1 - math.cos(math.pi / (self.max_epochs - self.warmup_epochs))) / 2
                for base_lr, group in zip(self.base_lrs, self.optimizer.param_groups)
            ]

        return [
            (1 + math.cos(math.pi * (self.last_epoch - self.warmup_epochs) / (self.max_epochs - self.warmup_epochs)))
            / (
                1
                + math.cos(
                    math.pi * (self.last_epoch - self.warmup_epochs - 1) / (self.max_epochs - self.warmup_epochs)
                )
            )
            * (group["lr"] - self.eta_min)
            + self.eta_min
            for group in self.optimizer.param_groups
        ]

    def _get_closed_form_lr(self) -> List[float]:
        """Called when epoch is passed as a param to the `step` function of the scheduler."""
        if self.last_epoch < self.warmup_epochs:
            return [
                self.warmup_start_lr
<<<<<<< HEAD
                + self.last_epoch
                * (base_lr - self.warmup_start_lr) / max(1, self.warmup_epochs - 1)
=======
                + self.last_epoch * (base_lr - self.warmup_start_lr) / max(1, self.warmup_epochs - 1)
>>>>>>> a3157067
                for base_lr in self.base_lrs
            ]

        return [
            self.eta_min
            + 0.5
            * (base_lr - self.eta_min)
            * (1 + math.cos(math.pi * (self.last_epoch - self.warmup_epochs) / (self.max_epochs - self.warmup_epochs)))
            for base_lr in self.base_lrs
        ]<|MERGE_RESOLUTION|>--- conflicted
+++ resolved
@@ -108,12 +108,7 @@
         if self.last_epoch < self.warmup_epochs:
             return [
                 self.warmup_start_lr
-<<<<<<< HEAD
-                + self.last_epoch
-                * (base_lr - self.warmup_start_lr) / max(1, self.warmup_epochs - 1)
-=======
                 + self.last_epoch * (base_lr - self.warmup_start_lr) / max(1, self.warmup_epochs - 1)
->>>>>>> a3157067
                 for base_lr in self.base_lrs
             ]
 
