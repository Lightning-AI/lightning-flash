# Copyright The PyTorch Lightning team.
#
# Licensed under the Apache License, Version 2.0 (the "License");
# you may not use this file except in compliance with the License.
# You may obtain a copy of the License at
#
#     http://www.apache.org/licenses/LICENSE-2.0
#
# Unless required by applicable law or agreed to in writing, software
# distributed under the License is distributed on an "AS IS" BASIS,
# WITHOUT WARRANTIES OR CONDITIONS OF ANY KIND, either express or implied.
# See the License for the specific language governing permissions and
# limitations under the License.
<<<<<<< HEAD
from dataclasses import dataclass
from typing import Any, List, Mapping, Optional, Union
=======
from typing import Any, List, Optional
>>>>>>> 42f8db4e

import torch
import torch.nn.functional as F

from flash.core.model import Task
<<<<<<< HEAD
from flash.data.process import Serializer, ProcessState
=======
from flash.data.process import Postprocess, Preprocess
>>>>>>> 42f8db4e


@dataclass(unsafe_hash=True, frozen=True)
class ClassificationState(ProcessState):

<<<<<<< HEAD
    labels: List[str]
=======
    def __init__(self, multi_label: bool = False, save_path: Optional[str] = None):
        super().__init__(save_path=save_path)
        self.multi_label = multi_label

    def per_sample_transform(self, samples: Any) -> List[Any]:
        if self.multi_label:
            return F.sigmoid(samples).tolist()
        else:
            return torch.argmax(samples, -1).tolist()
>>>>>>> 42f8db4e


class ClassificationTask(Task):

<<<<<<< HEAD
    def __init__(
            self,
            *args,
            serializer: Optional[Union[Serializer, Mapping[str, Serializer]]] = None,
            **kwargs,
    ) -> None:
        super().__init__(*args, serializer=serializer or Classes(), **kwargs)

    def to_metrics_format(self, x: torch.Tensor) -> torch.Tensor:
        return F.softmax(x, -1)


class Logits(Serializer):
    """A :class:`.Serializer` which simply converts the model outputs (assumed to be logits) to a list."""

    def serialize(self, sample: Any) -> Any:
        return sample.tolist()


class Probabilities(Serializer):
    """A :class:`.Serializer` which applies a softmax to the model outputs (assumed to be logits) and converts to a
    list."""

    def serialize(self, sample: Any) -> Any:
        return torch.softmax(sample, -1).tolist()


class Classes(Serializer):
    """A :class:`.Serializer` which applies an argmax to the model outputs (either logits or probabilities) and
    converts to a list."""

    def serialize(self, sample: Any) -> Union[int, List[int]]:
        return torch.argmax(sample, -1).tolist()


class Labels(Classes):
    """A :class:`.Serializer` which converts the model outputs (either logits or probabilities) to the label of the
    argmax classification.

    Args:
        labels: A list of labels, assumed to map the class index to the label for that class. If ``labels`` is not
            provided, will attempt to get them from the :class:`.ClassificationState`.
    """

    def __init__(self, labels: Optional[List[str]] = None):
        super().__init__()
        self._labels = labels

    def serialize(self, sample: Any) -> Union[str, List[str]]:
        if self._labels is not None:
            labels = self._labels
        else:
            state = self.get_state(ClassificationState)
            if state is not None:
                labels = state.labels
            else:
                raise ValueError  # TODO: Better error

        argmax = super().serialize(sample)
        if isinstance(argmax, List):
            return [labels[i] for i in argmax]
        return labels[argmax]
=======
    postprocess_cls = ClassificationPostprocess

    def __init__(self, *args, postprocess: Optional[Preprocess] = None, **kwargs):
        super().__init__(*args, postprocess=postprocess or self.postprocess_cls(), **kwargs)

    def to_metrics_format(self, x: torch.Tensor) -> torch.Tensor:
        if getattr(self.hparams, "multi_label", False):
            return F.sigmoid(x)
        return F.softmax(x, -1)
>>>>>>> 42f8db4e
<|MERGE_RESOLUTION|>--- conflicted
+++ resolved
@@ -11,45 +11,25 @@
 # WITHOUT WARRANTIES OR CONDITIONS OF ANY KIND, either express or implied.
 # See the License for the specific language governing permissions and
 # limitations under the License.
-<<<<<<< HEAD
 from dataclasses import dataclass
 from typing import Any, List, Mapping, Optional, Union
-=======
-from typing import Any, List, Optional
->>>>>>> 42f8db4e
 
 import torch
 import torch.nn.functional as F
+from pytorch_lightning.utilities import rank_zero_warn
 
 from flash.core.model import Task
-<<<<<<< HEAD
-from flash.data.process import Serializer, ProcessState
-=======
-from flash.data.process import Postprocess, Preprocess
->>>>>>> 42f8db4e
+from flash.data.process import Postprocess, Preprocess, ProcessState, Serializer
 
 
 @dataclass(unsafe_hash=True, frozen=True)
 class ClassificationState(ProcessState):
 
-<<<<<<< HEAD
     labels: List[str]
-=======
-    def __init__(self, multi_label: bool = False, save_path: Optional[str] = None):
-        super().__init__(save_path=save_path)
-        self.multi_label = multi_label
-
-    def per_sample_transform(self, samples: Any) -> List[Any]:
-        if self.multi_label:
-            return F.sigmoid(samples).tolist()
-        else:
-            return torch.argmax(samples, -1).tolist()
->>>>>>> 42f8db4e
 
 
 class ClassificationTask(Task):
 
-<<<<<<< HEAD
     def __init__(
             self,
             *args,
@@ -59,29 +39,52 @@
         super().__init__(*args, serializer=serializer or Classes(), **kwargs)
 
     def to_metrics_format(self, x: torch.Tensor) -> torch.Tensor:
+        if getattr(self.hparams, "multi_label", False):
+            return F.sigmoid(x)
         return F.softmax(x, -1)
 
 
-class Logits(Serializer):
+class ClassificationSerializer(Serializer):
+    """A base class for classification serializers.
+
+    Args:
+        multi_label: If true, treats outputs as multi label logits.
+    """
+
+    def __init__(self, multi_label: bool = False):
+        super().__init__()
+
+        self._mutli_label = multi_label
+
+    @property
+    def multi_label(self) -> bool:
+        return True
+
+
+class Logits(ClassificationSerializer):
     """A :class:`.Serializer` which simply converts the model outputs (assumed to be logits) to a list."""
 
     def serialize(self, sample: Any) -> Any:
         return sample.tolist()
 
 
-class Probabilities(Serializer):
+class Probabilities(ClassificationSerializer):
     """A :class:`.Serializer` which applies a softmax to the model outputs (assumed to be logits) and converts to a
     list."""
 
     def serialize(self, sample: Any) -> Any:
+        if self.multi_label:
+            return torch.sigmoid(sample).tolist()
         return torch.softmax(sample, -1).tolist()
 
 
-class Classes(Serializer):
+class Classes(ClassificationSerializer):
     """A :class:`.Serializer` which applies an argmax to the model outputs (either logits or probabilities) and
     converts to a list."""
 
     def serialize(self, sample: Any) -> Union[int, List[int]]:
+        if self.multi_label:
+            return torch.round(sample).tolist()  # TODO: Add optional threshold to use?
         return torch.argmax(sample, -1).tolist()
 
 
@@ -95,31 +98,26 @@
     """
 
     def __init__(self, labels: Optional[List[str]] = None):
-        super().__init__()
+        super().__init__(multi_label=False)  # TODO: Add support for multi-label
         self._labels = labels
 
     def serialize(self, sample: Any) -> Union[str, List[str]]:
+        labels = None
+
         if self._labels is not None:
             labels = self._labels
         else:
             state = self.get_state(ClassificationState)
             if state is not None:
                 labels = state.labels
-            else:
-                raise ValueError  # TODO: Better error
 
-        argmax = super().serialize(sample)
-        if isinstance(argmax, List):
-            return [labels[i] for i in argmax]
-        return labels[argmax]
-=======
-    postprocess_cls = ClassificationPostprocess
+        classes = super().serialize(sample)
 
-    def __init__(self, *args, postprocess: Optional[Preprocess] = None, **kwargs):
-        super().__init__(*args, postprocess=postprocess or self.postprocess_cls(), **kwargs)
-
-    def to_metrics_format(self, x: torch.Tensor) -> torch.Tensor:
-        if getattr(self.hparams, "multi_label", False):
-            return F.sigmoid(x)
-        return F.softmax(x, -1)
->>>>>>> 42f8db4e
+        if labels is not None:
+            if isinstance(classes, List):
+                return [labels[i] for i in classes]
+            return labels[classes]
+        else:
+            rank_zero_warn(
+                "No ClassificationState was found, this serializer will act as a Classes serializer.", UserWarning
+            )