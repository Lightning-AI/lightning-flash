# Copyright The PyTorch Lightning team.
#
# Licensed under the Apache License, Version 2.0 (the "License");
# you may not use this file except in compliance with the License.
# You may obtain a copy of the License at
#
#     http://www.apache.org/licenses/LICENSE-2.0
#
# Unless required by applicable law or agreed to in writing, software
# distributed under the License is distributed on an "AS IS" BASIS,
# WITHOUT WARRANTIES OR CONDITIONS OF ANY KIND, either express or implied.
# See the License for the specific language governing permissions and
# limitations under the License.
from typing import Any, Callable, Dict, List, Mapping, Optional, Sequence, TYPE_CHECKING, Union

import torch
import torch.nn.functional as F
import torchmetrics
from pytorch_lightning.utilities import rank_zero_deprecation, rank_zero_warn

from flash.core.adapter import AdapterTask
from flash.core.data.io.classification_input import ClassificationState
from flash.core.data.io.input import DataKeys
from flash.core.data.io.output import Output
from flash.core.model import Task
from flash.core.utilities.imports import _FIFTYONE_AVAILABLE, lazy_import, requires

Classification, Classifications = None, None
if _FIFTYONE_AVAILABLE:
    fol = lazy_import("fiftyone.core.labels")
    if TYPE_CHECKING:
        from fiftyone.core.labels import Classification, Classifications
else:
    fol = None


def binary_cross_entropy_with_logits(x: torch.Tensor, y: torch.Tensor) -> torch.Tensor:
    """Calls BCE with logits and cast the target one_hot (y) encoding to floating point precision."""
    return F.binary_cross_entropy_with_logits(x, y.float())


class ClassificationMixin:
    @staticmethod
    def _build(
        num_classes: Optional[int] = None,
        loss_fn: Optional[Callable] = None,
        metrics: Union[torchmetrics.Metric, Mapping, Sequence, None] = None,
        multi_label: bool = False,
    ):
        if metrics is None:
            metrics = torchmetrics.F1(num_classes) if (multi_label and num_classes) else torchmetrics.Accuracy()

        if loss_fn is None:
            loss_fn = binary_cross_entropy_with_logits if multi_label else F.cross_entropy

        return metrics, loss_fn

    def to_metrics_format(self, x: torch.Tensor) -> torch.Tensor:
        if getattr(self.hparams, "multi_label", False):
            return torch.sigmoid(x)
        return torch.softmax(x, dim=1)


class ClassificationTask(Task, ClassificationMixin):
    def __init__(
        self,
        *args,
        num_classes: Optional[int] = None,
        loss_fn: Optional[Callable] = None,
        metrics: Union[torchmetrics.Metric, Mapping, Sequence, None] = None,
        multi_label: bool = False,
        output: Optional[Union[Output, Mapping[str, Output]]] = None,
        **kwargs,
    ) -> None:

        metrics, loss_fn = ClassificationMixin._build(num_classes, loss_fn, metrics, multi_label)

        super().__init__(
            *args,
            loss_fn=loss_fn,
            metrics=metrics,
            output=output or ClassesOutput(multi_label=multi_label),
            **kwargs,
        )


class ClassificationAdapterTask(AdapterTask, ClassificationMixin):
    def __init__(
        self,
        *args,
        num_classes: Optional[int] = None,
        loss_fn: Optional[Callable] = None,
        metrics: Union[torchmetrics.Metric, Mapping, Sequence, None] = None,
        multi_label: bool = False,
        output: Optional[Union[Output, Mapping[str, Output]]] = None,
        **kwargs,
    ) -> None:

        metrics, loss_fn = ClassificationMixin._build(num_classes, loss_fn, metrics, multi_label)

        super().__init__(
            *args,
            loss_fn=loss_fn,
            metrics=metrics,
            output=output or ClassesOutput(multi_label=multi_label),
            **kwargs,
        )


class ClassificationOutput(Output):
    """A base class for classification outputs.

    Args:
        multi_label: If true, treats outputs as multi label logits.
    """

    def __init__(self, multi_label: bool = False):
        super().__init__()

        self._mutli_label = multi_label

    @property
    def multi_label(self) -> bool:
        return self._mutli_label


class PredsClassificationOutput(ClassificationOutput):
    """A :class:`~flash.core.classification.ClassificationOutput` which gets the
    :attr:`~flash.core.data.io.input.InputFormat.PREDS` from the sample.
    """

    def transform(self, sample: Any) -> Any:
        if isinstance(sample, Mapping) and DataKeys.PREDS in sample:
            sample = sample[DataKeys.PREDS]
        if not isinstance(sample, torch.Tensor):
            sample = torch.tensor(sample)
        return sample


class LogitsOutput(PredsClassificationOutput):
    """A :class:`.Output` which simply converts the model outputs (assumed to be logits) to a list."""

    def transform(self, sample: Any) -> Any:
        return super().transform(sample).tolist()


class ProbabilitiesOutput(PredsClassificationOutput):
    """A :class:`.Output` which applies a softmax to the model outputs (assumed to be logits) and converts to a
    list."""

    def transform(self, sample: Any) -> Any:
        sample = super().transform(sample)
        if self.multi_label:
            return torch.sigmoid(sample).tolist()
        return torch.softmax(sample, -1).tolist()


class ClassesOutput(PredsClassificationOutput):
    """A :class:`.Output` which applies an argmax to the model outputs (either logits or probabilities) and
    converts to a list.

    Args:
        multi_label: If true, treats outputs as multi label logits.
        threshold: The threshold to use for multi_label classification.
    """

    def __init__(self, multi_label: bool = False, threshold: float = 0.5):
        super().__init__(multi_label)

        self.threshold = threshold

    def transform(self, sample: Any) -> Union[int, List[int]]:
        sample = super().transform(sample)
        if self.multi_label:
            one_hot = (sample.sigmoid() > self.threshold).int().tolist()
            result = []
            for index, value in enumerate(one_hot):
                if value == 1:
                    result.append(index)
            return result
        return torch.argmax(sample, -1).tolist()


class LabelsOutput(ClassesOutput):
    """A :class:`.Output` which converts the model outputs (either logits or probabilities) to the label of the
    argmax classification.

    Args:
        labels: A list of labels, assumed to map the class index to the label for that class. If ``labels`` is not
            provided, will attempt to get them from the :class:`.ClassificationState`.
        multi_label: If true, treats outputs as multi label logits.
        threshold: The threshold to use for multi_label classification.
    """

    def __init__(self, labels: Optional[List[str]] = None, multi_label: bool = False, threshold: float = 0.5):
        super().__init__(multi_label=multi_label, threshold=threshold)
        self._labels = labels

        if labels is not None:
            self.set_state(ClassificationState(labels))

    def transform(self, sample: Any) -> Union[int, List[int], str, List[str]]:
        labels = None

        if self._labels is not None:
            labels = self._labels
        else:
            state = self.get_state(ClassificationState)
            if state is not None:
                labels = state.labels

        classes = super().transform(sample)

        if labels is not None:
            if self.multi_label:
                return [labels[cls] for cls in classes]
            return labels[classes]
        rank_zero_warn("No ClassificationState was found, this output will act as a Classes output.", UserWarning)
        return classes


class FiftyOneLabelsOutput(ClassificationOutput):
    """A :class:`.Output` which converts the model outputs to FiftyOne classification format.

    Args:
        labels: A list of labels, assumed to map the class index to the label for that class. If ``labels`` is not
            provided, will attempt to get them from the :class:`.ClassificationState`.
        multi_label: If true, treats outputs as multi label logits.
        threshold: A threshold to use to filter candidate labels. In the single label case, predictions below this
            threshold will be replaced with None
        store_logits: Boolean determining whether to store logits in the FiftyOne labels
        return_filepath: Boolean determining whether to return a dict
            containing filepath and FiftyOne labels (True) or only a
            list of FiftyOne labels (False)
    """

    @requires("fiftyone")
    def __init__(
        self,
        labels: Optional[List[str]] = None,
        multi_label: bool = False,
        threshold: Optional[float] = None,
        store_logits: bool = False,
        return_filepath: bool = False,
    ):
        if multi_label and threshold is None:
            threshold = 0.5

        super().__init__(multi_label=multi_label)
        self._labels = labels
        self.threshold = threshold
        self.store_logits = store_logits
        self.return_filepath = return_filepath

        if labels is not None:
            self.set_state(ClassificationState(labels))

    def transform(
        self,
        sample: Any,
    ) -> Union[Classification, Classifications, Dict[str, Any]]:
        pred = sample[DataKeys.PREDS] if isinstance(sample, Dict) else sample
        pred = torch.tensor(pred)

        labels = None

        if self._labels is not None:
            labels = self._labels
        else:
            state = self.get_state(ClassificationState)
            if state is not None:
                labels = state.labels

        logits = None
        if self.store_logits:
            logits = pred.tolist()

        if self.multi_label:
            one_hot = (pred.sigmoid() > self.threshold).int().tolist()
            classes = []
            for index, value in enumerate(one_hot):
                if value == 1:
                    classes.append(index)
            probabilities = torch.sigmoid(pred).tolist()
        else:
            classes = torch.argmax(pred, -1).tolist()
            probabilities = torch.softmax(pred, -1).tolist()

        if labels is not None:
            if self.multi_label:
                classifications = []
                for idx in classes:
                    fo_cls = fol.Classification(
                        label=labels[idx],
                        confidence=probabilities[idx],
                    )
                    classifications.append(fo_cls)
                fo_predictions = fol.Classifications(
                    classifications=classifications,
                    logits=logits,
                )
            else:
                confidence = max(probabilities)
                if self.threshold is not None and confidence < self.threshold:
                    fo_predictions = None
                else:
                    fo_predictions = fol.Classification(
                        label=labels[classes],
                        confidence=confidence,
                        logits=logits,
                    )
        else:
            rank_zero_warn("No ClassificationState was found, int targets will be used as label strings", UserWarning)

            if self.multi_label:
                classifications = []
                for idx in classes:
                    fo_cls = fol.Classification(
                        label=str(idx),
                        confidence=probabilities[idx],
                    )
                    classifications.append(fo_cls)
                fo_predictions = fol.Classifications(
                    classifications=classifications,
                    logits=logits,
                )
            else:
                confidence = max(probabilities)
                if self.threshold is not None and confidence < self.threshold:
                    fo_predictions = None
                else:
                    fo_predictions = fol.Classification(
                        label=str(classes),
                        confidence=confidence,
                        logits=logits,
                    )

        if self.return_filepath:
            filepath = sample[DataKeys.METADATA]["filepath"]
            return {"filepath": filepath, "predictions": fo_predictions}
        return fo_predictions


class Labels(LabelsOutput):
<<<<<<< HEAD
    def __init__(self, *args, **kwargs):
        rank_zero_deprecation(
            "`Labels` was deprecated in v0.6.0 and will be removed in v0.7.0." "Please use `LabelsOutput` instead."
        )
        super().__init__(*args, **kwargs)


class Probabilities(ProbabilitiesOutput):
    def __init__(self, *args, **kwargs):
=======
    def __init__(self, labels: Optional[List[str]] = None, multi_label: bool = False, threshold: float = 0.5):
        rank_zero_deprecation(
            "`Labels` was deprecated in v0.6.0 and will be removed in v0.7.0." "Please use `LabelsOutput` instead."
        )
        super().__init__(labels=labels, multi_label=multi_label, threshold=threshold)


class Probabilities(ProbabilitiesOutput):
    def __init__(self, multi_label: bool = False):
>>>>>>> d54e40dd
        rank_zero_deprecation(
            "`Probabilities` was deprecated in v0.6.0 and will be removed in v0.7.0."
            "Please use `ProbabilitiesOutput` instead."
        )
<<<<<<< HEAD
        super().__init__(*args, **kwargs)
=======
        super().__init__(multi_label=multi_label)
>>>>>>> d54e40dd
<|MERGE_RESOLUTION|>--- conflicted
+++ resolved
@@ -342,17 +342,6 @@
 
 
 class Labels(LabelsOutput):
-<<<<<<< HEAD
-    def __init__(self, *args, **kwargs):
-        rank_zero_deprecation(
-            "`Labels` was deprecated in v0.6.0 and will be removed in v0.7.0." "Please use `LabelsOutput` instead."
-        )
-        super().__init__(*args, **kwargs)
-
-
-class Probabilities(ProbabilitiesOutput):
-    def __init__(self, *args, **kwargs):
-=======
     def __init__(self, labels: Optional[List[str]] = None, multi_label: bool = False, threshold: float = 0.5):
         rank_zero_deprecation(
             "`Labels` was deprecated in v0.6.0 and will be removed in v0.7.0." "Please use `LabelsOutput` instead."
@@ -362,13 +351,8 @@
 
 class Probabilities(ProbabilitiesOutput):
     def __init__(self, multi_label: bool = False):
->>>>>>> d54e40dd
         rank_zero_deprecation(
             "`Probabilities` was deprecated in v0.6.0 and will be removed in v0.7.0."
             "Please use `ProbabilitiesOutput` instead."
         )
-<<<<<<< HEAD
-        super().__init__(*args, **kwargs)
-=======
-        super().__init__(multi_label=multi_label)
->>>>>>> d54e40dd
+        super().__init__(multi_label=multi_label)