# Copyright The PyTorch Lightning team.
#
# Licensed under the Apache License, Version 2.0 (the "License");
# you may not use this file except in compliance with the License.
# You may obtain a copy of the License at
#
#     http://www.apache.org/licenses/LICENSE-2.0
#
# Unless required by applicable law or agreed to in writing, software
# distributed under the License is distributed on an "AS IS" BASIS,
# WITHOUT WARRANTIES OR CONDITIONS OF ANY KIND, either express or implied.
# See the License for the specific language governing permissions and
# limitations under the License.
from dataclasses import dataclass
from typing import Any, Callable, Dict, List, Mapping, Optional, Sequence, Tuple, Union

import torch
import torch.nn.functional as F
import torchmetrics
from pytorch_lightning.utilities import rank_zero_warn

from flash.core.model import Task
from flash.data.process import ProcessState, Serializer


def binary_cross_entropy_with_logits(x: torch.Tensor, y: torch.Tensor) -> torch.Tensor:
    """Calls BCE with logits and cast the target one_hot (y) encoding to floating point precision."""
    return F.binary_cross_entropy_with_logits(x, y.float())


@dataclass(unsafe_hash=True, frozen=True)
class ClassificationState(ProcessState):

    labels: Optional[List[str]]


class ClassificationTask(Task):

    def __init__(
        self,
        *args,
        loss_fn: Optional[Callable] = None,
        metrics: Union[torchmetrics.Metric, Mapping, Sequence, None] = None,
        multi_label: bool = False,
        serializer: Optional[Union[Serializer, Mapping[str, Serializer]]] = None,
        **kwargs,
    ) -> None:
        if metrics is None:
            metrics = torchmetrics.Accuracy(subset_accuracy=multi_label)

        if loss_fn is None:
            loss_fn = binary_cross_entropy_with_logits if multi_label else F.cross_entropy
        super().__init__(
            *args,
            loss_fn=loss_fn,
            metrics=metrics,
            serializer=serializer or Classes(multi_label=multi_label),
            **kwargs,
        )

    def to_metrics_format(self, x: torch.Tensor) -> torch.Tensor:
        if getattr(self.hparams, "multi_label", False):
<<<<<<< HEAD
            return F.sigmoid(x)
        # we'll assume that the data always comes as `(B, C, ...)`
        return F.softmax(x, dim=1)
=======
            return torch.sigmoid(x)
        return torch.softmax(x, -1)
>>>>>>> 2b39eae8


class ClassificationSerializer(Serializer):
    """A base class for classification serializers.

    Args:
        multi_label: If true, treats outputs as multi label logits.
    """

    def __init__(self, multi_label: bool = False):
        super().__init__()

        self._mutli_label = multi_label

    @property
    def multi_label(self) -> bool:
        return self._mutli_label


class Logits(ClassificationSerializer):
    """A :class:`.Serializer` which simply converts the model outputs (assumed to be logits) to a list."""

    def serialize(self, sample: Any) -> Any:
        return sample.tolist()


class Probabilities(ClassificationSerializer):
    """A :class:`.Serializer` which applies a softmax to the model outputs (assumed to be logits) and converts to a
    list."""

    def serialize(self, sample: Any) -> Any:
        if self.multi_label:
            return torch.sigmoid(sample).tolist()
        return torch.softmax(sample, -1).tolist()


class Classes(ClassificationSerializer):
    """A :class:`.Serializer` which applies an argmax to the model outputs (either logits or probabilities) and
    converts to a list.

    Args:
        multi_label: If true, treats outputs as multi label logits.

        threshold: The threshold to use for multi_label classification.
    """

    def __init__(self, multi_label: bool = False, threshold: float = 0.5):
        super().__init__(multi_label)

        self.threshold = threshold

    def serialize(self, sample: Any) -> Union[int, List[int]]:
        if self.multi_label:
            one_hot = (sample.sigmoid() > self.threshold).int().tolist()
            result = []
            for index, value in enumerate(one_hot):
                if value == 1:
                    result.append(index)
            return result
        return torch.argmax(sample, -1).tolist()


class Labels(Classes):
    """A :class:`.Serializer` which converts the model outputs (either logits or probabilities) to the label of the
    argmax classification.

    Args:
        labels: A list of labels, assumed to map the class index to the label for that class. If ``labels`` is not
            provided, will attempt to get them from the :class:`.ClassificationState`.

        multi_label: If true, treats outputs as multi label logits.

        threshold: The threshold to use for multi_label classification.
    """

    def __init__(self, labels: Optional[List[str]] = None, multi_label: bool = False, threshold: float = 0.5):
        super().__init__(multi_label=multi_label, threshold=threshold)
        self._labels = labels
        self.set_state(ClassificationState(labels))

    def serialize(self, sample: Any) -> Union[int, List[int], str, List[str]]:
        labels = None

        if self._labels is not None:
            labels = self._labels
        else:
            state = self.get_state(ClassificationState)
            if state is not None:
                labels = state.labels

        classes = super().serialize(sample)

        if labels is not None:
            if self.multi_label:
                return [labels[cls] for cls in classes]
            return labels[classes]
        else:
            rank_zero_warn(
                "No ClassificationState was found, this serializer will act as a Classes serializer.", UserWarning
            )
            return classes<|MERGE_RESOLUTION|>--- conflicted
+++ resolved
@@ -60,14 +60,9 @@
 
     def to_metrics_format(self, x: torch.Tensor) -> torch.Tensor:
         if getattr(self.hparams, "multi_label", False):
-<<<<<<< HEAD
-            return F.sigmoid(x)
+            return torch.sigmoid(x)
         # we'll assume that the data always comes as `(B, C, ...)`
-        return F.softmax(x, dim=1)
-=======
-            return torch.sigmoid(x)
-        return torch.softmax(x, -1)
->>>>>>> 2b39eae8
+        return torch.softmax(x, dim=1)
 
 
 class ClassificationSerializer(Serializer):
