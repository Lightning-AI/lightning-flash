# Copyright The PyTorch Lightning team.
#
# Licensed under the Apache License, Version 2.0 (the "License");
# you may not use this file except in compliance with the License.
# You may obtain a copy of the License at
#
#     http://www.apache.org/licenses/LICENSE-2.0
#
# Unless required by applicable law or agreed to in writing, software
# distributed under the License is distributed on an "AS IS" BASIS,
# WITHOUT WARRANTIES OR CONDITIONS OF ANY KIND, either express or implied.
# See the License for the specific language governing permissions and
# limitations under the License.
from typing import Any, Callable, Dict, List, Mapping, Optional, Sequence, Union

import torch
import torch.nn.functional as F
from pytorch_lightning.utilities import rank_zero_deprecation, rank_zero_warn
from torchmetrics import Accuracy, Metric

from flash.core.adapter import AdapterTask
from flash.core.data.io.input import DataKeys
from flash.core.data.io.output import Output
from flash.core.model import Task
<<<<<<< HEAD
from flash.core.registry import FlashRegistry
from flash.core.utilities.imports import _FIFTYONE_AVAILABLE, lazy_import, requires
from flash.core.utilities.providers import _FIFTYONE
=======
from flash.core.utilities.imports import _FIFTYONE_AVAILABLE, _TM_GREATER_EQUAL_0_7_0, lazy_import, requires
>>>>>>> 4b12e029

if _FIFTYONE_AVAILABLE:
    fol = lazy_import("fiftyone.core.labels")
    Classification = "fiftyone.core.labels.Classification"
    Classifications = "fiftyone.core.labels.Classifications"
else:
    fol = None
    Classification = None
    Classifications = None

if _TM_GREATER_EQUAL_0_7_0:
    from torchmetrics import F1Score
else:
    from torchmetrics import F1 as F1Score


CLASSIFICATION_OUTPUTS = FlashRegistry("outputs")


def binary_cross_entropy_with_logits(x: torch.Tensor, y: torch.Tensor) -> torch.Tensor:
    """Calls BCE with logits and cast the target one_hot (y) encoding to floating point precision."""
    return F.binary_cross_entropy_with_logits(x, y.float())


class ClassificationMixin:
    def _build(
        self,
        num_classes: Optional[int] = None,
        labels: Optional[List[str]] = None,
        loss_fn: Optional[Callable] = None,
        metrics: Union[Metric, Mapping, Sequence, None] = None,
        multi_label: bool = False,
    ):
        self.num_classes = num_classes
        self.multi_label = multi_label
        self.labels = labels

        if metrics is None:
<<<<<<< HEAD
            metrics = torchmetrics.F1(self.num_classes) if multi_label and num_classes else torchmetrics.Accuracy()
=======
            metrics = F1Score(num_classes) if (multi_label and num_classes) else Accuracy()
>>>>>>> 4b12e029

        if loss_fn is None:
            loss_fn = binary_cross_entropy_with_logits if multi_label else F.cross_entropy

        return metrics, loss_fn

    def to_metrics_format(self, x: torch.Tensor) -> torch.Tensor:
        if getattr(self.hparams, "multi_label", False):
            return torch.sigmoid(x)
        return torch.softmax(x, dim=1)


class ClassificationTask(Task, ClassificationMixin):

    outputs: FlashRegistry = Task.outputs + CLASSIFICATION_OUTPUTS

    def __init__(
        self,
        *args,
        num_classes: Optional[int] = None,
        loss_fn: Optional[Callable] = None,
        metrics: Union[Metric, Mapping, Sequence, None] = None,
        multi_label: bool = False,
        labels: Optional[List[str]] = None,
        **kwargs,
    ) -> None:

        metrics, loss_fn = self._build(num_classes, labels, loss_fn, metrics, multi_label)

        super().__init__(
            *args,
            loss_fn=loss_fn,
            metrics=metrics,
            **kwargs,
        )


class ClassificationAdapterTask(AdapterTask, ClassificationMixin):

    outputs: FlashRegistry = Task.outputs + CLASSIFICATION_OUTPUTS

    def __init__(
        self,
        *args,
        num_classes: Optional[int] = None,
        loss_fn: Optional[Callable] = None,
        metrics: Union[Metric, Mapping, Sequence, None] = None,
        multi_label: bool = False,
        labels: Optional[List[str]] = None,
        **kwargs,
    ) -> None:

        metrics, loss_fn = self._build(num_classes, labels, loss_fn, metrics, multi_label)

        super().__init__(
            *args,
            loss_fn=loss_fn,
            metrics=metrics,
            **kwargs,
        )


class ClassificationOutput(Output):
    """A base class for classification outputs.

    Args:
        multi_label: If true, treats outputs as multi label logits.
    """

    def __init__(self, multi_label: bool = False):
        super().__init__()

        self._mutli_label = multi_label

    @classmethod
    def from_task(cls, task: Task, **kwargs) -> Output:
        return cls(multi_label=getattr(task, "multi_label", False))

    @property
    def multi_label(self) -> bool:
        return self._mutli_label


@CLASSIFICATION_OUTPUTS(name="preds")
class PredsClassificationOutput(ClassificationOutput):
    """A :class:`~flash.core.classification.ClassificationOutput` which gets the
    :attr:`~flash.core.data.io.input.InputFormat.PREDS` from the sample.
    """

    def transform(self, sample: Any) -> Any:
        if isinstance(sample, Mapping) and DataKeys.PREDS in sample:
            sample = sample[DataKeys.PREDS]
        if not isinstance(sample, torch.Tensor):
            sample = torch.tensor(sample)
        return sample


@CLASSIFICATION_OUTPUTS(name="logits")
class LogitsOutput(PredsClassificationOutput):
    """A :class:`.Output` which simply converts the model outputs (assumed to be logits) to a list."""

    def transform(self, sample: Any) -> Any:
        return super().transform(sample).tolist()


@CLASSIFICATION_OUTPUTS(name="probabilities")
class ProbabilitiesOutput(PredsClassificationOutput):
    """A :class:`.Output` which applies a softmax to the model outputs (assumed to be logits) and converts to a
    list."""

    def transform(self, sample: Any) -> Any:
        sample = super().transform(sample)
        if self.multi_label:
            return torch.sigmoid(sample).tolist()
        return torch.softmax(sample, -1).tolist()


@CLASSIFICATION_OUTPUTS(name="classes")
class ClassesOutput(PredsClassificationOutput):
    """A :class:`.Output` which applies an argmax to the model outputs (either logits or probabilities) and
    converts to a list.

    Args:
        multi_label: If true, treats outputs as multi label logits.
        threshold: The threshold to use for multi_label classification.
    """

    def __init__(self, multi_label: bool = False, threshold: float = 0.5):
        super().__init__(multi_label)

        self.threshold = threshold

    def transform(self, sample: Any) -> Union[int, List[int]]:
        sample = super().transform(sample)
        if self.multi_label:
            one_hot = (sample.sigmoid() > self.threshold).int().tolist()
            result = []
            for index, value in enumerate(one_hot):
                if value == 1:
                    result.append(index)
            return result
        return torch.argmax(sample, -1).tolist()


@CLASSIFICATION_OUTPUTS(name="labels")
class LabelsOutput(ClassesOutput):
    """A :class:`.Output` which converts the model outputs (either logits or probabilities) to the label of the
    argmax classification.

    Args:
        labels: A list of labels, assumed to map the class index to the label for that class.
        multi_label: If true, treats outputs as multi label logits.
        threshold: The threshold to use for multi_label classification.
    """

    def __init__(self, labels: Optional[List[str]] = None, multi_label: bool = False, threshold: float = 0.5):
        super().__init__(multi_label=multi_label, threshold=threshold)
        self._labels = labels

    @classmethod
    def from_task(cls, task: Task, **kwargs) -> Output:
        return cls(labels=getattr(task, "labels", None), multi_label=getattr(task, "multi_label", False))

    def transform(self, sample: Any) -> Union[int, List[int], str, List[str]]:
        classes = super().transform(sample)

        if self._labels is not None:
            if self.multi_label:
                return [self._labels[cls] for cls in classes]
            return self._labels[classes]
        rank_zero_warn("No labels were provided, this output will act as a Classes output.", UserWarning)
        return classes


@CLASSIFICATION_OUTPUTS(name="fiftyone", providers=_FIFTYONE)
class FiftyOneLabelsOutput(ClassificationOutput):
    """A :class:`.Output` which converts the model outputs to FiftyOne classification format.

    Args:
        labels: A list of labels, assumed to map the class index to the label for that class.
        multi_label: If true, treats outputs as multi label logits.
        threshold: A threshold to use to filter candidate labels. In the single label case, predictions below this
            threshold will be replaced with None
        store_logits: Boolean determining whether to store logits in the FiftyOne labels
        return_filepath: Boolean determining whether to return a dict
            containing filepath and FiftyOne labels (True) or only a
            list of FiftyOne labels (False)
    """

    @requires("fiftyone")
    def __init__(
        self,
        labels: Optional[List[str]] = None,
        multi_label: bool = False,
        threshold: Optional[float] = None,
        store_logits: bool = False,
        return_filepath: bool = True,
    ):
        if multi_label and threshold is None:
            threshold = 0.5

        super().__init__(multi_label=multi_label)
        self._labels = labels
        self.threshold = threshold
        self.store_logits = store_logits
        self.return_filepath = return_filepath

    @classmethod
    def from_task(cls, task: Task, **kwargs) -> Output:
        return cls(labels=getattr(task, "labels", None), multi_label=getattr(task, "multi_label", False))

    def transform(
        self,
        sample: Any,
    ) -> Union[Classification, Classifications, Dict[str, Any]]:
        pred = sample[DataKeys.PREDS] if isinstance(sample, Dict) else sample
        pred = torch.tensor(pred)

        logits = None
        if self.store_logits:
            logits = pred.tolist()

        if self.multi_label:
            one_hot = (pred.sigmoid() > self.threshold).int().tolist()
            classes = []
            for index, value in enumerate(one_hot):
                if value == 1:
                    classes.append(index)
            probabilities = torch.sigmoid(pred).tolist()
        else:
            classes = torch.argmax(pred, -1).tolist()
            probabilities = torch.softmax(pred, -1).tolist()

        if self._labels is not None:
            if self.multi_label:
                classifications = []
                for idx in classes:
                    fo_cls = fol.Classification(
                        label=self._labels[idx],
                        confidence=probabilities[idx],
                    )
                    classifications.append(fo_cls)
                fo_predictions = fol.Classifications(
                    classifications=classifications,
                    logits=logits,
                )
            else:
                confidence = max(probabilities)
                if self.threshold is not None and confidence < self.threshold:
                    fo_predictions = None
                else:
                    fo_predictions = fol.Classification(
                        label=self._labels[classes],
                        confidence=confidence,
                        logits=logits,
                    )
        else:
            rank_zero_warn("No labels were provided, int targets will be used as label strings", UserWarning)

            if self.multi_label:
                classifications = []
                for idx in classes:
                    fo_cls = fol.Classification(
                        label=str(idx),
                        confidence=probabilities[idx],
                    )
                    classifications.append(fo_cls)
                fo_predictions = fol.Classifications(
                    classifications=classifications,
                    logits=logits,
                )
            else:
                confidence = max(probabilities)
                if self.threshold is not None and confidence < self.threshold:
                    fo_predictions = None
                else:
                    fo_predictions = fol.Classification(
                        label=str(classes),
                        confidence=confidence,
                        logits=logits,
                    )

        if self.return_filepath:
            filepath = sample[DataKeys.METADATA]["filepath"]
            return {"filepath": filepath, "predictions": fo_predictions}
        return fo_predictions


class Labels(LabelsOutput):
    def __init__(self, labels: Optional[List[str]] = None, multi_label: bool = False, threshold: float = 0.5):
        rank_zero_deprecation(
            "`Labels` was deprecated in v0.6.0 and will be removed in v0.7.0." "Please use `LabelsOutput` instead."
        )
        super().__init__(labels=labels, multi_label=multi_label, threshold=threshold)


class Probabilities(ProbabilitiesOutput):
    def __init__(self, multi_label: bool = False):
        rank_zero_deprecation(
            "`Probabilities` was deprecated in v0.6.0 and will be removed in v0.7.0."
            "Please use `ProbabilitiesOutput` instead."
        )
        super().__init__(multi_label=multi_label)<|MERGE_RESOLUTION|>--- conflicted
+++ resolved
@@ -22,13 +22,9 @@
 from flash.core.data.io.input import DataKeys
 from flash.core.data.io.output import Output
 from flash.core.model import Task
-<<<<<<< HEAD
 from flash.core.registry import FlashRegistry
-from flash.core.utilities.imports import _FIFTYONE_AVAILABLE, lazy_import, requires
+from flash.core.utilities.imports import _FIFTYONE_AVAILABLE, _TM_GREATER_EQUAL_0_7_0, lazy_import, requires
 from flash.core.utilities.providers import _FIFTYONE
-=======
-from flash.core.utilities.imports import _FIFTYONE_AVAILABLE, _TM_GREATER_EQUAL_0_7_0, lazy_import, requires
->>>>>>> 4b12e029
 
 if _FIFTYONE_AVAILABLE:
     fol = lazy_import("fiftyone.core.labels")
@@ -67,11 +63,7 @@
         self.labels = labels
 
         if metrics is None:
-<<<<<<< HEAD
-            metrics = torchmetrics.F1(self.num_classes) if multi_label and num_classes else torchmetrics.Accuracy()
-=======
             metrics = F1Score(num_classes) if (multi_label and num_classes) else Accuracy()
->>>>>>> 4b12e029
 
         if loss_fn is None:
             loss_fn = binary_cross_entropy_with_logits if multi_label else F.cross_entropy
