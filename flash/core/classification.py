--- conflicted
+++ resolved
@@ -22,16 +22,7 @@
 
 class ClassificationPostprocess(Postprocess):
 
-<<<<<<< HEAD
     def per_sample_transform(self, samples: Any) -> Any:
-=======
-    def before_uncollate(self, batch: Union[Tensor, tuple]) -> Tensor:
-        if isinstance(batch, tuple):
-            batch = batch[0]
-        return torch.softmax(batch, -1)
-
-    def after_uncollate(self, samples: Any) -> Any:
->>>>>>> 3b4c6b62
         return torch.argmax(samples, -1).tolist()
 
 
