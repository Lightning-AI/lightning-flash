# Copyright The PyTorch Lightning team.
#
# Licensed under the Apache License, Version 2.0 (the "License");
# you may not use this file except in compliance with the License.
# You may obtain a copy of the License at
#
#     http://www.apache.org/licenses/LICENSE-2.0
#
# Unless required by applicable law or agreed to in writing, software
# distributed under the License is distributed on an "AS IS" BASIS,
# WITHOUT WARRANTIES OR CONDITIONS OF ANY KIND, either express or implied.
# See the License for the specific language governing permissions and
# limitations under the License.
import functools
import inspect
import weakref
from functools import partial
from typing import Any, Callable, Dict, Optional, Sequence, Set, Tuple, Type, TYPE_CHECKING, Union

import torch
from pytorch_lightning.trainer.connectors.data_connector import _PatchDataLoader
from pytorch_lightning.trainer.states import RunningStage
from pytorch_lightning.utilities import rank_zero_warn
from pytorch_lightning.utilities.exceptions import MisconfigurationException
from pytorch_lightning.utilities.model_helpers import is_overridden
from torch.utils.data import DataLoader, IterableDataset

from flash.core.data.auto_dataset import IterableAutoDataset
from flash.core.data.batch import _DeserializeProcessor, _Postprocessor, _Preprocessor, _Sequential, _SerializeProcessor
from flash.core.data.data_source import DataSource
from flash.core.data.process import DefaultPreprocess, Deserializer, Postprocess, Preprocess, Serializer
from flash.core.data.properties import ProcessState
from flash.core.data.utils import _POSTPROCESS_FUNCS, _PREPROCESS_FUNCS, _STAGES_PREFIX
from flash.core.utilities.imports import _PL_GREATER_EQUAL_1_4_3

if TYPE_CHECKING:
    from flash.core.model import Task


class DataPipelineState:
    """A class to store and share all process states once a :class:`.DataPipeline` has been initialized."""

    def __init__(self):
        self._state: Dict[Type[ProcessState], ProcessState] = {}
        self._initialized = False

    def set_state(self, state: ProcessState):
        """Add the given :class:`.ProcessState` to the :class:`.DataPipelineState`."""

        if not self._initialized:
            self._state[type(state)] = state
        else:
            rank_zero_warn(
                f"Attempted to add a state ({state}) after the data pipeline has already been initialized. This will"
                " only have an effect when a new data pipeline is created.",
                UserWarning,
            )

    def get_state(self, state_type: Type[ProcessState]) -> Optional[ProcessState]:
        """Get the :class:`.ProcessState` of the given type from the :class:`.DataPipelineState`."""

        if state_type in self._state:
            return self._state[state_type]
        return None

    def __str__(self) -> str:
        return f"{self.__class__.__name__}(initialized={self._initialized}, state={self._state})"


class DataPipeline:
    """
    DataPipeline holds the engineering logic to connect
    :class:`~flash.core.data.process.Preprocess` and/or :class:`~flash.core.data.process.Postprocess` objects to
    the ``DataModule``, Flash ``Task`` and ``Trainer``.

    Example::

        class CustomPreprocess(Preprocess):
            pass

        class CustomPostprocess(Postprocess):
            pass

        custom_data_pipeline = DataPipeline(CustomPreprocess(), CustomPostprocess())

        # And it can attached to both the datamodule and model.

        datamodule.data_pipeline = custom_data_pipeline
        model.data_pipeline = custom_data_pipeline
    """

    PREPROCESS_FUNCS: Set[str] = _PREPROCESS_FUNCS
    POSTPROCESS_FUNCS: Set[str] = _POSTPROCESS_FUNCS

    def __init__(
        self,
        data_source: Optional[DataSource] = None,
        preprocess: Optional[Preprocess] = None,
        postprocess: Optional[Postprocess] = None,
        deserializer: Optional[Deserializer] = None,
        serializer: Optional[Serializer] = None,
    ) -> None:
        self.data_source = data_source

        self._preprocess_pipeline = preprocess or DefaultPreprocess()
        self._postprocess_pipeline = postprocess or Postprocess()
        self._serializer = serializer or Serializer()
        self._deserializer = deserializer or Deserializer()
        self._running_stage = None

    def initialize(self, data_pipeline_state: Optional[DataPipelineState] = None) -> DataPipelineState:
        """Creates the :class:`.DataPipelineState` and gives the reference to the: :class:`.Preprocess`,
        :class:`.Postprocess`, and :class:`.Serializer`. Once this has been called, any attempt to add new state will
        give a warning."""
        data_pipeline_state = data_pipeline_state or DataPipelineState()
        data_pipeline_state._initialized = False
        if self.data_source is not None:
            self.data_source.attach_data_pipeline_state(data_pipeline_state)
        self._preprocess_pipeline.attach_data_pipeline_state(data_pipeline_state)
        self._postprocess_pipeline.attach_data_pipeline_state(data_pipeline_state)
        self._serializer.attach_data_pipeline_state(data_pipeline_state)
        data_pipeline_state._initialized = True  # TODO: Not sure we need this
        return data_pipeline_state

    @property
    def example_input(self) -> str:
        return self._deserializer.example_input

    @staticmethod
    def _is_overriden(method_name: str, process_obj, super_obj: Any, prefix: Optional[str] = None) -> bool:
        """Cropped Version of https://github.com/PyTorchLightning/pytorch-
        lightning/blob/master/pytorch_lightning/utilities/model_helpers.py."""

        current_method_name = method_name if prefix is None else f"{prefix}_{method_name}"

        if not hasattr(process_obj, current_method_name):
            return False

        return getattr(process_obj, current_method_name).__code__ != getattr(super_obj, method_name).__code__

    @classmethod
    def _is_overriden_recursive(
        cls, method_name: str, process_obj, super_obj: Any, prefix: Optional[str] = None
    ) -> bool:
        """Cropped Version of https://github.com/PyTorchLightning/pytorch-
        lightning/blob/master/pytorch_lightning/utilities/model_helpers.py."""
        assert isinstance(process_obj, super_obj)
        if prefix is None and not hasattr(super_obj, method_name):
            raise MisconfigurationException(f"This function doesn't belong to the parent class {super_obj}")

        current_method_name = method_name if prefix is None else f"{prefix}_{method_name}"

        if not hasattr(process_obj, current_method_name):
            return DataPipeline._is_overriden_recursive(method_name, process_obj, super_obj)

        current_code = inspect.unwrap(getattr(process_obj, current_method_name)).__code__
        has_different_code = current_code != getattr(super_obj, method_name).__code__

        if not prefix:
            return has_different_code
        return has_different_code or cls._is_overriden_recursive(method_name, process_obj, super_obj)

    @staticmethod
    def _identity(samples: Sequence[Any]) -> Sequence[Any]:
        return samples

    def deserialize_processor(self) -> _DeserializeProcessor:
        return self._create_collate_preprocessors(RunningStage.PREDICTING)[0]

    def worker_preprocessor(
        self, running_stage: RunningStage, collate_fn: Optional[Callable] = None, is_serving: bool = False
    ) -> _Preprocessor:
        return self._create_collate_preprocessors(running_stage, collate_fn=collate_fn, is_serving=is_serving)[1]

    def device_preprocessor(self, running_stage: RunningStage) -> _Preprocessor:
        return self._create_collate_preprocessors(running_stage)[2]

    def postprocessor(self, running_stage: RunningStage, is_serving=False) -> _Postprocessor:
        return self._create_uncollate_postprocessors(running_stage, is_serving=is_serving)

    def serialize_processor(self) -> _SerializeProcessor:
        return _SerializeProcessor(self._serializer)

    @classmethod
    def _resolve_function_hierarchy(
        cls, function_name, process_obj, stage: RunningStage, object_type: Optional[Type] = None
    ) -> str:
        if object_type is None:
            object_type = Preprocess

        prefixes = []

        if stage in (RunningStage.TRAINING, RunningStage.TUNING):
            prefixes += ["train", "fit"]
        elif stage == RunningStage.VALIDATING:
            prefixes += ["val", "fit"]
        elif stage == RunningStage.TESTING:
            prefixes += ["test"]
        elif stage == RunningStage.PREDICTING:
            prefixes += ["predict"]

        prefixes += [None]

        for prefix in prefixes:
            if cls._is_overriden(function_name, process_obj, object_type, prefix=prefix):
                return function_name if prefix is None else f"{prefix}_{function_name}"

        return function_name

    def _make_collates(self, on_device: bool, collate: Callable) -> Tuple[Callable, Callable]:
        if on_device:
            return self._identity, collate
        return collate, self._identity

    def _create_collate_preprocessors(
        self,
        stage: RunningStage,
        collate_fn: Optional[Callable] = None,
        is_serving: bool = False,
    ) -> Tuple[_DeserializeProcessor, _Preprocessor, _Preprocessor]:

        original_collate_fn = collate_fn

        preprocess: Preprocess = self._preprocess_pipeline
        prefix: str = _STAGES_PREFIX[stage]

        if collate_fn is not None:
            preprocess._default_collate = collate_fn

        func_names: Dict[str, str] = {
            k: self._resolve_function_hierarchy(k, preprocess, stage, Preprocess) for k in self.PREPROCESS_FUNCS
        }

        collate_fn: Callable = getattr(preprocess, func_names["collate"])

        per_batch_transform_overriden: bool = self._is_overriden_recursive(
            "per_batch_transform", preprocess, Preprocess, prefix=prefix
        )

        per_sample_transform_on_device_overriden: bool = self._is_overriden_recursive(
            "per_sample_transform_on_device", preprocess, Preprocess, prefix=prefix
        )

        collate_in_worker_from_transform: Optional[bool] = getattr(
            preprocess, f"_{prefix}_collate_in_worker_from_transform", None
        )

        is_per_overriden = per_batch_transform_overriden and per_sample_transform_on_device_overriden
        if collate_in_worker_from_transform is None and is_per_overriden:
            raise MisconfigurationException(
                f"{self.__class__.__name__}: `per_batch_transform` and `per_sample_transform_on_device` "
                f"are mutually exclusive for stage {stage}"
            )

        if isinstance(collate_in_worker_from_transform, bool):
            worker_collate_fn, device_collate_fn = self._make_collates(not collate_in_worker_from_transform, collate_fn)
        else:
            worker_collate_fn, device_collate_fn = self._make_collates(
                per_sample_transform_on_device_overriden, collate_fn
            )

        worker_collate_fn = (
            worker_collate_fn.collate_fn if isinstance(worker_collate_fn, _Preprocessor) else worker_collate_fn
        )

        assert_contains_tensor = self._is_overriden_recursive(
            "to_tensor_transform", preprocess, Preprocess, prefix=_STAGES_PREFIX[stage]
        )

        deserialize_processor = _DeserializeProcessor(
            self._deserializer,
            preprocess,
            getattr(preprocess, func_names["pre_tensor_transform"]),
            getattr(preprocess, func_names["to_tensor_transform"]),
        )
        worker_preprocessor = _Preprocessor(
            preprocess,
            worker_collate_fn,
            _Sequential(
                preprocess,
                None if is_serving else getattr(preprocess, func_names["pre_tensor_transform"]),
                None if is_serving else getattr(preprocess, func_names["to_tensor_transform"]),
                getattr(preprocess, func_names["post_tensor_transform"]),
                stage,
                assert_contains_tensor=assert_contains_tensor,
            ),
            getattr(preprocess, func_names["per_batch_transform"]),
            stage,
        )
        worker_preprocessor._original_collate_fn = original_collate_fn
        device_preprocessor = _Preprocessor(
            preprocess,
            device_collate_fn,
            getattr(preprocess, func_names["per_sample_transform_on_device"]),
            getattr(preprocess, func_names["per_batch_transform_on_device"]),
            stage,
            apply_per_sample_transform=device_collate_fn != self._identity,
            on_device=True,
        )
        return deserialize_processor, worker_preprocessor, device_preprocessor

    @staticmethod
    def _model_transfer_to_device_wrapper(
        func: Callable, preprocessor: _Preprocessor, model: "Task", stage: RunningStage
    ) -> Callable:

        if not isinstance(func, _StageOrchestrator):
            func = _StageOrchestrator(func, model)
        func.register_additional_stage(stage, preprocessor)

        return func

    @staticmethod
    def _model_predict_step_wrapper(func: Callable, postprocessor: _Postprocessor, model: "Task") -> Callable:

        if not isinstance(func, _StageOrchestrator):
            _original = func
            func = _StageOrchestrator(func, model)
            func._original = _original
        func.register_additional_stage(RunningStage.PREDICTING, postprocessor)

        return func

    @staticmethod
    def _get_dataloader(model: "Task", loader_name: str) -> Tuple[DataLoader, str]:
        dataloader, attr_name = None, None
        if is_overridden(loader_name, model):
            dataloader = getattr(model, loader_name)
            attr_name = loader_name

        elif model.trainer and hasattr(model.trainer, "datamodule") and model.trainer.datamodule:
            dataloader = getattr(model, f"trainer.datamodule.{loader_name}", None)
            attr_name = f"trainer.datamodule.{loader_name}"

        return dataloader, attr_name

    @staticmethod
    def _patch_dataloader(model: "Task", dataloader: Union[Callable, DataLoader], stage: RunningStage):
        if isinstance(dataloader, DataLoader):
            if _PL_GREATER_EQUAL_1_4_3:
                dataloader = _PatchDataLoader(dataloader, _STAGES_PREFIX[stage])
                dataloader.patch(model)
            else:
                dataloader = _PatchDataLoader(dataloader)
        return dataloader

    @staticmethod
    def _set_loader(model: "Task", loader_name: str, new_loader: DataLoader) -> None:
        """This function is used to set the loader to model and/or datamodule."""
        *intermediates, final_name = loader_name.split(".")
        curr_attr = model

        # This relies on python calling all non-integral types by reference.
        # It may fail for integral types since those will be called by value.
        for intermediate in intermediates:
            curr_attr = getattr(curr_attr, intermediate)

        setattr(curr_attr, final_name, new_loader)
        setattr(model, final_name, new_loader)

    def _attach_preprocess_to_model(
        self,
        model: "Task",
        stage: Optional[RunningStage] = None,
        device_transform_only: bool = False,
        is_serving: bool = False,
    ) -> None:
        device_collate_fn = torch.nn.Identity()

        if not stage:
            stages = [RunningStage.TRAINING, RunningStage.VALIDATING, RunningStage.TESTING, RunningStage.PREDICTING]

        elif isinstance(stage, RunningStage):
            stages = [stage]

        for stage in stages:

            loader_name = f"{_STAGES_PREFIX[stage]}_dataloader"

            dataloader, whole_attr_name = self._get_dataloader(model, loader_name)

            if not dataloader:
                continue

            if isinstance(dataloader, (_PatchDataLoader, Callable)):
                dataloader = dataloader()

            if dataloader is None:
                continue

            if isinstance(dataloader, Sequence):
                was_seq = True
            else:
                dataloader = [dataloader]
                was_seq = False

            for idx, loader in enumerate(dataloader):
                # TODO: See lightning for proper reinstantiation of loader
                if isinstance(loader, DataLoader):
                    dl_args = {k: v for k, v in vars(loader).items() if not k.startswith("_")}

                    _, dl_args["collate_fn"], device_collate_fn = self._create_collate_preprocessors(
                        stage=stage, collate_fn=dl_args["collate_fn"], is_serving=is_serving
                    )

                    if isinstance(dl_args["dataset"], IterableDataset):
                        del dl_args["sampler"]

                    # don't have to reinstantiate loader if just rewrapping devices (happens during detach)
                    if not device_transform_only:
                        del dl_args["batch_sampler"]
                        loader = type(loader)(**dl_args)

                dataloader[idx] = loader

            # don't have to set attribute if rewrapping device part (happens during detach)
            if not device_transform_only:
                if not was_seq:
                    dataloader = dataloader[0]

                dataloader = self._patch_dataloader(model, dataloader, stage)

                self._set_loader(model, whole_attr_name, dataloader)

            model.transfer_batch_to_device = self._model_transfer_to_device_wrapper(
                model.transfer_batch_to_device, device_collate_fn, model, stage
            )

    def _create_uncollate_postprocessors(
        self,
        stage: RunningStage,
        is_serving: bool = False,
    ) -> _Postprocessor:
        save_per_sample = None
        save_fn = None

        postprocess: Postprocess = self._postprocess_pipeline

        func_names: Dict[str, str] = {
            k: self._resolve_function_hierarchy(k, postprocess, stage, object_type=Postprocess)
            for k in self.POSTPROCESS_FUNCS
        }

        # since postprocessing is exclusive for prediction, we don't have to check the resolution hierarchy here.
        if postprocess._save_path:
            save_per_sample: bool = self._is_overriden_recursive(
                "save_sample", postprocess, Postprocess, prefix=_STAGES_PREFIX[stage]
            )

            if save_per_sample:
                save_per_sample: Callable = getattr(postprocess, func_names["save_sample"])
            else:
                save_fn: Callable = getattr(postprocess, func_names["save_data"])

        return _Postprocessor(
            getattr(postprocess, func_names["uncollate"]),
            getattr(postprocess, func_names["per_batch_transform"]),
            getattr(postprocess, func_names["per_sample_transform"]),
            serializer=None if is_serving else self._serializer,
            save_fn=save_fn,
            save_per_sample=save_per_sample,
            is_serving=is_serving,
        )

    def _attach_postprocess_to_model(
        self,
        model: "Task",
        stage: RunningStage,
        is_serving: bool = False,
    ) -> "Task":
        model.predict_step = self._model_predict_step_wrapper(
            model.predict_step, self._create_uncollate_postprocessors(stage, is_serving=is_serving), model
        )
        return model

    def _attach_to_model(
        self,
        model: "Task",
        stage: RunningStage = None,
        is_serving: bool = False,
    ):
        # not necessary to detach. preprocessing and postprocessing for stage will be overwritten.
        self._attach_preprocess_to_model(model, stage)

        if not stage or stage == RunningStage.PREDICTING:
            self._attach_postprocess_to_model(model, RunningStage.PREDICTING, is_serving=is_serving)

    def _detach_from_model(self, model: "Task", stage: Optional[RunningStage] = None):
        self._detach_preprocessing_from_model(model, stage)

        if not stage or stage == RunningStage.PREDICTING:
            self._detach_postprocess_from_model(model)

    def _detach_preprocessing_from_model(self, model: "Task", stage: Optional[RunningStage] = None):
        if not stage:
            stages = [RunningStage.TRAINING, RunningStage.VALIDATING, RunningStage.TESTING, RunningStage.PREDICTING]
        elif isinstance(stage, RunningStage):
            stages = [stage]

        for stage in stages:

            device_collate = None
            if isinstance(model.transfer_batch_to_device, _StageOrchestrator):
                device_collate = model.transfer_batch_to_device.unregister_stage(stage)

                # if no additional funmc available: remove wrapper
                if model.transfer_batch_to_device.is_empty():
                    model.transfer_batch_to_device = model.transfer_batch_to_device.func

            if not device_collate:
                device_collate = self._identity

            loader_name = f"{_STAGES_PREFIX[stage]}_dataloader"

            dataloader, whole_attr_name = self._get_dataloader(model, loader_name)

            if not dataloader:
                continue

            if isinstance(dataloader, _PatchDataLoader):
                dataloader = dataloader()
            elif isinstance(dataloader, Callable):
                dataloader = dataloader()

            if isinstance(dataloader, Sequence):
                was_seq = True
            else:
                dataloader = [dataloader]
                was_seq = False

            for idx, loader in enumerate(dataloader):
                if isinstance(loader, DataLoader):
                    dl_args = {k: v for k, v in vars(loader).items() if not k.startswith("_")}

<<<<<<< HEAD
=======
                    # TODO: Remove the partial function once resolved on Lightning side.
>>>>>>> e8a64a01
                    if isinstance(dl_args["collate_fn"], partial):
                        dl_args["collate_fn"] = dl_args["collate_fn"].keywords["default_collate"]

                    if isinstance(dl_args["collate_fn"], _Preprocessor):
                        dl_args["collate_fn"] = dl_args["collate_fn"]._original_collate_fn

                        if isinstance(dl_args["dataset"], (IterableAutoDataset, IterableDataset)):
                            del dl_args["sampler"]

                        del dl_args["batch_sampler"]

                        loader = type(loader)(**dl_args)

                dataloader[idx] = loader

            if not was_seq:
                dataloader = dataloader[0]

            dataloader = self._patch_dataloader(model, dataloader, stage)

            self._set_loader(model, whole_attr_name, dataloader)

    @staticmethod
    def _detach_postprocess_from_model(model: "Task"):

        if hasattr(model.predict_step, "_original"):
            # don't delete the predict_step here since we don't know
            # if any other pipeline is attached which may rely on this!
            model.predict_step = model.predict_step._original

    def __str__(self) -> str:
        data_source: DataSource = self.data_source
        preprocess: Preprocess = self._preprocess_pipeline
        postprocess: Postprocess = self._postprocess_pipeline
        serializer: Serializer = self._serializer
        deserializer: Deserializer = self._deserializer
        return (
            f"{self.__class__.__name__}("
            f"data_source={str(data_source)}, "
            f"deserializer={deserializer}, "
            f"preprocess={preprocess}, "
            f"postprocess={postprocess}, "
            f"serializer={serializer})"
        )


class _StageOrchestrator:

    # This is used to map ``SANITY_CHECKING`` to ``VALIDATING``
    internal_mapping = {
        RunningStage.TRAINING: RunningStage.TRAINING,
        RunningStage.SANITY_CHECKING: RunningStage.VALIDATING,
        RunningStage.VALIDATING: RunningStage.VALIDATING,
        RunningStage.TESTING: RunningStage.TESTING,
        RunningStage.PREDICTING: RunningStage.PREDICTING,
        RunningStage.TUNING: RunningStage.TUNING,
    }

    def __init__(self, func_to_wrap: Callable, model: "Task") -> None:
        self.func = func_to_wrap

        self._stage_mapping = {k: None for k in RunningStage}
        self.model = weakref.proxy(model)

        functools.update_wrapper(self, self.func)

    def __call__(self, *args, **kwargs):
        outputs = self.func(*args, **kwargs)

        try:
            stage = self.model.trainer._running_stage
        except AttributeError:
            stage = self.model.trainer.state.stage

        internal_running_state = self.internal_mapping[stage]
        additional_func = self._stage_mapping.get(internal_running_state, None)

        if additional_func:
            outputs = additional_func(outputs)

        return outputs

    def register_additional_stage(self, stage: RunningStage, stage_func: Optional[Callable] = None):
        assert stage_func is None or callable(stage_func)

        self._stage_mapping[stage] = stage_func.to(self.model.device, self.model.dtype)

    def unregister_stage(self, stage: RunningStage):
        ret_val = self._stage_mapping.pop(stage)
        self._stage_mapping[stage] = None
        if ret_val:
            ret_val = ret_val.cpu()
        return ret_val

    def is_empty(self):
        return all(v is None for v in self._stage_mapping.values()) or not self._stage_mapping<|MERGE_RESOLUTION|>--- conflicted
+++ resolved
@@ -532,10 +532,7 @@
                 if isinstance(loader, DataLoader):
                     dl_args = {k: v for k, v in vars(loader).items() if not k.startswith("_")}
 
-<<<<<<< HEAD
-=======
                     # TODO: Remove the partial function once resolved on Lightning side.
->>>>>>> e8a64a01
                     if isinstance(dl_args["collate_fn"], partial):
                         dl_args["collate_fn"] = dl_args["collate_fn"].keywords["default_collate"]
 
