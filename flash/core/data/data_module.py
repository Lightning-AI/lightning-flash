# Copyright The PyTorch Lightning team.
#
# Licensed under the Apache License, Version 2.0 (the "License");
# you may not use this file except in compliance with the License.
# You may obtain a copy of the License at
#
#     http://www.apache.org/licenses/LICENSE-2.0
#
# Unless required by applicable law or agreed to in writing, software
# distributed under the License is distributed on an "AS IS" BASIS,
# WITHOUT WARRANTIES OR CONDITIONS OF ANY KIND, either express or implied.
# See the License for the specific language governing permissions and
# limitations under the License.
import os
import platform
from typing import Any, Callable, Collection, Dict, Iterable, List, Optional, Sequence, Tuple, Union

import numpy as np
import pytorch_lightning as pl
import torch
from pytorch_lightning.trainer.states import RunningStage
from pytorch_lightning.utilities.exceptions import MisconfigurationException
from torch.utils.data import DataLoader, Dataset
from torch.utils.data.dataset import IterableDataset, Subset
from torch.utils.data.sampler import Sampler

from flash.core.data.auto_dataset import BaseAutoDataset, IterableAutoDataset
from flash.core.data.base_viz import BaseVisualization
from flash.core.data.callback import BaseDataFetcher
from flash.core.data.data_pipeline import DataPipeline, DefaultPreprocess, Postprocess, Preprocess
from flash.core.data.data_source import DataSource, DefaultDataSources
from flash.core.data.splits import SplitDataset
from flash.core.data.utils import _STAGES_PREFIX
from flash.core.utilities.imports import _FIFTYONE_AVAILABLE

if _FIFTYONE_AVAILABLE:
    from fiftyone.core.collections import SampleCollection
else:
    SampleCollection = None


class DataModule(pl.LightningDataModule):
    """A basic DataModule class for all Flash tasks. This class includes references to a
    :class:`~flash.core.data.data_source.DataSource`, :class:`~flash.core.data.process.Preprocess`,
    :class:`~flash.core.data.process.Postprocess`, and a :class:`~flash.core.data.callback.BaseDataFetcher`.

    Args:
        train_dataset: Dataset for training. Defaults to None.
        val_dataset: Dataset for validating model performance during training. Defaults to None.
        test_dataset: Dataset to test model performance. Defaults to None.
        predict_dataset: Dataset for predicting. Defaults to None.
        data_source: The :class:`~flash.core.data.data_source.DataSource` that was used to create the datasets.
        preprocess: The :class:`~flash.core.data.process.Preprocess` to use when constructing the
            :class:`~flash.core.data.data_pipeline.DataPipeline`. If ``None``, a
            :class:`~flash.core.data.process.DefaultPreprocess` will be used.
        postprocess: The :class:`~flash.core.data.process.Postprocess` to use when constructing the
            :class:`~flash.core.data.data_pipeline.DataPipeline`. If ``None``, a plain
            :class:`~flash.core.data.process.Postprocess` will be used.
        data_fetcher: The :class:`~flash.core.data.callback.BaseDataFetcher` to attach to the
            :class:`~flash.core.data.process.Preprocess`. If ``None``, the output from
            :meth:`~flash.core.data.data_module.DataModule.configure_data_fetcher` will be used.
        val_split: An optional float which gives the relative amount of the training dataset to use for the validation
            dataset.
        batch_size: The batch size to be used by the DataLoader. Defaults to 1.
        num_workers: The number of workers to use for parallelized loading.
            Defaults to None which equals the number of available CPU threads,
            or 0 for Windows or Darwin platform.
        sampler: A sampler following the :class:`~torch.utils.data.sampler.Sampler` type.
            Will be passed to the DataLoader for the training dataset. Defaults to None.
    """

    preprocess_cls = DefaultPreprocess
    postprocess_cls = Postprocess

    def __init__(
        self,
        train_dataset: Optional[Dataset] = None,
        val_dataset: Optional[Dataset] = None,
        test_dataset: Optional[Dataset] = None,
        predict_dataset: Optional[Dataset] = None,
        data_source: Optional[DataSource] = None,
        preprocess: Optional[Preprocess] = None,
        postprocess: Optional[Postprocess] = None,
        data_fetcher: Optional[BaseDataFetcher] = None,
        val_split: Optional[float] = None,
        batch_size: int = 1,
        num_workers: Optional[int] = None,
        sampler: Optional[Sampler] = None,
    ) -> None:

        super().__init__()

        self._data_source: DataSource = data_source
        self._preprocess: Optional[Preprocess] = preprocess
        self._postprocess: Optional[Postprocess] = postprocess
        self._viz: Optional[BaseVisualization] = None
        self._data_fetcher: Optional[BaseDataFetcher] = data_fetcher or self.configure_data_fetcher()

        # TODO: Preprocess can change
        self.data_fetcher.attach_to_preprocess(self.preprocess)

        self._train_ds = train_dataset
        self._val_ds = val_dataset
        self._test_ds = test_dataset
        self._predict_ds = predict_dataset

        if self._train_ds is not None and (val_split is not None and self._val_ds is None):
            self._train_ds, self._val_ds = self._split_train_val(self._train_ds, val_split)

        if self._train_ds:
            self.train_dataloader = self._train_dataloader

        if self._val_ds:
            self.val_dataloader = self._val_dataloader

        if self._test_ds:
            self.test_dataloader = self._test_dataloader

        if self._predict_ds:
            self.predict_dataloader = self._predict_dataloader

        self.batch_size = batch_size

        # TODO: figure out best solution for setting num_workers
        if num_workers is None:
            if platform.system() == "Darwin" or platform.system() == "Windows":
                num_workers = 0
            else:
                num_workers = os.cpu_count()
        self.num_workers = num_workers
        self.sampler = sampler

        self.set_running_stages()

    @property
    def train_dataset(self) -> Optional[Dataset]:
        """This property returns the train dataset"""
        return self._train_ds

    @property
    def val_dataset(self) -> Optional[Dataset]:
        """This property returns the validation dataset"""
        return self._val_ds

    @property
    def test_dataset(self) -> Optional[Dataset]:
        """This property returns the test dataset"""
        return self._test_ds

    @property
    def predict_dataset(self) -> Optional[Dataset]:
        """This property returns the predict dataset"""
        return self._predict_ds

    @property
    def viz(self) -> BaseVisualization:
        return self._viz or DataModule.configure_data_fetcher()

    @viz.setter
    def viz(self, viz: BaseVisualization) -> None:
        self._viz = viz

    @staticmethod
    def configure_data_fetcher(*args, **kwargs) -> BaseDataFetcher:
        """
        This function is used to configure a :class:`~flash.core.data.callback.BaseDataFetcher`.
        Override with your custom one.
        """
        return BaseDataFetcher()

    @property
    def data_fetcher(self) -> BaseDataFetcher:
        return self._data_fetcher or DataModule.configure_data_fetcher()

    @data_fetcher.setter
    def data_fetcher(self, data_fetcher: BaseDataFetcher) -> None:
        self._data_fetcher = data_fetcher

    def _reset_iterator(self, stage: str) -> Iterable[Any]:
        iter_name = f"_{stage}_iter"
        # num_workers has to be set to 0 to work properly
        num_workers = self.num_workers
        self.num_workers = 0
        dataloader_fn = getattr(self, f"{stage}_dataloader")
        iterator = iter(dataloader_fn())
        self.num_workers = num_workers
        setattr(self, iter_name, iterator)
        return iterator

    def _show_batch(self, stage: str, func_names: Union[str, List[str]], reset: bool = True) -> None:
        """
        This function is used to handle transforms profiling for batch visualization.
        """
        # don't show in CI
        if os.getenv("FLASH_TESTING", "0") == "1":
            return None
        iter_name = f"_{stage}_iter"

        if not hasattr(self, iter_name):
            self._reset_iterator(stage)

        # list of functions to visualise
        if isinstance(func_names, str):
            func_names = [func_names]

        iter_dataloader = getattr(self, iter_name)
        with self.data_fetcher.enable():
            if reset:
                self.data_fetcher.batches[stage] = {}
            try:
                _ = next(iter_dataloader)
            except StopIteration:
                iter_dataloader = self._reset_iterator(stage)
                _ = next(iter_dataloader)
            data_fetcher: BaseVisualization = self.data_fetcher
            data_fetcher._show(stage, func_names)
            if reset:
                self.data_fetcher.batches[stage] = {}

    def show_train_batch(self, hooks_names: Union[str, List[str]] = 'load_sample', reset: bool = True) -> None:
        """This function is used to visualize a batch from the train dataloader."""
        stage_name: str = _STAGES_PREFIX[RunningStage.TRAINING]
        self._show_batch(stage_name, hooks_names, reset=reset)

    def show_val_batch(self, hooks_names: Union[str, List[str]] = 'load_sample', reset: bool = True) -> None:
        """This function is used to visualize a batch from the validation dataloader."""
        stage_name: str = _STAGES_PREFIX[RunningStage.VALIDATING]
        self._show_batch(stage_name, hooks_names, reset=reset)

    def show_test_batch(self, hooks_names: Union[str, List[str]] = 'load_sample', reset: bool = True) -> None:
        """This function is used to visualize a batch from the test dataloader."""
        stage_name: str = _STAGES_PREFIX[RunningStage.TESTING]
        self._show_batch(stage_name, hooks_names, reset=reset)

    def show_predict_batch(self, hooks_names: Union[str, List[str]] = 'load_sample', reset: bool = True) -> None:
        """This function is used to visualize a batch from the predict dataloader."""
        stage_name: str = _STAGES_PREFIX[RunningStage.PREDICTING]
        self._show_batch(stage_name, hooks_names, reset=reset)

    @staticmethod
    def get_dataset_attribute(dataset: torch.utils.data.Dataset, attr_name: str, default: Optional[Any] = None) -> Any:
        if isinstance(dataset, Subset):
            return getattr(dataset.dataset, attr_name, default)

        return getattr(dataset, attr_name, default)

    @staticmethod
    def set_dataset_attribute(dataset: torch.utils.data.Dataset, attr_name: str, value: Any) -> None:
        if isinstance(dataset, Subset):
            dataset = dataset.dataset
        if isinstance(dataset, (Dataset, IterableDataset)):
            setattr(dataset, attr_name, value)

    def set_running_stages(self):
        if self._train_ds:
            self.set_dataset_attribute(self._train_ds, 'running_stage', RunningStage.TRAINING)

        if self._val_ds:
            self.set_dataset_attribute(self._val_ds, 'running_stage', RunningStage.VALIDATING)

        if self._test_ds:
            self.set_dataset_attribute(self._test_ds, 'running_stage', RunningStage.TESTING)

        if self._predict_ds:
            self.set_dataset_attribute(self._predict_ds, 'running_stage', RunningStage.PREDICTING)

    def _resolve_collate_fn(self, dataset: Dataset, running_stage: RunningStage) -> Optional[Callable]:
        if isinstance(dataset, (BaseAutoDataset, SplitDataset)):
            return self.data_pipeline.worker_preprocessor(running_stage)

    def _train_dataloader(self) -> DataLoader:
        train_ds: Dataset = self._train_ds() if isinstance(self._train_ds, Callable) else self._train_ds
        shuffle: bool = False
        if self.sampler is None:
            shuffle = not isinstance(train_ds, (IterableDataset, IterableAutoDataset))
        return DataLoader(
            train_ds,
            batch_size=self.batch_size,
            shuffle=shuffle,
            sampler=self.sampler,
            num_workers=self.num_workers,
            pin_memory=True,
            drop_last=True,
            collate_fn=self._resolve_collate_fn(train_ds, RunningStage.TRAINING)
        )

    def _val_dataloader(self) -> DataLoader:
        val_ds: Dataset = self._val_ds() if isinstance(self._val_ds, Callable) else self._val_ds
        return DataLoader(
            val_ds,
            batch_size=self.batch_size,
            num_workers=self.num_workers,
            pin_memory=True,
            collate_fn=self._resolve_collate_fn(val_ds, RunningStage.VALIDATING)
        )

    def _test_dataloader(self) -> DataLoader:
        test_ds: Dataset = self._test_ds() if isinstance(self._test_ds, Callable) else self._test_ds
        return DataLoader(
            test_ds,
            batch_size=self.batch_size,
            num_workers=self.num_workers,
            pin_memory=True,
            collate_fn=self._resolve_collate_fn(test_ds, RunningStage.TESTING)
        )

    def _predict_dataloader(self) -> DataLoader:
        predict_ds: Dataset = self._predict_ds() if isinstance(self._predict_ds, Callable) else self._predict_ds
        if isinstance(predict_ds, IterableAutoDataset):
            batch_size = self.batch_size
        else:
            batch_size = min(self.batch_size, len(predict_ds) if len(predict_ds) > 0 else 1)
        return DataLoader(
            predict_ds,
            batch_size=batch_size,
            num_workers=self.num_workers,
            pin_memory=True,
            collate_fn=self._resolve_collate_fn(predict_ds, RunningStage.PREDICTING)
        )

    @property
    def num_classes(self) -> Optional[int]:
<<<<<<< HEAD
        n_cls_train = getattr(self.train_dataset, "num_classes", None)
        n_cls_val = getattr(self.val_dataset, "num_classes", None)
        n_cls_test = getattr(self.test_dataset, "num_classes", None)
        return n_cls_train or n_cls_val or n_cls_test
=======
        num_cls_train = getattr(self.train_dataset, "num_classes", None)
        num_cls_val = getattr(self.val_dataset, "num_classes", None)
        num_cls_test = getattr(self.test_dataset, "num_classes", None)
        return num_cls_train or num_cls_val or num_cls_test
>>>>>>> 0bc44f51

    @property
    def data_source(self) -> Optional[DataSource]:
        return self._data_source

    @property
    def preprocess(self) -> Preprocess:
        return self._preprocess or self.preprocess_cls()

    @property
    def postprocess(self) -> Postprocess:
        return self._postprocess or self.postprocess_cls()

    @property
    def data_pipeline(self) -> DataPipeline:
        return DataPipeline(self.data_source, self.preprocess, self.postprocess)

    def available_data_sources(self) -> Sequence[str]:
        """Get the list of available data source names for use with this
        :class:`~flash.core.data.data_module.DataModule`.

        Returns:
            The list of data source names.
        """
        return self.preprocess.available_data_sources()

    @staticmethod
    def _split_train_val(
        train_dataset: Dataset,
        val_split: float,
    ) -> Tuple[Any, Any]:

        if not isinstance(val_split, float) or (isinstance(val_split, float) and val_split > 1 or val_split < 0):
            raise MisconfigurationException(f"`val_split` should be a float between 0 and 1. Found {val_split}.")

        if isinstance(train_dataset, IterableAutoDataset):
            raise MisconfigurationException(
                "`val_split` should be `None` when the dataset is built with an IterableDataset."
            )

        val_num_samples = int(len(train_dataset) * val_split)
        indices = list(range(len(train_dataset)))
        np.random.shuffle(indices)
        val_indices = indices[:val_num_samples]
        train_indices = indices[val_num_samples:]
        return (
            SplitDataset(train_dataset, train_indices, use_duplicated_indices=True),
            SplitDataset(train_dataset, val_indices, use_duplicated_indices=True),
        )

    @classmethod
    def from_data_source(
        cls,
        data_source: str,
        train_data: Any = None,
        val_data: Any = None,
        test_data: Any = None,
        predict_data: Any = None,
        train_transform: Optional[Dict[str, Callable]] = None,
        val_transform: Optional[Dict[str, Callable]] = None,
        test_transform: Optional[Dict[str, Callable]] = None,
        predict_transform: Optional[Dict[str, Callable]] = None,
        data_fetcher: Optional[BaseDataFetcher] = None,
        preprocess: Optional[Preprocess] = None,
        val_split: Optional[float] = None,
        batch_size: int = 4,
        num_workers: Optional[int] = None,
        sampler: Optional[Sampler] = None,
        **preprocess_kwargs: Any,
    ) -> 'DataModule':
        """Creates a :class:`~flash.core.data.data_module.DataModule` object from the given inputs to
        :meth:`~flash.core.data.data_source.DataSource.load_data` (``train_data``, ``val_data``, ``test_data``,
        ``predict_data``). The data source will be resolved from the instantiated
        :class:`~flash.core.data.process.Preprocess`
        using :meth:`~flash.core.data.process.Preprocess.data_source_of_name`.

        Args:
            data_source: The name of the data source to use for the
                :meth:`~flash.core.data.data_source.DataSource.load_data`.
            train_data: The input to :meth:`~flash.core.data.data_source.DataSource.load_data` to use when creating
                the train dataset.
            val_data: The input to :meth:`~flash.core.data.data_source.DataSource.load_data` to use when creating
                the validation dataset.
            test_data: The input to :meth:`~flash.core.data.data_source.DataSource.load_data` to use when creating
                the test dataset.
            predict_data: The input to :meth:`~flash.core.data.data_source.DataSource.load_data` to use when creating
                the predict dataset.
            train_transform: The dictionary of transforms to use during training which maps
                :class:`~flash.core.data.process.Preprocess` hook names to callable transforms.
            val_transform: The dictionary of transforms to use during validation which maps
                :class:`~flash.core.data.process.Preprocess` hook names to callable transforms.
            test_transform: The dictionary of transforms to use during testing which maps
                :class:`~flash.core.data.process.Preprocess` hook names to callable transforms.
            predict_transform: The dictionary of transforms to use during predicting which maps
                :class:`~flash.core.data.process.Preprocess` hook names to callable transforms.
            data_fetcher: The :class:`~flash.core.data.callback.BaseDataFetcher` to pass to the
                :class:`~flash.core.data.data_module.DataModule`.
            preprocess: The :class:`~flash.core.data.data.Preprocess` to pass to the
                :class:`~flash.core.data.data_module.DataModule`. If ``None``, ``cls.preprocess_cls`` will be
                constructed and used.
            val_split: The ``val_split`` argument to pass to the :class:`~flash.core.data.data_module.DataModule`.
            batch_size: The ``batch_size`` argument to pass to the :class:`~flash.core.data.data_module.DataModule`.
            num_workers: The ``num_workers`` argument to pass to the :class:`~flash.core.data.data_module.DataModule`.
            sampler: The ``sampler`` argument to pass to the :class:`~flash.core.data.data_module.DataModule`.
            preprocess_kwargs: Additional keyword arguments to use when constructing the preprocess. Will only be used
                if ``preprocess = None``.

        Returns:
            The constructed data module.

        Examples::

            data_module = DataModule.from_data_source(
                DefaultDataSources.FOLDERS,
                train_data="train_folder",
                train_transform={
                    "to_tensor_transform": torch.as_tensor,
                },
            )
        """
        preprocess = preprocess or cls.preprocess_cls(
            train_transform,
            val_transform,
            test_transform,
            predict_transform,
            **preprocess_kwargs,
        )

        data_source = preprocess.data_source_of_name(data_source)

        train_dataset, val_dataset, test_dataset, predict_dataset = data_source.to_datasets(
            train_data,
            val_data,
            test_data,
            predict_data,
        )

        return cls(
            train_dataset,
            val_dataset,
            test_dataset,
            predict_dataset,
            data_source=data_source,
            preprocess=preprocess,
            data_fetcher=data_fetcher,
            val_split=val_split,
            batch_size=batch_size,
            num_workers=num_workers,
            sampler=sampler,
        )

    @classmethod
    def from_folders(
        cls,
        train_folder: Optional[str] = None,
        val_folder: Optional[str] = None,
        test_folder: Optional[str] = None,
        predict_folder: Optional[str] = None,
        train_transform: Optional[Dict[str, Callable]] = None,
        val_transform: Optional[Dict[str, Callable]] = None,
        test_transform: Optional[Dict[str, Callable]] = None,
        predict_transform: Optional[Dict[str, Callable]] = None,
        data_fetcher: Optional[BaseDataFetcher] = None,
        preprocess: Optional[Preprocess] = None,
        val_split: Optional[float] = None,
        batch_size: int = 4,
        num_workers: Optional[int] = None,
        sampler: Optional[Sampler] = None,
        **preprocess_kwargs: Any,
    ) -> 'DataModule':
        """Creates a :class:`~flash.core.data.data_module.DataModule` object from the given folders using the
        :class:`~flash.core.data.data_source.DataSource` of name
        :attr:`~flash.core.data.data_source.DefaultDataSources.FOLDERS`
        from the passed or constructed :class:`~flash.core.data.process.Preprocess`.

        Args:
            train_folder: The folder containing the train data.
            val_folder: The folder containing the validation data.
            test_folder: The folder containing the test data.
            predict_folder: The folder containing the predict data.
            train_transform: The dictionary of transforms to use during training which maps
                :class:`~flash.core.data.process.Preprocess` hook names to callable transforms.
            val_transform: The dictionary of transforms to use during validation which maps
                :class:`~flash.core.data.process.Preprocess` hook names to callable transforms.
            test_transform: The dictionary of transforms to use during testing which maps
                :class:`~flash.core.data.process.Preprocess` hook names to callable transforms.
            predict_transform: The dictionary of transforms to use during predicting which maps
                :class:`~flash.core.data.process.Preprocess` hook names to callable transforms.
            data_fetcher: The :class:`~flash.core.data.callback.BaseDataFetcher` to pass to the
                :class:`~flash.core.data.data_module.DataModule`.
            preprocess: The :class:`~flash.core.data.data.Preprocess` to pass to the
                :class:`~flash.core.data.data_module.DataModule`. If ``None``, ``cls.preprocess_cls``
                will be constructed and used.
            val_split: The ``val_split`` argument to pass to the :class:`~flash.core.data.data_module.DataModule`.
            batch_size: The ``batch_size`` argument to pass to the :class:`~flash.core.data.data_module.DataModule`.
            num_workers: The ``num_workers`` argument to pass to the :class:`~flash.core.data.data_module.DataModule`.
            sampler: The ``sampler`` argument to pass to the :class:`~flash.core.data.data_module.DataModule`.
            preprocess_kwargs: Additional keyword arguments to use when constructing the preprocess. Will only be used
                if ``preprocess = None``.

        Returns:
            The constructed data module.

        Examples::

            data_module = DataModule.from_folders(
                train_folder="train_folder",
                train_transform={
                    "to_tensor_transform": torch.as_tensor,
                },
            )
        """
        return cls.from_data_source(
            DefaultDataSources.FOLDERS,
            train_folder,
            val_folder,
            test_folder,
            predict_folder,
            train_transform=train_transform,
            val_transform=val_transform,
            test_transform=test_transform,
            predict_transform=predict_transform,
            data_fetcher=data_fetcher,
            preprocess=preprocess,
            val_split=val_split,
            batch_size=batch_size,
            num_workers=num_workers,
            sampler=sampler,
            **preprocess_kwargs,
        )

    @classmethod
    def from_files(
        cls,
        train_files: Optional[Sequence[str]] = None,
        train_targets: Optional[Sequence[Any]] = None,
        val_files: Optional[Sequence[str]] = None,
        val_targets: Optional[Sequence[Any]] = None,
        test_files: Optional[Sequence[str]] = None,
        test_targets: Optional[Sequence[Any]] = None,
        predict_files: Optional[Sequence[str]] = None,
        train_transform: Optional[Dict[str, Callable]] = None,
        val_transform: Optional[Dict[str, Callable]] = None,
        test_transform: Optional[Dict[str, Callable]] = None,
        predict_transform: Optional[Dict[str, Callable]] = None,
        data_fetcher: Optional[BaseDataFetcher] = None,
        preprocess: Optional[Preprocess] = None,
        val_split: Optional[float] = None,
        batch_size: int = 4,
        num_workers: Optional[int] = None,
        sampler: Optional[Sampler] = None,
        **preprocess_kwargs: Any,
    ) -> 'DataModule':
        """Creates a :class:`~flash.core.data.data_module.DataModule` object from the given sequences of files using
        the :class:`~flash.core.data.data_source.DataSource`
        of name :attr:`~flash.core.data.data_source.DefaultDataSources.FILES`
        from the passed or constructed :class:`~flash.core.data.process.Preprocess`.

        Args:
            train_files: A sequence of files to use as the train inputs.
            train_targets: A sequence of targets (one per train file) to use as the train targets.
            val_files: A sequence of files to use as the validation inputs.
            val_targets: A sequence of targets (one per validation file) to use as the validation targets.
            test_files: A sequence of files to use as the test inputs.
            test_targets: A sequence of targets (one per test file) to use as the test targets.
            predict_files: A sequence of files to use when predicting.
            train_transform: The dictionary of transforms to use during training which maps
                :class:`~flash.core.data.process.Preprocess` hook names to callable transforms.
            val_transform: The dictionary of transforms to use during validation which maps
                :class:`~flash.core.data.process.Preprocess` hook names to callable transforms.
            test_transform: The dictionary of transforms to use during testing which maps
                :class:`~flash.core.data.process.Preprocess` hook names to callable transforms.
            predict_transform: The dictionary of transforms to use during predicting which maps
                :class:`~flash.core.data.process.Preprocess` hook names to callable transforms.
            data_fetcher: The :class:`~flash.core.data.callback.BaseDataFetcher` to pass to the
                :class:`~flash.core.data.data_module.DataModule`.
            preprocess: The :class:`~flash.core.data.data.Preprocess` to pass to the
                :class:`~flash.core.data.data_module.DataModule`. If ``None``, ``cls.preprocess_cls``
                will be constructed and used.
            val_split: The ``val_split`` argument to pass to the :class:`~flash.core.data.data_module.DataModule`.
            batch_size: The ``batch_size`` argument to pass to the :class:`~flash.core.data.data_module.DataModule`.
            num_workers: The ``num_workers`` argument to pass to the :class:`~flash.core.data.data_module.DataModule`.
            sampler: The ``sampler`` argument to pass to the :class:`~flash.core.data.data_module.DataModule`.
            preprocess_kwargs: Additional keyword arguments to use when constructing the preprocess. Will only be used
                if ``preprocess = None``.

        Returns:
            The constructed data module.

        Examples::

            data_module = DataModule.from_files(
                train_files=["image_1.png", "image_2.png", "image_3.png"],
                train_targets=[1, 0, 1],
                train_transform={
                    "to_tensor_transform": torch.as_tensor,
                },
            )
        """
        return cls.from_data_source(
            DefaultDataSources.FILES,
            (train_files, train_targets),
            (val_files, val_targets),
            (test_files, test_targets),
            predict_files,
            train_transform=train_transform,
            val_transform=val_transform,
            test_transform=test_transform,
            predict_transform=predict_transform,
            data_fetcher=data_fetcher,
            preprocess=preprocess,
            val_split=val_split,
            batch_size=batch_size,
            num_workers=num_workers,
            sampler=sampler,
            **preprocess_kwargs,
        )

    @classmethod
    def from_tensors(
        cls,
        train_data: Optional[Collection[torch.Tensor]] = None,
        train_targets: Optional[Collection[Any]] = None,
        val_data: Optional[Collection[torch.Tensor]] = None,
        val_targets: Optional[Sequence[Any]] = None,
        test_data: Optional[Collection[torch.Tensor]] = None,
        test_targets: Optional[Sequence[Any]] = None,
        predict_data: Optional[Collection[torch.Tensor]] = None,
        train_transform: Optional[Dict[str, Callable]] = None,
        val_transform: Optional[Dict[str, Callable]] = None,
        test_transform: Optional[Dict[str, Callable]] = None,
        predict_transform: Optional[Dict[str, Callable]] = None,
        data_fetcher: Optional[BaseDataFetcher] = None,
        preprocess: Optional[Preprocess] = None,
        val_split: Optional[float] = None,
        batch_size: int = 4,
        num_workers: Optional[int] = None,
        sampler: Optional[Sampler] = None,
        **preprocess_kwargs: Any,
    ) -> 'DataModule':
        """Creates a :class:`~flash.core.data.data_module.DataModule` object from the given tensors using the
        :class:`~flash.core.data.data_source.DataSource`
        of name :attr:`~flash.core.data.data_source.DefaultDataSources.TENSOR`
        from the passed or constructed :class:`~flash.core.data.process.Preprocess`.

        Args:
            train_data: A tensor or collection of tensors to use as the train inputs.
            train_targets: A sequence of targets (one per train input) to use as the train targets.
            val_data: A tensor or collection of tensors to use as the validation inputs.
            val_targets: A sequence of targets (one per validation input) to use as the validation targets.
            test_data: A tensor or collection of tensors to use as the test inputs.
            test_targets: A sequence of targets (one per test input) to use as the test targets.
            predict_data: A tensor or collection of tensors to use when predicting.
            train_transform: The dictionary of transforms to use during training which maps
                :class:`~flash.core.data.process.Preprocess` hook names to callable transforms.
            val_transform: The dictionary of transforms to use during validation which maps
                :class:`~flash.core.data.process.Preprocess` hook names to callable transforms.
            test_transform: The dictionary of transforms to use during testing which maps
                :class:`~flash.core.data.process.Preprocess` hook names to callable transforms.
            predict_transform: The dictionary of transforms to use during predicting which maps
                :class:`~flash.core.data.process.Preprocess` hook names to callable transforms.
            data_fetcher: The :class:`~flash.core.data.callback.BaseDataFetcher` to pass to the
                :class:`~flash.core.data.data_module.DataModule`.
            preprocess: The :class:`~flash.core.data.data.Preprocess` to pass to the
                :class:`~flash.core.data.data_module.DataModule`. If ``None``, ``cls.preprocess_cls``
                will be constructed and used.
            val_split: The ``val_split`` argument to pass to the :class:`~flash.core.data.data_module.DataModule`.
            batch_size: The ``batch_size`` argument to pass to the :class:`~flash.core.data.data_module.DataModule`.
            num_workers: The ``num_workers`` argument to pass to the :class:`~flash.core.data.data_module.DataModule`.
            sampler: The ``sampler`` argument to pass to the :class:`~flash.core.data.data_module.DataModule`.
            preprocess_kwargs: Additional keyword arguments to use when constructing the preprocess. Will only be used
                if ``preprocess = None``.

        Returns:
            The constructed data module.

        Examples::

            data_module = DataModule.from_tensors(
                train_files=torch.rand(3, 128),
                train_targets=[1, 0, 1],
                train_transform={
                    "to_tensor_transform": torch.as_tensor,
                },
            )
        """
        return cls.from_data_source(
            DefaultDataSources.TENSORS,
            (train_data, train_targets),
            (val_data, val_targets),
            (test_data, test_targets),
            predict_data,
            train_transform=train_transform,
            val_transform=val_transform,
            test_transform=test_transform,
            predict_transform=predict_transform,
            data_fetcher=data_fetcher,
            preprocess=preprocess,
            val_split=val_split,
            batch_size=batch_size,
            num_workers=num_workers,
            sampler=sampler,
            **preprocess_kwargs,
        )

    @classmethod
    def from_numpy(
        cls,
        train_data: Optional[Collection[np.ndarray]] = None,
        train_targets: Optional[Collection[Any]] = None,
        val_data: Optional[Collection[np.ndarray]] = None,
        val_targets: Optional[Sequence[Any]] = None,
        test_data: Optional[Collection[np.ndarray]] = None,
        test_targets: Optional[Sequence[Any]] = None,
        predict_data: Optional[Collection[np.ndarray]] = None,
        train_transform: Optional[Dict[str, Callable]] = None,
        val_transform: Optional[Dict[str, Callable]] = None,
        test_transform: Optional[Dict[str, Callable]] = None,
        predict_transform: Optional[Dict[str, Callable]] = None,
        data_fetcher: Optional[BaseDataFetcher] = None,
        preprocess: Optional[Preprocess] = None,
        val_split: Optional[float] = None,
        batch_size: int = 4,
        num_workers: Optional[int] = None,
        sampler: Optional[Sampler] = None,
        **preprocess_kwargs: Any,
    ) -> 'DataModule':
        """Creates a :class:`~flash.core.data.data_module.DataModule` object from the given numpy array using the
        :class:`~flash.core.data.data_source.DataSource`
        of name :attr:`~flash.core.data.data_source.DefaultDataSources.NUMPY`
        from the passed or constructed :class:`~flash.core.data.process.Preprocess`.

        Args:
            train_data: A numpy array to use as the train inputs.
            train_targets: A sequence of targets (one per train input) to use as the train targets.
            val_data: A numpy array to use as the validation inputs.
            val_targets: A sequence of targets (one per validation input) to use as the validation targets.
            test_data: A numpy array to use as the test inputs.
            test_targets: A sequence of targets (one per test input) to use as the test targets.
            predict_data: A numpy array to use when predicting.
            train_transform: The dictionary of transforms to use during training which maps
                :class:`~flash.core.data.process.Preprocess` hook names to callable transforms.
            val_transform: The dictionary of transforms to use during validation which maps
                :class:`~flash.core.data.process.Preprocess` hook names to callable transforms.
            test_transform: The dictionary of transforms to use during testing which maps
                :class:`~flash.core.data.process.Preprocess` hook names to callable transforms.
            predict_transform: The dictionary of transforms to use during predicting which maps
                :class:`~flash.core.data.process.Preprocess` hook names to callable transforms.
            data_fetcher: The :class:`~flash.core.data.callback.BaseDataFetcher` to pass to the
                :class:`~flash.core.data.data_module.DataModule`.
            preprocess: The :class:`~flash.core.data.data.Preprocess` to pass to the
                :class:`~flash.core.data.data_module.DataModule`. If ``None``, ``cls.preprocess_cls``
                will be constructed and used.
            val_split: The ``val_split`` argument to pass to the :class:`~flash.core.data.data_module.DataModule`.
            batch_size: The ``batch_size`` argument to pass to the :class:`~flash.core.data.data_module.DataModule`.
            num_workers: The ``num_workers`` argument to pass to the :class:`~flash.core.data.data_module.DataModule`.
            sampler: The ``sampler`` argument to pass to the :class:`~flash.core.data.data_module.DataModule`.
            preprocess_kwargs: Additional keyword arguments to use when constructing the preprocess. Will only be used
                if ``preprocess = None``.

        Returns:
            The constructed data module.

        Examples::

            data_module = DataModule.from_numpy(
                train_files=np.random.rand(3, 128),
                train_targets=[1, 0, 1],
                train_transform={
                    "to_tensor_transform": torch.as_tensor,
                },
            )
        """
        return cls.from_data_source(
            DefaultDataSources.NUMPY,
            (train_data, train_targets),
            (val_data, val_targets),
            (test_data, test_targets),
            predict_data,
            train_transform=train_transform,
            val_transform=val_transform,
            test_transform=test_transform,
            predict_transform=predict_transform,
            data_fetcher=data_fetcher,
            preprocess=preprocess,
            val_split=val_split,
            batch_size=batch_size,
            num_workers=num_workers,
            sampler=sampler,
            **preprocess_kwargs,
        )

    @classmethod
    def from_json(
        cls,
        input_fields: Union[str, Sequence[str]],
        target_fields: Optional[Union[str, Sequence[str]]] = None,
        train_file: Optional[str] = None,
        val_file: Optional[str] = None,
        test_file: Optional[str] = None,
        predict_file: Optional[str] = None,
        train_transform: Optional[Dict[str, Callable]] = None,
        val_transform: Optional[Dict[str, Callable]] = None,
        test_transform: Optional[Dict[str, Callable]] = None,
        predict_transform: Optional[Dict[str, Callable]] = None,
        data_fetcher: Optional[BaseDataFetcher] = None,
        preprocess: Optional[Preprocess] = None,
        val_split: Optional[float] = None,
        batch_size: int = 4,
        num_workers: Optional[int] = None,
        sampler: Optional[Sampler] = None,
        **preprocess_kwargs: Any,
    ) -> 'DataModule':
        """Creates a :class:`~flash.core.data.data_module.DataModule` object from the given JSON files using the
        :class:`~flash.core.data.data_source.DataSource`
        of name :attr:`~flash.core.data.data_source.DefaultDataSources.JSON`
        from the passed or constructed :class:`~flash.core.data.process.Preprocess`.

        Args:
            input_fields: The field or fields in the JSON objects to use for the input.
            target_fields: The field or fields in the JSON objects to use for the target.
            train_file: The JSON file containing the training data.
            val_file: The JSON file containing the validation data.
            test_file: The JSON file containing the testing data.
            predict_file: The JSON file containing the data to use when predicting.
            train_transform: The dictionary of transforms to use during training which maps
                :class:`~flash.core.data.process.Preprocess` hook names to callable transforms.
            val_transform: The dictionary of transforms to use during validation which maps
                :class:`~flash.core.data.process.Preprocess` hook names to callable transforms.
            test_transform: The dictionary of transforms to use during testing which maps
                :class:`~flash.core.data.process.Preprocess` hook names to callable transforms.
            predict_transform: The dictionary of transforms to use during predicting which maps
                :class:`~flash.core.data.process.Preprocess` hook names to callable transforms.
            data_fetcher: The :class:`~flash.core.data.callback.BaseDataFetcher` to pass to the
                :class:`~flash.core.data.data_module.DataModule`.
            preprocess: The :class:`~flash.core.data.data.Preprocess` to pass to the
                :class:`~flash.core.data.data_module.DataModule`. If ``None``, ``cls.preprocess_cls``
                will be constructed and used.
            val_split: The ``val_split`` argument to pass to the :class:`~flash.core.data.data_module.DataModule`.
            batch_size: The ``batch_size`` argument to pass to the :class:`~flash.core.data.data_module.DataModule`.
            num_workers: The ``num_workers`` argument to pass to the :class:`~flash.core.data.data_module.DataModule`.
            sampler: The ``sampler`` argument to pass to the :class:`~flash.core.data.data_module.DataModule`.
            preprocess_kwargs: Additional keyword arguments to use when constructing the preprocess. Will only be used
                if ``preprocess = None``.

        Returns:
            The constructed data module.

        Examples::

            data_module = DataModule.from_json(
                "input",
                "target",
                train_file="train_data.json",
                train_transform={
                    "to_tensor_transform": torch.as_tensor,
                },
            )
        """
        return cls.from_data_source(
            DefaultDataSources.JSON,
            (train_file, input_fields, target_fields),
            (val_file, input_fields, target_fields),
            (test_file, input_fields, target_fields),
            (predict_file, input_fields, target_fields),
            train_transform=train_transform,
            val_transform=val_transform,
            test_transform=test_transform,
            predict_transform=predict_transform,
            data_fetcher=data_fetcher,
            preprocess=preprocess,
            val_split=val_split,
            batch_size=batch_size,
            num_workers=num_workers,
            sampler=sampler,
            **preprocess_kwargs,
        )

    @classmethod
    def from_csv(
        cls,
        input_fields: Union[str, Sequence[str]],
        target_fields: Optional[Union[str, Sequence[str]]] = None,
        train_file: Optional[str] = None,
        val_file: Optional[str] = None,
        test_file: Optional[str] = None,
        predict_file: Optional[str] = None,
        train_transform: Optional[Dict[str, Callable]] = None,
        val_transform: Optional[Dict[str, Callable]] = None,
        test_transform: Optional[Dict[str, Callable]] = None,
        predict_transform: Optional[Dict[str, Callable]] = None,
        data_fetcher: Optional[BaseDataFetcher] = None,
        preprocess: Optional[Preprocess] = None,
        val_split: Optional[float] = None,
        batch_size: int = 4,
        num_workers: Optional[int] = None,
        sampler: Optional[Sampler] = None,
        **preprocess_kwargs: Any,
    ) -> 'DataModule':
        """Creates a :class:`~flash.core.data.data_module.DataModule` object from the given CSV files using the
        :class:`~flash.core.data.data_source.DataSource`
        of name :attr:`~flash.core.data.data_source.DefaultDataSources.CSV`
        from the passed or constructed :class:`~flash.core.data.process.Preprocess`.

        Args:
            input_fields: The field or fields (columns) in the CSV file to use for the input.
            target_fields: The field or fields (columns) in the CSV file to use for the target.
            train_file: The CSV file containing the training data.
            val_file: The CSV file containing the validation data.
            test_file: The CSV file containing the testing data.
            predict_file: The CSV file containing the data to use when predicting.
            train_transform: The dictionary of transforms to use during training which maps
                :class:`~flash.core.data.process.Preprocess` hook names to callable transforms.
            val_transform: The dictionary of transforms to use during validation which maps
                :class:`~flash.core.data.process.Preprocess` hook names to callable transforms.
            test_transform: The dictionary of transforms to use during testing which maps
                :class:`~flash.core.data.process.Preprocess` hook names to callable transforms.
            predict_transform: The dictionary of transforms to use during predicting which maps
                :class:`~flash.core.data.process.Preprocess` hook names to callable transforms.
            data_fetcher: The :class:`~flash.core.data.callback.BaseDataFetcher` to pass to the
                :class:`~flash.core.data.data_module.DataModule`.
            preprocess: The :class:`~flash.core.data.data.Preprocess` to pass to the
                :class:`~flash.core.data.data_module.DataModule`. If ``None``, ``cls.preprocess_cls``
                will be constructed and used.
            val_split: The ``val_split`` argument to pass to the :class:`~flash.core.data.data_module.DataModule`.
            batch_size: The ``batch_size`` argument to pass to the :class:`~flash.core.data.data_module.DataModule`.
            num_workers: The ``num_workers`` argument to pass to the :class:`~flash.core.data.data_module.DataModule`.
            sampler: The ``sampler`` argument to pass to the :class:`~flash.core.data.data_module.DataModule`.
            preprocess_kwargs: Additional keyword arguments to use when constructing the preprocess. Will only be used
                if ``preprocess = None``.

        Returns:
            The constructed data module.

        Examples::

            data_module = DataModule.from_csv(
                "input",
                "target",
                train_file="train_data.csv",
                train_transform={
                    "to_tensor_transform": torch.as_tensor,
                },
            )
        """
        return cls.from_data_source(
            DefaultDataSources.CSV,
            (train_file, input_fields, target_fields),
            (val_file, input_fields, target_fields),
            (test_file, input_fields, target_fields),
            (predict_file, input_fields, target_fields),
            train_transform=train_transform,
            val_transform=val_transform,
            test_transform=test_transform,
            predict_transform=predict_transform,
            data_fetcher=data_fetcher,
            preprocess=preprocess,
            val_split=val_split,
            batch_size=batch_size,
            num_workers=num_workers,
            sampler=sampler,
            **preprocess_kwargs,
        )

    @classmethod
    def from_datasets(
        cls,
        train_dataset: Optional[Dataset] = None,
        val_dataset: Optional[Dataset] = None,
        test_dataset: Optional[Dataset] = None,
        predict_dataset: Optional[Dataset] = None,
        train_transform: Optional[Dict[str, Callable]] = None,
        val_transform: Optional[Dict[str, Callable]] = None,
        test_transform: Optional[Dict[str, Callable]] = None,
        predict_transform: Optional[Dict[str, Callable]] = None,
        data_fetcher: Optional[BaseDataFetcher] = None,
        preprocess: Optional[Preprocess] = None,
        val_split: Optional[float] = None,
        batch_size: int = 4,
        num_workers: Optional[int] = None,
        sampler: Optional[Sampler] = None,
        **preprocess_kwargs: Any,
    ) -> 'DataModule':
        """Creates a :class:`~flash.core.data.data_module.DataModule` object from the given datasets using the
        :class:`~flash.core.data.data_source.DataSource`
        of name :attr:`~flash.core.data.data_source.DefaultDataSources.DATASET`
        from the passed or constructed :class:`~flash.core.data.process.Preprocess`.

        Args:
            train_dataset: Dataset used during training.
            val_dataset: Dataset used during validating.
            test_dataset: Dataset used during testing.
            predict_dataset: Dataset used during predicting.
            train_transform: The dictionary of transforms to use during training which maps
                :class:`~flash.core.data.process.Preprocess` hook names to callable transforms.
            val_transform: The dictionary of transforms to use during validation which maps
                :class:`~flash.core.data.process.Preprocess` hook names to callable transforms.
            test_transform: The dictionary of transforms to use during testing which maps
                :class:`~flash.core.data.process.Preprocess` hook names to callable transforms.
            predict_transform: The dictionary of transforms to use during predicting which maps
                :class:`~flash.core.data.process.Preprocess` hook names to callable transforms.
            data_fetcher: The :class:`~flash.core.data.callback.BaseDataFetcher` to pass to the
                :class:`~flash.core.data.data_module.DataModule`.
            preprocess: The :class:`~flash.core.data.data.Preprocess` to pass to the
                :class:`~flash.core.data.data_module.DataModule`. If ``None``, ``cls.preprocess_cls``
                will be constructed and used.
            val_split: The ``val_split`` argument to pass to the :class:`~flash.core.data.data_module.DataModule`.
            batch_size: The ``batch_size`` argument to pass to the :class:`~flash.core.data.data_module.DataModule`.
            num_workers: The ``num_workers`` argument to pass to the :class:`~flash.core.data.data_module.DataModule`.
            sampler: The ``sampler`` argument to pass to the :class:`~flash.core.data.data_module.DataModule`.
            preprocess_kwargs: Additional keyword arguments to use when constructing the preprocess. Will only be used
                if ``preprocess = None``.

        Returns:
            The constructed data module.

        Examples::

            data_module = DataModule.from_datasets(
                train_dataset=train_dataset,
                train_transform={
                    "to_tensor_transform": torch.as_tensor,
                },
            )
        """
        return cls.from_data_source(
            DefaultDataSources.DATASET,
            train_dataset,
            val_dataset,
            test_dataset,
            predict_dataset,
            train_transform=train_transform,
            val_transform=val_transform,
            test_transform=test_transform,
            predict_transform=predict_transform,
            data_fetcher=data_fetcher,
            preprocess=preprocess,
            val_split=val_split,
            batch_size=batch_size,
            num_workers=num_workers,
            sampler=sampler,
            **preprocess_kwargs,
        )

    @classmethod
    def from_fiftyone(
        cls,
        train_dataset: Optional[SampleCollection] = None,
        val_dataset: Optional[SampleCollection] = None,
        test_dataset: Optional[SampleCollection] = None,
        predict_dataset: Optional[SampleCollection] = None,
        train_transform: Optional[Dict[str, Callable]] = None,
        val_transform: Optional[Dict[str, Callable]] = None,
        test_transform: Optional[Dict[str, Callable]] = None,
        predict_transform: Optional[Dict[str, Callable]] = None,
        data_fetcher: Optional[BaseDataFetcher] = None,
        preprocess: Optional[Preprocess] = None,
        val_split: Optional[float] = None,
        batch_size: int = 4,
        num_workers: Optional[int] = None,
        **preprocess_kwargs: Any,
    ) -> 'DataModule':
        """Creates a :class:`~flash.core.data.data_module.DataModule` object
        from the given FiftyOne Datasets using the
        :class:`~flash.core.data.data_source.DataSource` of name
        :attr:`~flash.core.data.data_source.DefaultDataSources.FIFTYONE`
        from the passed or constructed :class:`~flash.core.data.process.Preprocess`.

        Args:
            train_dataset: The ``fiftyone.core.collections.SampleCollection`` containing the train data.
            val_dataset: The ``fiftyone.core.collections.SampleCollection`` containing the validation data.
            test_dataset: The ``fiftyone.core.collections.SampleCollection`` containing the test data.
            predict_dataset: The ``fiftyone.core.collections.SampleCollection`` containing the predict data.
            train_transform: The dictionary of transforms to use during training which maps
                :class:`~flash.core.data.process.Preprocess` hook names to callable transforms.
            val_transform: The dictionary of transforms to use during validation which maps
                :class:`~flash.core.data.process.Preprocess` hook names to callable transforms.
            test_transform: The dictionary of transforms to use during testing which maps
                :class:`~flash.core.data.process.Preprocess` hook names to callable transforms.
            predict_transform: The dictionary of transforms to use during predicting which maps
                :class:`~flash.core.data.process.Preprocess` hook names to callable transforms.
            data_fetcher: The :class:`~flash.core.data.callback.BaseDataFetcher` to pass to the
                :class:`~flash.core.data.data_module.DataModule`.
            preprocess: The :class:`~flash.core.data.data.Preprocess` to pass to the
                :class:`~flash.core.data.data_module.DataModule`. If ``None``, ``cls.preprocess_cls``
                will be constructed and used.
            val_split: The ``val_split`` argument to pass to the :class:`~flash.core.data.data_module.DataModule`.
            batch_size: The ``batch_size`` argument to pass to the :class:`~flash.core.data.data_module.DataModule`.
            num_workers: The ``num_workers`` argument to pass to the :class:`~flash.core.data.data_module.DataModule`.
            preprocess_kwargs: Additional keyword arguments to use when constructing the preprocess. Will only be used
                if ``preprocess = None``.

        Returns:
            The constructed data module.

        Examples::

            train_dataset = fo.Dataset.from_dir(
                "/path/to/dataset",
                dataset_type=fo.types.ImageClassificationDirectoryTree,
            )
            data_module = DataModule.from_fiftyone(
                train_data = train_dataset,
                train_transform={
                    "to_tensor_transform": torch.as_tensor,
                },
            )
        """
        if not _FIFTYONE_AVAILABLE:
            raise ModuleNotFoundError("Please, `pip install fiftyone`.")

        return cls.from_data_source(
            DefaultDataSources.FIFTYONE,
            train_dataset,
            val_dataset,
            test_dataset,
            predict_dataset,
            train_transform=train_transform,
            val_transform=val_transform,
            test_transform=test_transform,
            predict_transform=predict_transform,
            data_fetcher=data_fetcher,
            preprocess=preprocess,
            val_split=val_split,
            batch_size=batch_size,
            num_workers=num_workers,
            **preprocess_kwargs,
        )<|MERGE_RESOLUTION|>--- conflicted
+++ resolved
@@ -320,17 +320,10 @@
 
     @property
     def num_classes(self) -> Optional[int]:
-<<<<<<< HEAD
         n_cls_train = getattr(self.train_dataset, "num_classes", None)
         n_cls_val = getattr(self.val_dataset, "num_classes", None)
         n_cls_test = getattr(self.test_dataset, "num_classes", None)
         return n_cls_train or n_cls_val or n_cls_test
-=======
-        num_cls_train = getattr(self.train_dataset, "num_classes", None)
-        num_cls_val = getattr(self.val_dataset, "num_classes", None)
-        num_cls_test = getattr(self.test_dataset, "num_classes", None)
-        return num_cls_train or num_cls_val or num_cls_test
->>>>>>> 0bc44f51
 
     @property
     def data_source(self) -> Optional[DataSource]:
