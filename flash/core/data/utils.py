# Copyright The PyTorch Lightning team.
#
# Licensed under the Apache License, Version 2.0 (the "License");
# you may not use this file except in compliance with the License.
# You may obtain a copy of the License at
#
#     http://www.apache.org/licenses/LICENSE-2.0
#
# Unless required by applicable law or agreed to in writing, software
# distributed under the License is distributed on an "AS IS" BASIS,
# WITHOUT WARRANTIES OR CONDITIONS OF ANY KIND, either express or implied.
# See the License for the specific language governing permissions and
# limitations under the License.

import os.path
import tarfile
import zipfile
from typing import Any, Callable, Dict, Iterable, Mapping, Optional, Set

import requests
import urllib3
from pytorch_lightning.utilities.apply_func import apply_to_collection
from torch.nn import Module, ModuleDict, ModuleList
from tqdm.auto import tqdm as tq

from flash.core.utilities.imports import _CORE_TESTING
from flash.core.utilities.stages import RunningStage

# Skip doctests if requirements aren't available
if not _CORE_TESTING:
    __doctest_skip__ = ["download_data"]

_STAGES_PREFIX = {
    RunningStage.TRAINING: "train",
    RunningStage.TESTING: "test",
    RunningStage.VALIDATING: "val",
    RunningStage.PREDICTING: "predict",
    RunningStage.SERVING: "serve",
    RunningStage.SANITY_CHECKING: "val",
}

_INPUT_TRANSFORM_FUNCS: Set[str] = {
    "per_sample_transform",
    "per_batch_transform",
    "per_sample_transform_on_device",
    "per_batch_transform_on_device",
    "collate",
}

_CALLBACK_FUNCS: Set[str] = {
    "load_sample",
    *_INPUT_TRANSFORM_FUNCS,
}

_OUTPUT_TRANSFORM_FUNCS: Set[str] = {
    "per_batch_transform",
    "uncollate",
    "per_sample_transform",
}


def download_data(url: str, path: str = "data/", verbose: bool = False) -> None:
    """Download file with progressbar.

    # Code adapted from: https://gist.github.com/ruxi/5d6803c116ec1130d484a4ab8c00c603
    # __author__  = "github.com/ruxi"
    # __license__ = "MIT"

    Examples
    ________

    .. doctest::

        >>> import os
        >>> from flash.core.data.utils import download_data
        >>> download_data("https://pl-flash-data.s3.amazonaws.com/titanic.zip", "./data")
        >>> os.listdir("./data")  # doctest: +ELLIPSIS +NORMALIZE_WHITESPACE
        [...]
    """
    # Disable warning about making an insecure request
    urllib3.disable_warnings(urllib3.exceptions.InsecureRequestWarning)

    if not os.path.exists(path):
        os.makedirs(path)
    local_filename = os.path.join(path, url.split("/")[-1])
    r = requests.get(url, stream=True, verify=False)
    file_size = int(r.headers["Content-Length"]) if "Content-Length" in r.headers else 0
    chunk_size = 1024
    num_bars = int(file_size / chunk_size)
    if verbose:
        print(dict(file_size=file_size))
        print(dict(num_bars=num_bars))

    if not os.path.exists(local_filename):
        with open(local_filename, "wb") as fp:
            for chunk in tq(
                r.iter_content(chunk_size=chunk_size),
                total=num_bars,
                unit="KB",
                desc=local_filename,
                leave=True,  # progressbar stays
            ):
                fp.write(chunk)  # type: ignore

    def extract_tarfile(file_path: str, extract_path: str, mode: str):
        if os.path.exists(file_path):
            with tarfile.open(file_path, mode=mode) as tar_ref:
                for member in tar_ref.getmembers():
                    try:
                        tar_ref.extract(member, path=extract_path, set_attrs=False)
                    except PermissionError:
                        raise PermissionError(f"Could not extract tar file {file_path}")

    if ".zip" in local_filename:
        if os.path.exists(local_filename):
            with zipfile.ZipFile(local_filename, "r") as zip_ref:
                zip_ref.extractall(path)
    elif local_filename.endswith(".tar.gz") or local_filename.endswith(".tgz"):
        extract_tarfile(local_filename, path, "r:gz")
    elif local_filename.endswith(".tar.bz2") or local_filename.endswith(".tbz"):
        extract_tarfile(local_filename, path, "r:bz2")


class FuncModule(Module):
    """This class is used to wrap a callable within a nn.Module and apply the wrapped function in `__call__`"""

    def __init__(self, func: Callable) -> None:
        super().__init__()
        self.func = func

    def forward(self, *args, **kwargs) -> Any:
        return self.func(*args, **kwargs)

    def __str__(self) -> str:
        return f"{self.__class__.__name__}({self.func.__name__})"

    def __repr__(self):
        return str(self.func)


def convert_to_modules(transforms: Optional[Dict[str, Callable]]):

    if transforms is None or isinstance(transforms, Module):
        return transforms

<<<<<<< HEAD
    transforms = apply_to_collection(transforms, Callable, FuncModule, wrong_dtype=Module)
    transforms = apply_to_collection(transforms, Mapping, ModuleDict, wrong_dtype=ModuleDict)
    transforms = apply_to_collection(transforms, Iterable, ModuleList, wrong_dtype=(ModuleList, ModuleDict))
    return transforms


def image_default_loader(file_path: str, drop_alpha: bool = True) -> Image:
    """Default loader for images.

    Args:
        file_path: The image file to load.
        drop_alpha: If ``True`` (default) then any alpha channels will be silently removed.
    """
    img = default_loader(file_path)
    if img.mode == "RGBA" and drop_alpha:
        img = img.convert("RGB")
    return img
=======
    transforms = apply_to_collection(transforms, Callable, FuncModule, wrong_dtype=torch.nn.Module)
    transforms = apply_to_collection(transforms, Mapping, torch.nn.ModuleDict, wrong_dtype=torch.nn.ModuleDict)
    transforms = apply_to_collection(
        transforms, Iterable, torch.nn.ModuleList, wrong_dtype=(torch.nn.ModuleList, torch.nn.ModuleDict)
    )
    return transforms
>>>>>>> 9dc970c2
<|MERGE_RESOLUTION|>--- conflicted
+++ resolved
@@ -143,29 +143,7 @@
     if transforms is None or isinstance(transforms, Module):
         return transforms
 
-<<<<<<< HEAD
     transforms = apply_to_collection(transforms, Callable, FuncModule, wrong_dtype=Module)
     transforms = apply_to_collection(transforms, Mapping, ModuleDict, wrong_dtype=ModuleDict)
     transforms = apply_to_collection(transforms, Iterable, ModuleList, wrong_dtype=(ModuleList, ModuleDict))
-    return transforms
-
-
-def image_default_loader(file_path: str, drop_alpha: bool = True) -> Image:
-    """Default loader for images.
-
-    Args:
-        file_path: The image file to load.
-        drop_alpha: If ``True`` (default) then any alpha channels will be silently removed.
-    """
-    img = default_loader(file_path)
-    if img.mode == "RGBA" and drop_alpha:
-        img = img.convert("RGB")
-    return img
-=======
-    transforms = apply_to_collection(transforms, Callable, FuncModule, wrong_dtype=torch.nn.Module)
-    transforms = apply_to_collection(transforms, Mapping, torch.nn.ModuleDict, wrong_dtype=torch.nn.ModuleDict)
-    transforms = apply_to_collection(
-        transforms, Iterable, torch.nn.ModuleList, wrong_dtype=(torch.nn.ModuleList, torch.nn.ModuleDict)
-    )
-    return transforms
->>>>>>> 9dc970c2
+    return transforms