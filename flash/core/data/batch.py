--- conflicted
+++ resolved
@@ -25,11 +25,7 @@
     CurrentFuncContext,
     CurrentRunningStageContext,
 )
-<<<<<<< HEAD
-from flash.core.utilities.running_stage import RunningStage
-=======
 from flash.core.utilities.stages import RunningStage
->>>>>>> 4f608b0b
 
 if TYPE_CHECKING:
     from flash.core.data.process import Deserializer, Preprocess, Serializer
