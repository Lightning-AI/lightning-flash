# Copyright The PyTorch Lightning team.
#
# Licensed under the Apache License, Version 2.0 (the "License");
# you may not use this file except in compliance with the License.
# You may obtain a copy of the License at
#
#     http://www.apache.org/licenses/LICENSE-2.0
#
# Unless required by applicable law or agreed to in writing, software
# distributed under the License is distributed on an "AS IS" BASIS,
# WITHOUT WARRANTIES OR CONDITIONS OF ANY KIND, either express or implied.
# See the License for the specific language governing permissions and
# limitations under the License.
from typing import Any, Callable, List, TYPE_CHECKING

<<<<<<< HEAD
import torch
from torch import Tensor
=======
from torch import nn
>>>>>>> 8737ee8f

from flash.core.data.utilities.classification import _is_list_like

if TYPE_CHECKING:
    from flash.core.data.io.input import ServeInput


class _ServeInputProcessor(nn.Module):
    def __init__(
        self,
        serve_input: "ServeInput",
        collate_fn: Callable,
    ):
        super().__init__()
        self.serve_input = serve_input
        self.collate_fn = collate_fn

    def forward(self, sample: str):
        sample = self.serve_input._call_load_sample(sample)
        if not isinstance(sample, list):
            sample = [sample]
        sample = self.collate_fn(sample)
        return sample


def _is_list_like_excluding_str(x):
    return _is_list_like(x) and str(x) != x


def default_uncollate(batch: Any) -> List[Any]:
    """This function is used to uncollate a batch into samples. The following conditions are used:

    - if the ``batch`` is a ``dict``, the result will be a list of dicts
    - if the ``batch`` is list-like, the result is guaranteed to be a list

    Args:
        batch: The batch of outputs to be uncollated.

    Returns:
        The uncollated list of predictions.

    Raises:
        ValueError: If the input is a ``dict`` whose values are not all list-like.
        ValueError: If the input is a ``dict`` whose values are not all the same length.
        ValueError: If the input is not a ``dict`` or list-like.
    """
    if isinstance(batch, dict):
        if any(not _is_list_like_excluding_str(sub_batch) for sub_batch in batch.values()):
            raise ValueError("When uncollating a dict, all sub-batches (values) are expected to be list-like.")
        if len({len(sub_batch) for sub_batch in batch.values()}) > 1:
            raise ValueError("When uncollating a dict, all sub-batches (values) are expected to have the same length.")
        elements = [default_uncollate(element) for element in zip(*batch.values())]
        return [dict(zip(batch.keys(), element)) for element in elements]
    if isinstance(batch, (list, tuple, Tensor)):
        return list(batch)
    raise ValueError(
        "The batch of outputs to be uncollated is expected to be a `dict` or list-like "
<<<<<<< HEAD
        f"(e.g. `torch.Tensor`, `list`, `tuple`, etc.), but got input of type: {type(batch)}"
=======
        "(e.g. `Tensor`, `list`, `tuple`, etc.)."
>>>>>>> 8737ee8f
    )<|MERGE_RESOLUTION|>--- conflicted
+++ resolved
@@ -13,12 +13,8 @@
 # limitations under the License.
 from typing import Any, Callable, List, TYPE_CHECKING
 
-<<<<<<< HEAD
-import torch
 from torch import Tensor
-=======
 from torch import nn
->>>>>>> 8737ee8f
 
 from flash.core.data.utilities.classification import _is_list_like
 
@@ -76,9 +72,5 @@
         return list(batch)
     raise ValueError(
         "The batch of outputs to be uncollated is expected to be a `dict` or list-like "
-<<<<<<< HEAD
-        f"(e.g. `torch.Tensor`, `list`, `tuple`, etc.), but got input of type: {type(batch)}"
-=======
-        "(e.g. `Tensor`, `list`, `tuple`, etc.)."
->>>>>>> 8737ee8f
+        f"(e.g. `Tensor`, `list`, `tuple`, etc.), but got input of type: {type(batch)}"
     )