--- conflicted
+++ resolved
@@ -1060,13 +1060,8 @@
         )
         return transform(**transform_kwargs)
 
-<<<<<<< HEAD
     if isinstance(transform, partial):
-        return transform(running_stage=running_stage, **transform_kwargs)
-=======
-    if isinstance(transform, partial) and transform.func.__name__ == "LambdaInputTransform":
         return transform(**transform_kwargs)
->>>>>>> 6da53fe9
 
     if isinstance(transform, Callable):
         return LambdaInputTransform(
