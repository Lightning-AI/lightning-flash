# Copyright The PyTorch Lightning team.
#
# Licensed under the Apache License, Version 2.0 (the "License");
# you may not use this file except in compliance with the License.
# You may obtain a copy of the License at
#
#     http://www.apache.org/licenses/LICENSE-2.0
#
# Unless required by applicable law or agreed to in writing, software
# distributed under the License is distributed on an "AS IS" BASIS,
# WITHOUT WARRANTIES OR CONDITIONS OF ANY KIND, either express or implied.
# See the License for the specific language governing permissions and
# limitations under the License.
import warnings

from pytorch_lightning.utilities import LightningEnum

from flash.core.utilities.on_access_enum_meta import OnAccessEnumMeta


class DefaultDataKeys(LightningEnum, metaclass=OnAccessEnumMeta):
    """Deprecated since 0.6.0 and will be removed in 0.7.0.

    Use `flash.DataKeys` instead.
    """
<<<<<<< HEAD
    instances = []
    directory = os.path.expanduser(directory)
    both_none = extensions is None and is_valid_file is None
    both_something = extensions is not None and is_valid_file is not None
    if both_none or both_something:
        raise ValueError("Both extensions and is_valid_file cannot be None or not None at the same time")
    if extensions is not None:

        def is_valid_file(x: str) -> bool:
            return has_file_allowed_extension(x, cast(Tuple[str, ...], extensions))

    is_valid_file = cast(Callable[[str], bool], is_valid_file)
    for target_class in sorted(class_to_idx.keys()):
        class_index = class_to_idx[target_class]
        target_dir = os.path.join(directory, target_class)
        if not os.path.isdir(target_dir):
            continue
        for root, _, fnames in sorted(os.walk(target_dir, followlinks=True)):
            for fname in sorted(fnames):
                path = os.path.join(root, fname)
                if is_valid_file(path):
                    item = path, class_index
                    instances.append(item)
    return instances


def has_len(data: Union[Sequence[Any], Iterable[Any]]) -> bool:
    try:
        len(data)
        return True
    except (TypeError, NotImplementedError):
        return False


@dataclass(unsafe_hash=True, frozen=True)
class LabelsState(ProcessState):
    """A :class:`~flash.core.data.properties.ProcessState` containing ``labels``, a mapping from class index to
    label."""

    labels: Optional[Sequence[str]]


@dataclass(unsafe_hash=True, frozen=True)
class ImageLabelsMap(ProcessState):

    labels_map: Optional[Dict[int, Tuple[int, int, int]]]


class DefaultDataSources(LightningEnum):
    """The ``DefaultDataSources`` enum contains the data source names used by all of the default ``from_*`` methods in
    :class:`~flash.core.data.data_module.DataModule`."""

    FOLDERS = "folders"
    FILES = "files"
    NUMPY = "numpy"
    TENSORS = "tensors"
    CSV = "csv"
    JSON = "json"
    PARQUET = "parquet"
    DATASETS = "datasets"
    HUGGINGFACE_DATASET = "hf_dataset"
    FIFTYONE = "fiftyone"
    SEQUENCE = "sequence"
    DATAFRAME = "data_frame"
    LISTS = "lists"
    LABELSTUDIO = "labelstudio"

    # TODO: Create a FlashEnum class???
    def __hash__(self) -> int:
        return hash(self.value)


class DefaultDataKeys(LightningEnum):
    """The ``DefaultDataKeys`` enum contains the keys that are used by built-in data sources to refer to inputs and
    targets."""
=======
>>>>>>> 79b943f8

    INPUT = "input"
    PREDS = "preds"
    TARGET = "target"
    METADATA = "metadata"

    def __new__(cls, value):
        member = str.__new__(cls, value)
        member._on_access = member.deprecate
        return member

    def deprecate(self):
        warnings.warn(
            "`DefaultDataKeys` was deprecated in 0.6.0 and will be removed in 0.7.0. Use `flash.DataKeys` instead.",
            FutureWarning,
        )

    # TODO: Create a FlashEnum class???
    def __hash__(self) -> int:
        return hash(self.value)<|MERGE_RESOLUTION|>--- conflicted
+++ resolved
@@ -23,84 +23,6 @@
 
     Use `flash.DataKeys` instead.
     """
-<<<<<<< HEAD
-    instances = []
-    directory = os.path.expanduser(directory)
-    both_none = extensions is None and is_valid_file is None
-    both_something = extensions is not None and is_valid_file is not None
-    if both_none or both_something:
-        raise ValueError("Both extensions and is_valid_file cannot be None or not None at the same time")
-    if extensions is not None:
-
-        def is_valid_file(x: str) -> bool:
-            return has_file_allowed_extension(x, cast(Tuple[str, ...], extensions))
-
-    is_valid_file = cast(Callable[[str], bool], is_valid_file)
-    for target_class in sorted(class_to_idx.keys()):
-        class_index = class_to_idx[target_class]
-        target_dir = os.path.join(directory, target_class)
-        if not os.path.isdir(target_dir):
-            continue
-        for root, _, fnames in sorted(os.walk(target_dir, followlinks=True)):
-            for fname in sorted(fnames):
-                path = os.path.join(root, fname)
-                if is_valid_file(path):
-                    item = path, class_index
-                    instances.append(item)
-    return instances
-
-
-def has_len(data: Union[Sequence[Any], Iterable[Any]]) -> bool:
-    try:
-        len(data)
-        return True
-    except (TypeError, NotImplementedError):
-        return False
-
-
-@dataclass(unsafe_hash=True, frozen=True)
-class LabelsState(ProcessState):
-    """A :class:`~flash.core.data.properties.ProcessState` containing ``labels``, a mapping from class index to
-    label."""
-
-    labels: Optional[Sequence[str]]
-
-
-@dataclass(unsafe_hash=True, frozen=True)
-class ImageLabelsMap(ProcessState):
-
-    labels_map: Optional[Dict[int, Tuple[int, int, int]]]
-
-
-class DefaultDataSources(LightningEnum):
-    """The ``DefaultDataSources`` enum contains the data source names used by all of the default ``from_*`` methods in
-    :class:`~flash.core.data.data_module.DataModule`."""
-
-    FOLDERS = "folders"
-    FILES = "files"
-    NUMPY = "numpy"
-    TENSORS = "tensors"
-    CSV = "csv"
-    JSON = "json"
-    PARQUET = "parquet"
-    DATASETS = "datasets"
-    HUGGINGFACE_DATASET = "hf_dataset"
-    FIFTYONE = "fiftyone"
-    SEQUENCE = "sequence"
-    DATAFRAME = "data_frame"
-    LISTS = "lists"
-    LABELSTUDIO = "labelstudio"
-
-    # TODO: Create a FlashEnum class???
-    def __hash__(self) -> int:
-        return hash(self.value)
-
-
-class DefaultDataKeys(LightningEnum):
-    """The ``DefaultDataKeys`` enum contains the keys that are used by built-in data sources to refer to inputs and
-    targets."""
-=======
->>>>>>> 79b943f8
 
     INPUT = "input"
     PREDS = "preds"
