# Copyright The PyTorch Lightning team.
#
# Licensed under the Apache License, Version 2.0 (the "License");
# you may not use this file except in compliance with the License.
# You may obtain a copy of the License at
#
#     http://www.apache.org/licenses/LICENSE-2.0
#
# Unless required by applicable law or agreed to in writing, software
# distributed under the License is distributed on an "AS IS" BASIS,
# WITHOUT WARRANTIES OR CONDITIONS OF ANY KIND, either express or implied.
# See the License for the specific language governing permissions and
# limitations under the License.
import os
import typing
import warnings
from dataclasses import dataclass
from functools import partial
from inspect import signature
from pathlib import Path
from typing import (
    Any,
    Callable,
    cast,
    Dict,
    Generic,
    Iterable,
    Iterator,
    List,
    Mapping,
    Optional,
    Sequence,
    Tuple,
    TYPE_CHECKING,
    TypeVar,
    Union,
)

import numpy as np
import pandas as pd
import torch
from pytorch_lightning.utilities.enums import LightningEnum
from torch.nn import Module
from torch.utils.data.dataset import Dataset
from tqdm import tqdm

from flash.core.data.auto_dataset import AutoDataset, BaseAutoDataset, IterableAutoDataset
from flash.core.data.properties import ProcessState, Properties
from flash.core.data.utils import CurrentRunningStageFuncContext
from flash.core.utilities.imports import _FIFTYONE_AVAILABLE, lazy_import, requires
from flash.core.utilities.stages import RunningStage

SampleCollection = None
if _FIFTYONE_AVAILABLE:
    fol = lazy_import("fiftyone.core.labels")
    if TYPE_CHECKING:
        from fiftyone.core.collections import SampleCollection
else:
    fol = None


# Credit to the PyTorchVision Team:
# https://github.com/pytorch/vision/blob/master/torchvision/datasets/folder.py#L10
def has_file_allowed_extension(filename: str, extensions: Tuple[str, ...]) -> bool:
    """Checks if a file is an allowed extension.

    Args:
        filename (string): path to a file
        extensions (tuple of strings): extensions to consider (lowercase)

    Returns:
        bool: True if the filename ends with one of given extensions
    """
    return filename.lower().endswith(extensions)


# Credit to the PyTorchVision Team:
# https://github.com/pytorch/vision/blob/master/torchvision/datasets/folder.py#L48
def make_dataset(
    directory: str,
    class_to_idx: Dict[str, int],
    extensions: Optional[Tuple[str, ...]] = None,
    is_valid_file: Optional[Callable[[str], bool]] = None,
) -> List[Tuple[str, int]]:
    """Generates a list of samples of a form (path_to_sample, class).

    Args:
        directory (str): root dataset directory
        class_to_idx (Dict[str, int]): dictionary mapping class name to class index
        extensions (optional): A list of allowed extensions.
            Either extensions or is_valid_file should be passed. Defaults to None.
        is_valid_file (optional): A function that takes path of a file
            and checks if the file is a valid file
            (used to check of corrupt files) both extensions and
            is_valid_file should not be passed. Defaults to None.

    Raises:
        ValueError: In case ``extensions`` and ``is_valid_file`` are None or both are not None.

    Returns:
        List[Tuple[str, int]]: samples of a form (path_to_sample, class)
    """
    instances = []
    directory = os.path.expanduser(directory)
    both_none = extensions is None and is_valid_file is None
    both_something = extensions is not None and is_valid_file is not None
    if both_none or both_something:
        raise ValueError("Both extensions and is_valid_file cannot be None or not None at the same time")
    if extensions is not None:

        def is_valid_file(x: str) -> bool:
            return has_file_allowed_extension(x, cast(Tuple[str, ...], extensions))

    is_valid_file = cast(Callable[[str], bool], is_valid_file)
    for target_class in sorted(class_to_idx.keys()):
        class_index = class_to_idx[target_class]
        target_dir = os.path.join(directory, target_class)
        if not os.path.isdir(target_dir):
            continue
        for root, _, fnames in sorted(os.walk(target_dir, followlinks=True)):
            for fname in sorted(fnames):
                path = os.path.join(root, fname)
                if is_valid_file(path):
                    item = path, class_index
                    instances.append(item)
    return instances


def has_len(data: Union[Sequence[Any], Iterable[Any]]) -> bool:
    try:
        len(data)
        return True
    except (TypeError, NotImplementedError):
        return False


@dataclass(unsafe_hash=True, frozen=True)
class LabelsState(ProcessState):
    """A :class:`~flash.core.data.properties.ProcessState` containing ``labels``, a mapping from class index to
    label."""

    labels: Optional[Sequence[str]]


@dataclass(unsafe_hash=True, frozen=True)
class ImageLabelsMap(ProcessState):

    labels_map: Optional[Dict[int, Tuple[int, int, int]]]


class DefaultDataSources(LightningEnum):
    """The ``DefaultDataSources`` enum contains the data source names used by all of the default ``from_*`` methods in
    :class:`~flash.core.data.data_module.DataModule`."""

    FOLDERS = "folders"
    FILES = "files"
    NUMPY = "numpy"
    TENSORS = "tensors"
    CSV = "csv"
    JSON = "json"
    PARQUET = "parquet"
    DATASETS = "datasets"
    HUGGINGFACE_DATASET = "hf_dataset"
    FIFTYONE = "fiftyone"
<<<<<<< HEAD
    DATAFRAME = "dataframe"
=======
    DATAFRAME = "data_frame"
    LISTS = "lists"
    LABELSTUDIO = "labelstudio"
>>>>>>> 78faff0e

    # TODO: Create a FlashEnum class???
    def __hash__(self) -> int:
        return hash(self.value)


class DefaultDataKeys(LightningEnum):
    """The ``DefaultDataKeys`` enum contains the keys that are used by built-in data sources to refer to inputs and
    targets."""

    INPUT = "input"
    PREDS = "preds"
    TARGET = "target"
    METADATA = "metadata"

    # TODO: Create a FlashEnum class???
    def __hash__(self) -> int:
        return hash(self.value)


class BaseDataFormat(LightningEnum):
    """The base class for creating ``data_format`` for :class:`~flash.core.data.data_source.DataSource`."""

    def __hash__(self) -> int:
        return hash(self.value)


class MockDataset:
    """The ``MockDataset`` catches any metadata that is attached through ``__setattr__``.

    This is passed to
    :meth:`~flash.core.data.data_source.DataSource.load_data` so that attributes can be set on the generated
    data set.
    """

    def __init__(self):
        self.metadata = {}

    def __setattr__(self, key, value):
        if key != "metadata":
            self.metadata[key] = value
        object.__setattr__(self, key, value)


DATA_TYPE = TypeVar("DATA_TYPE")


class DataSource(Generic[DATA_TYPE], Properties, Module):
    """The ``DataSource`` class encapsulates two hooks: ``load_data`` and ``load_sample``.

    The
    :meth:`~flash.core.data.data_source.DataSource.to_datasets` method can then be used to automatically construct data
    sets from the hooks.
    """

    @staticmethod
    def load_data(
        data: DATA_TYPE,
        dataset: Optional[Any] = None,
    ) -> Union[Sequence[Mapping[str, Any]], Iterable[Mapping[str, Any]]]:
        """Given the ``data`` argument, the ``load_data`` hook produces a sequence or iterable of samples or
        sample metadata. The ``data`` argument can be anything, but this method should return a sequence or iterable of
        mappings from string (e.g. "input", "target", "bbox", etc.) to data (e.g. a target value) or metadata (e.g. a
        filename). Where possible, any heavy data loading should be performed in
        :meth:`~flash.core.data.data_source.DataSource.load_sample`. If the output is an iterable rather than a sequence
        (that is, it doesn't have length) then the generated dataset will be an ``IterableDataset``.

        Args:
            data: The data required to load the sequence or iterable of samples or sample metadata.
            dataset: Overriding methods can optionally include the dataset argument. Any attributes set on the dataset
                (e.g. ``num_classes``) will also be set on the generated dataset.

        Returns:
            A sequence or iterable of samples or sample metadata to be used as inputs to
            :meth:`~flash.core.data.data_source.DataSource.load_sample`.

        Example::

            # data: "."
            # output: [{"input": "./cat/1.png", "target": 1}, ..., {"input": "./dog/10.png", "target": 0}]

            output: Sequence[Mapping[str, Any]] = load_data(data)

        """
        return data

    @staticmethod
    def load_sample(sample: Mapping[str, Any], dataset: Optional[Any] = None) -> Any:
        """Given an element from the output of a call to
        :meth:`~flash.core.data.data_source.DataSource.load_data`, this hook
        should load a single data sample. The keys and values in the ``sample`` argument will be same as the keys and
        values in the outputs of :meth:`~flash.core.data.data_source.DataSource.load_data`.

        Args:
            sample: An element (sample or sample metadata) from the output of a call to
                :meth:`~flash.core.data.data_source.DataSource.load_data`.
            dataset: Overriding methods can optionally include the dataset argument. Any attributes set on the dataset
                (e.g. ``num_classes``) will also be set on the generated dataset.

        Returns:
            The loaded sample as a mapping with string keys (e.g. "input", "target") that can be processed by the
            :meth:`~flash.core.data.process.Preprocess.pre_tensor_transform`.

        Example::

            # sample: {"input": "./cat/1.png", "target": 1}
            # output: {"input": PIL.Image, "target": 1}

            output: Mapping[str, Any] = load_sample(sample)

        """
        return sample

    def to_datasets(
        self,
        train_data: Optional[DATA_TYPE] = None,
        val_data: Optional[DATA_TYPE] = None,
        test_data: Optional[DATA_TYPE] = None,
        predict_data: Optional[DATA_TYPE] = None,
    ) -> Tuple[Optional[BaseAutoDataset], ...]:
        """Construct data sets (of type :class:`~flash.core.data.auto_dataset.BaseAutoDataset`) from this data
        source by calling :meth:`~flash.core.data.data_source.DataSource.load_data` with each of the ``*_data``
        arguments. If an argument is given as ``None`` then no dataset will be created for that stage (``train``,
        ``val``, ``test``, ``predict``).

        Args:
            train_data: The input to :meth:`~flash.core.data.data_source.DataSource.load_data` to use to create the
                train dataset.
            val_data: The input to :meth:`~flash.core.data.data_source.DataSource.load_data` to use to create the
                validation dataset.
            test_data: The input to :meth:`~flash.core.data.data_source.DataSource.load_data` to use to create the
                test dataset.
            predict_data: The input to :meth:`~flash.core.data.data_source.DataSource.load_data` to use to create
                the predict dataset.

        Returns:
            A tuple of ``train_dataset``, ``val_dataset``, ``test_dataset``, ``predict_dataset``. If any ``*_data``
            argument is not passed to this method then the corresponding ``*_dataset`` will be ``None``.
        """
        train_dataset = self.generate_dataset(train_data, RunningStage.TRAINING)
        val_dataset = self.generate_dataset(val_data, RunningStage.VALIDATING)
        test_dataset = self.generate_dataset(test_data, RunningStage.TESTING)
        predict_dataset = self.generate_dataset(predict_data, RunningStage.PREDICTING)
        return train_dataset, val_dataset, test_dataset, predict_dataset

    def generate_dataset(
        self,
        data: Optional[DATA_TYPE],
        running_stage: RunningStage,
    ) -> Optional[Union[AutoDataset, IterableAutoDataset]]:
        """Generate a single dataset with the given input to
        :meth:`~flash.core.data.data_source.DataSource.load_data` for the given ``running_stage``.

        Args:
            data: The input to :meth:`~flash.core.data.data_source.DataSource.load_data` to use to create the dataset.
            running_stage: The running_stage for this dataset.

        Returns:
            The constructed :class:`~flash.core.data.auto_dataset.BaseAutoDataset`.
        """
        is_none = data is None

        if isinstance(data, Sequence):
            is_none = data[0] is None

        if not is_none:
            from flash.core.data.data_pipeline import DataPipeline

            mock_dataset = typing.cast(AutoDataset, MockDataset())
            with CurrentRunningStageFuncContext(running_stage, "load_data", self):
                resolved_func_name = DataPipeline._resolve_function_hierarchy(
                    "load_data", self, running_stage, DataSource
                )
                load_data: Callable[[DATA_TYPE, Optional[Any]], Any] = getattr(self, resolved_func_name)
                parameters = signature(load_data).parameters
                if len(parameters) > 1 and "dataset" in parameters:  # TODO: This was DATASET_KEY before
                    data = load_data(data, mock_dataset)
                else:
                    data = load_data(data)

            if has_len(data):
                dataset = AutoDataset(data, self, running_stage)
            else:
                dataset = IterableAutoDataset(data, self, running_stage)
            dataset.__dict__.update(mock_dataset.metadata)
            return dataset


SEQUENCE_DATA_TYPE = TypeVar("SEQUENCE_DATA_TYPE")


class DatasetDataSource(DataSource[Dataset]):
    """The ``DatasetDataSource`` implements default behaviours for data sources which expect the input to
    :meth:`~flash.core.data.data_source.DataSource.load_data` to be a :class:`torch.utils.data.dataset.Dataset`

    Args:
        labels: Optionally pass the labels as a mapping from class index to label string. These will then be set as the
            :class:`~flash.core.data.data_source.LabelsState`.
    """

    def load_sample(self, sample: Any, dataset: Optional[Any] = None) -> Mapping[str, Any]:
        if isinstance(sample, tuple) and len(sample) == 2:
            return {DefaultDataKeys.INPUT: sample[0], DefaultDataKeys.TARGET: sample[1]}
        return {DefaultDataKeys.INPUT: sample}


class SequenceDataSource(
    Generic[SEQUENCE_DATA_TYPE],
    DataSource[Tuple[Sequence[SEQUENCE_DATA_TYPE], Optional[Sequence]]],
):
    """The ``SequenceDataSource`` implements default behaviours for data sources which expect the input to
    :meth:`~flash.core.data.data_source.DataSource.load_data` to be a sequence of tuples (``(input, target)``
    where target can be ``None``).

    Args:
        labels: Optionally pass the labels as a mapping from class index to label string. These will then be set as the
            :class:`~flash.core.data.data_source.LabelsState`.
    """

    def __init__(self, labels: Optional[Sequence[str]] = None):
        super().__init__()

        self.labels = labels

        if self.labels is not None:
            self.set_state(LabelsState(self.labels))

    def load_data(
        self,
        data: Tuple[Sequence[SEQUENCE_DATA_TYPE], Optional[Sequence]],
        dataset: Optional[Any] = None,
    ) -> Sequence[Mapping[str, Any]]:
        # TODO: Bring back the code to work out how many classes there are
        inputs, targets = data
        if targets is None:
            return self.predict_load_data(data)
        return [
            {DefaultDataKeys.INPUT: input, DefaultDataKeys.TARGET: target} for input, target in zip(inputs, targets)
        ]

    @staticmethod
    def predict_load_data(data: Sequence[SEQUENCE_DATA_TYPE]) -> Sequence[Mapping[str, Any]]:
        return [{DefaultDataKeys.INPUT: input} for input in data]


class PathsDataSource(SequenceDataSource):
    """The ``PathsDataSource`` implements default behaviours for data sources which expect the input to
    :meth:`~flash.core.data.data_source.DataSource.load_data` to be either a directory with a subdirectory for
    each class or a tuple containing list of files and corresponding list of targets.

    Args:
        extensions: The file extensions supported by this data source (e.g. ``(".jpg", ".png")``).
        labels: Optionally pass the labels as a mapping from class index to label string. These will then be set as the
            :class:`~flash.core.data.data_source.LabelsState`.
    """

    def __init__(
        self,
        extensions: Optional[Tuple[str, ...]] = None,
        loader: Optional[Callable[[str], Any]] = None,
        labels: Optional[Sequence[str]] = None,
    ):
        super().__init__(labels=labels)

        self.extensions = extensions
        self.loader = loader

    @staticmethod
    def find_classes(dir: str) -> Tuple[List[str], Dict[str, int]]:
        """Finds the class folders in a dataset. Ensures that no class is a subdirectory of another.

        Args:
            dir: Root directory path.

        Returns:
            tuple: (classes, class_to_idx) where classes are relative to (dir), and class_to_idx is a dictionary.
        """
        classes = [d.name for d in os.scandir(dir) if d.is_dir()]
        classes.sort()
        class_to_idx = {cls_name: i for i, cls_name in enumerate(classes)}
        return classes, class_to_idx

    @staticmethod
    def isdir(data: Union[str, Tuple[List[str], List[Any]]]) -> bool:
        try:
            return os.path.isdir(data)
        except TypeError:
            # data is not path-like (e.g. it may be a list of paths)
            return False

    def load_data(
        self, data: Union[str, Tuple[List[str], List[Any]]], dataset: Optional[Any] = None
    ) -> Sequence[Mapping[str, Any]]:
        if self.isdir(data):
            classes, class_to_idx = self.find_classes(data)
            if not classes:
                return self.predict_load_data(data)
            self.set_state(LabelsState(classes))

            if dataset is not None:
                dataset.num_classes = len(classes)

            data = make_dataset(data, class_to_idx, extensions=self.extensions)
            return [{DefaultDataKeys.INPUT: input, DefaultDataKeys.TARGET: target} for input, target in data]
        elif dataset is not None:
            dataset.num_classes = len(np.unique(data[1]))

        return list(
            filter(
                lambda sample: has_file_allowed_extension(sample[DefaultDataKeys.INPUT], self.extensions),
                super().load_data(data, dataset),
            )
        )

    def predict_load_data(
        self, data: Union[str, List[str]], dataset: Optional[Any] = None
    ) -> Sequence[Mapping[str, Any]]:
        if self.isdir(data):
            data = [os.path.join(data, file) for file in os.listdir(data)]

        if not isinstance(data, list):
            data = [data]

        data = [{DefaultDataKeys.INPUT: input} for input in data]

        return list(
            filter(
                lambda sample: has_file_allowed_extension(sample[DefaultDataKeys.INPUT], self.extensions),
                data,
            )
        )

    def load_sample(self, sample: Dict[str, Any], dataset: Optional[Any] = None) -> Dict[str, Any]:
        path = sample[DefaultDataKeys.INPUT]

        if self.loader is not None:
            sample[DefaultDataKeys.INPUT] = self.loader(path)

        sample[DefaultDataKeys.METADATA] = {
            "filepath": path,
        }
        return sample


class LoaderDataFrameDataSource(
    DataSource[Tuple[pd.DataFrame, str, Union[str, List[str]], Optional[str], Optional[str]]]
):
    def __init__(self, loader: Callable[[str], Any]):
        super().__init__()

        self.loader = loader

    @staticmethod
    def _walk_files(root: str) -> Iterator[str]:
        for root, _, files in os.walk(root):
            for file in files:
                yield os.path.join(root, file)

    @staticmethod
    def _default_resolver(root: str, id: str):
        if os.path.isabs(id):
            return id

        pattern = f"*{id}*"

        try:
            return str(next(Path(root).rglob(pattern)))
        except StopIteration:
            raise ValueError(
                f"Found no matches for pattern: {pattern} in directory: {root}. File IDs should uniquely identify the "
                "file to load."
            )

    @staticmethod
    def _resolve_file(resolver: Callable[[str, str], str], root: str, input_key: str, row: pd.Series) -> pd.Series:
        row[input_key] = resolver(root, row[input_key])
        return row

    @staticmethod
    def _resolve_target(label_to_class: Dict[str, int], target_key: str, row: pd.Series) -> pd.Series:
        row[target_key] = label_to_class[row[target_key]]
        return row

    @staticmethod
    def _resolve_multi_target(target_keys: List[str], row: pd.Series) -> pd.Series:
        row[target_keys[0]] = [row[target_key] for target_key in target_keys]
        return row

    def load_data(
        self,
        data: Tuple[pd.DataFrame, str, Union[str, List[str]], Optional[str], Optional[str]],
        dataset: Optional[Any] = None,
    ) -> Sequence[Mapping[str, Any]]:
        data, input_key, target_keys, root, resolver = data

        if isinstance(data, (str, Path)):
            data = str(data)
            data_frame = pd.read_csv(data)
            if root is None:
                root = os.path.dirname(data)
        else:
            data_frame = data

        if root is None:
            root = ""

        if resolver is None:
            warnings.warn("Using default resolver, this may take a while.", UserWarning)
            resolver = self._default_resolver

        tqdm.pandas(desc="Resolving files")
        data_frame = data_frame.progress_apply(partial(self._resolve_file, resolver, root, input_key), axis=1)

        if not self.predicting:
            if isinstance(target_keys, List):
                dataset.multi_label = True
                dataset.num_classes = len(target_keys)
                self.set_state(LabelsState(target_keys))
                data_frame = data_frame.apply(partial(self._resolve_multi_target, target_keys), axis=1)
                target_keys = target_keys[0]
            else:
                dataset.multi_label = False
                if self.training:
                    labels = list(sorted(data_frame[target_keys].unique()))
                    dataset.num_classes = len(labels)
                    self.set_state(LabelsState(labels))

                labels = self.get_state(LabelsState)

                if labels is not None:
                    labels = labels.labels
                    label_to_class = {v: k for k, v in enumerate(labels)}
                    data_frame = data_frame.apply(partial(self._resolve_target, label_to_class, target_keys), axis=1)

            return [
                {
                    DefaultDataKeys.INPUT: row[input_key],
                    DefaultDataKeys.TARGET: row[target_keys],
                }
                for _, row in data_frame.iterrows()
            ]
        return [
            {
                DefaultDataKeys.INPUT: row[input_key],
            }
            for _, row in data_frame.iterrows()
        ]

    def load_sample(self, sample: Dict[str, Any], dataset: Optional[Any] = None) -> Dict[str, Any]:
        # TODO: simplify this duplicated code from PathsDataSource
        path = sample[DefaultDataKeys.INPUT]

        if self.loader is not None:
            sample[DefaultDataKeys.INPUT] = self.loader(path)

        sample[DefaultDataKeys.METADATA] = {
            "filepath": path,
        }
        return sample


class TensorDataSource(SequenceDataSource[torch.Tensor]):
    """The ``TensorDataSource`` is a ``SequenceDataSource`` which expects the input to
    :meth:`~flash.core.data.data_source.DataSource.load_data` to be a sequence of ``torch.Tensor`` objects."""

    def load_data(
        self,
        data: Tuple[Sequence[SEQUENCE_DATA_TYPE], Optional[Sequence]],
        dataset: Optional[Any] = None,
    ) -> Sequence[Mapping[str, Any]]:
        # TODO: Bring back the code to work out how many classes there are
        if len(data) == 2:
            dataset.num_classes = len(torch.unique(torch.tensor(data[1])))
        return super().load_data(data, dataset)


class NumpyDataSource(SequenceDataSource[np.ndarray]):
    """The ``NumpyDataSource`` is a ``SequenceDataSource`` which expects the input to
    :meth:`~flash.core.data.data_source.DataSource.load_data` to be a sequence of ``np.ndarray`` objects."""


class FiftyOneDataSource(DataSource[SampleCollection]):
    """The ``FiftyOneDataSource`` expects the input to
    :meth:`~flash.core.data.data_source.DataSource.load_data` to be a ``fiftyone.core.collections.SampleCollection``."""

    def __init__(self, label_field: str = "ground_truth"):
        super().__init__()
        self.label_field = label_field

    @property
    @requires("fiftyone")
    def label_cls(self):
        return fol.Label

    @requires("fiftyone")
    def load_data(self, data: SampleCollection, dataset: Optional[Any] = None) -> Sequence[Mapping[str, Any]]:
        self._validate(data)

        label_path = data._get_label_field_path(self.label_field, "label")[1]

        filepaths = data.values("filepath")
        targets = data.values(label_path)

        classes = self._get_classes(data)

        if dataset is not None:
            dataset.num_classes = len(classes)

        class_to_idx = {cls_name: i for i, cls_name in enumerate(classes)}

        if targets and isinstance(targets[0], list):

            def to_idx(t):
                return [class_to_idx[x] for x in t]

        else:

            def to_idx(t):
                return class_to_idx[t]

        return [
            {
                DefaultDataKeys.INPUT: f,
                DefaultDataKeys.TARGET: to_idx(t),
            }
            for f, t in zip(filepaths, targets)
        ]

    @staticmethod
    @requires("fiftyone")
    def predict_load_data(data: SampleCollection, dataset: Optional[Any] = None) -> Sequence[Mapping[str, Any]]:
        return [{DefaultDataKeys.INPUT: f} for f in data.values("filepath")]

    def _validate(self, data):
        label_type = data._get_label_field_type(self.label_field)
        if not issubclass(label_type, self.label_cls):
            raise ValueError(f"Expected field '{self.label_field}' to have type {self.label_cls}; found {label_type}")

    def _get_classes(self, data):
        classes = data.classes.get(self.label_field, None)

        if not classes:
            classes = data.default_classes

        if not classes:
            label_path = data._get_label_field_path(self.label_field, "label")[1]
            classes = data.distinct(label_path)

        return classes<|MERGE_RESOLUTION|>--- conflicted
+++ resolved
@@ -162,13 +162,9 @@
     DATASETS = "datasets"
     HUGGINGFACE_DATASET = "hf_dataset"
     FIFTYONE = "fiftyone"
-<<<<<<< HEAD
-    DATAFRAME = "dataframe"
-=======
     DATAFRAME = "data_frame"
     LISTS = "lists"
     LABELSTUDIO = "labelstudio"
->>>>>>> 78faff0e
 
     # TODO: Create a FlashEnum class???
     def __hash__(self) -> int:
