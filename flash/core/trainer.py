# Copyright The PyTorch Lightning team.
#
# Licensed under the Apache License, Version 2.0 (the "License");
# you may not use this file except in compliance with the License.
# You may obtain a copy of the License at
#
#     http://www.apache.org/licenses/LICENSE-2.0
#
# Unless required by applicable law or agreed to in writing, software
# distributed under the License is distributed on an "AS IS" BASIS,
# WITHOUT WARRANTIES OR CONDITIONS OF ANY KIND, either express or implied.
# See the License for the specific language governing permissions and
# limitations under the License.
import inspect
import warnings
from argparse import ArgumentParser, Namespace
from functools import wraps
from typing import Callable, List, Optional, Union

import torch
from pytorch_lightning import LightningDataModule, LightningModule
from pytorch_lightning import Trainer as PlTrainer
from pytorch_lightning.callbacks import BaseFinetuning
from pytorch_lightning.trainer.states import TrainerFn
from pytorch_lightning.utilities import rank_zero_warn
from pytorch_lightning.utilities.argparse import add_argparse_args, get_init_arguments_and_types, parse_env_variables
from pytorch_lightning.utilities.exceptions import MisconfigurationException
from torch.utils.data import DataLoader

import flash
from flash.core.finetuning import _DEFAULTS_FINETUNE_STRATEGIES, instantiate_default_finetuning_callbacks
from flash.core.utilities.imports import _SERVE_AVAILABLE


def from_argparse_args(cls, args: Union[Namespace, ArgumentParser], **kwargs):
    """Modified version of :func:`pytorch_lightning.utilities.argparse.from_argparse_args` which populates
    ``valid_kwargs`` from :class:`pytorch_lightning.Trainer`."""
    if isinstance(args, ArgumentParser):
        args = cls.parse_argparser(args)

    params = vars(args)

    # we only want to pass in valid PLTrainer args, the rest may be user specific
    valid_kwargs = inspect.signature(PlTrainer.__init__).parameters
    trainer_kwargs = {name: params[name] for name in valid_kwargs if name in params}
    trainer_kwargs.update(**kwargs)

    return cls(**trainer_kwargs)


def _defaults_from_env_vars(fn: Callable) -> Callable:
    """Copy of ``pytorch_lightning.trainer.connectors.env_vars_connector._defaults_from_env_vars``. Required to fix
    build error in readthedocs."""

    @wraps(fn)
    def insert_env_defaults(self, *args, **kwargs):
        cls = self.__class__  # get the class
        if args:  # inace any args passed move them to kwargs
            # parse only the argument names
            cls_arg_names = [arg[0] for arg in get_init_arguments_and_types(cls)]
            # convert args to kwargs
            kwargs.update(dict(zip(cls_arg_names, args)))
        env_variables = vars(parse_env_variables(cls))
        # update the kwargs by env variables
        kwargs = dict(list(env_variables.items()) + list(kwargs.items()))

        # all args were already moved to kwargs
        return fn(self, **kwargs)

    return insert_env_defaults


class Trainer(PlTrainer):

    @_defaults_from_env_vars
    def __init__(self, *args, serve_sanity_check: bool = False, **kwargs):
        if flash._IS_TESTING:
            if torch.cuda.is_available():
                kwargs["gpus"] = 1
                kwargs["max_epochs"] = 3
                kwargs["limit_train_batches"] = 1.0
                kwargs["limit_val_batches"] = 1.0
                kwargs["limit_test_batches"] = 1.0
                kwargs["fast_dev_run"] = False
            else:
                kwargs["fast_dev_run"] = True
        super().__init__(*args, **kwargs)

        self.serve_sanity_check = serve_sanity_check

    def _run_sanity_check(self, ref_model):
        if hasattr(super(), "_run_sanity_check"):
            super()._run_sanity_check(ref_model)

        self.run_sanity_check(ref_model)

    def run_sanity_check(self, ref_model):
        if hasattr(super(), "run_sanity_check"):
            super().run_sanity_check(ref_model)

        if self.serve_sanity_check and ref_model.is_servable and _SERVE_AVAILABLE:
            ref_model.run_serve_sanity_check()

    def fit(
        self,
        model: LightningModule,
        train_dataloader: Optional[DataLoader] = None,
        val_dataloaders: Optional[Union[DataLoader, List[DataLoader]]] = None,
        datamodule: Optional[LightningDataModule] = None,
    ):
        r"""
        Runs the full optimization routine. Same as :meth:`pytorch_lightning.Trainer.fit`

        Args:
            datamodule: A instance of :class:`LightningDataModule`.

            model: Model to fit.

            train_dataloader: A Pytorch DataLoader with training samples. If the model has
                a predefined train_dataloader method this will be skipped.

            val_dataloaders: Either a single Pytorch Dataloader or a list of them, specifying validation samples.
                If the model has a predefined val_dataloaders method this will be skipped
        """
        if any(isinstance(c, BaseFinetuning) for c in self.callbacks):
            # TODO: if we find a finetuning callback in the trainer should we remove it? or just warn the user?
            warnings.warn("Warning: You are calling fit(), but your trainer is using a fine-tuning callback")
        return super().fit(model, train_dataloader, val_dataloaders, datamodule)

    def finetune(
        self,
        model: LightningModule,
        train_dataloader: Optional[DataLoader] = None,
        val_dataloaders: Optional[Union[DataLoader, List[DataLoader]]] = None,
        datamodule: Optional[LightningDataModule] = None,
        strategy: Optional[Union[str, BaseFinetuning]] = None,
    ):
        r"""

        Runs the full optimization routine. Same as :meth:`pytorch_lightning.Trainer.fit`, but unfreezes layers
        of the backbone throughout training layers of the backbone throughout training.

        Args:
            datamodule: A instance of :class:`LightningDataModule`.

            model: Model to fit.

            train_dataloader: A PyTorch DataLoader with training samples. If the model has
                a predefined train_dataloader method this will be skipped.

            val_dataloaders: Either a single PyTorch Dataloader or a list of them, specifying validation samples.
                If the model has a predefined val_dataloaders method this will be skipped

            strategy: Should either be a string or a finetuning callback subclassing
                :class:`pytorch_lightning.callbacks.BaseFinetuning`.

                Default strategies can be enabled with these strings:

                - ``"no_freeze"``,
                - ``"freeze"``,
                - ``"freeze_unfreeze"``,
                - ``"unfreeze_milestones"``.
        """
        self._resolve_callbacks(model, strategy)
        return super().fit(model, train_dataloader, val_dataloaders, datamodule)

    def _resolve_callbacks(self, model, strategy):
        """
        This function is used to select the `BaseFinetuning` to be used for finetuning.
        """
        if strategy is not None and not isinstance(strategy, (str, BaseFinetuning)):
            raise MisconfigurationException(
                "strategy should be a ``pytorch_lightning.callbacks.BaseFinetuning``"
                f"callback or a str within {list(_DEFAULTS_FINETUNE_STRATEGIES.keys())}"
            )

        if isinstance(strategy, BaseFinetuning):
            callback = [strategy]
        else:
            # todo: change to ``configure_callbacks`` when merged to Lightning.
            model_callback = model.configure_finetune_callback()
            if len(model_callback) > 1:
                raise MisconfigurationException(
                    f"{model} configure_finetune_callback should create a list with only 1 callback"
                )
            if len(model_callback) == 1:
                if strategy is not None:
                    rank_zero_warn(
                        "The model contains a default finetune callback. The provided {strategy} will be overriden.\n"
                        " HINT: Provide a `BaseFinetuning` callback as strategy to make it prioritized. ", UserWarning
                    )
                callback = model_callback
            else:
                callback = instantiate_default_finetuning_callbacks(strategy)

        self.callbacks = self._merge_callbacks(self.callbacks, callback)

    @staticmethod
    def _merge_callbacks(old_callbacks: List, new_callbacks: List) -> List:
        """
        This function keeps only 1 instance of each callback type,
        extending new_callbacks with old_callbacks
        """
        if len(new_callbacks) == 0:
            return old_callbacks
        new_callbacks_types = {type(c) for c in new_callbacks}
        old_callbacks_types = {type(c) for c in old_callbacks}
        override_types = new_callbacks_types.intersection(old_callbacks_types)
        new_callbacks.extend(c for c in old_callbacks if type(c) not in override_types)
        return new_callbacks

<<<<<<< HEAD

class FlashTrainerFn(TrainerFn):
    finetune = 'finetune'
=======
    @classmethod
    def add_argparse_args(cls, *args, **kwargs) -> ArgumentParser:
        """See :func:`pytorch_lightning.utilities.argparse.add_argparse_args`."""
        # the lightning trainer implementation does not support subclasses.
        # context: https://github.com/PyTorchLightning/lightning-flash/issues/342#issuecomment-848892447
        return add_argparse_args(PlTrainer, *args, **kwargs)

    @classmethod
    def from_argparse_args(cls, args: Union[Namespace, ArgumentParser], **kwargs) -> 'Trainer':
        """Modified version of :func:`pytorch_lightning.utilities.argparse.from_argparse_args` which populates
        ``valid_kwargs`` from :class:`pytorch_lightning.Trainer`."""
        # the lightning trainer implementation does not support subclasses.
        # context: https://github.com/PyTorchLightning/lightning-flash/issues/342#issuecomment-848892447
        return from_argparse_args(Trainer, args, **kwargs)
>>>>>>> 0f6bb7ea
<|MERGE_RESOLUTION|>--- conflicted
+++ resolved
@@ -209,11 +209,6 @@
         new_callbacks.extend(c for c in old_callbacks if type(c) not in override_types)
         return new_callbacks
 
-<<<<<<< HEAD
-
-class FlashTrainerFn(TrainerFn):
-    finetune = 'finetune'
-=======
     @classmethod
     def add_argparse_args(cls, *args, **kwargs) -> ArgumentParser:
         """See :func:`pytorch_lightning.utilities.argparse.add_argparse_args`."""
@@ -228,4 +223,7 @@
         # the lightning trainer implementation does not support subclasses.
         # context: https://github.com/PyTorchLightning/lightning-flash/issues/342#issuecomment-848892447
         return from_argparse_args(Trainer, args, **kwargs)
->>>>>>> 0f6bb7ea
+
+
+class FlashTrainerFn(TrainerFn):
+    finetune = 'finetune'