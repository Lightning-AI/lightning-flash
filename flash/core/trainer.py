--- conflicted
+++ resolved
@@ -233,11 +233,6 @@
         # context: https://github.com/PyTorchLightning/lightning-flash/issues/342#issuecomment-848892447
         return from_argparse_args(Trainer, args, **kwargs)
 
-<<<<<<< HEAD
-    def export_sparseml_onnx_model(self, output_dir: str, sample_batch: Optional[torch.Tensor] = None):
-        with self.lightning_module._prevent_trainer_and_dataloaders_deepcopy():
-            SparseMLCallback.export_to_sparse_onnx(self.lightning_module, output_dir, sample_batch)
-=======
     def request_dataloader(
         self,
         *args,
@@ -260,4 +255,7 @@
             dataloader = list(dataloader)
         self.accelerator.barrier("get_dataloaders")
         return dataloader
->>>>>>> c512c31d
+
+    def export_sparseml_onnx_model(self, output_dir: str, sample_batch: Optional[torch.Tensor] = None):
+        with self.lightning_module._prevent_trainer_and_dataloaders_deepcopy():
+            SparseMLCallback.export_to_sparse_onnx(self.lightning_module, output_dir, sample_batch)