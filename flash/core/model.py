# Copyright The PyTorch Lightning team.
#
# Licensed under the Apache License, Version 2.0 (the "License");
# you may not use this file except in compliance with the License.
# You may obtain a copy of the License at
#
#     http://www.apache.org/licenses/LICENSE-2.0
#
# Unless required by applicable law or agreed to in writing, software
# distributed under the License is distributed on an "AS IS" BASIS,
# WITHOUT WARRANTIES OR CONDITIONS OF ANY KIND, either express or implied.
# See the License for the specific language governing permissions and
# limitations under the License.
import functools
import inspect
from copy import deepcopy
from typing import Any, Callable, Dict, List, Mapping, Optional, Sequence, Tuple, Type, Union

import torch
import torchmetrics
from pytorch_lightning import LightningModule
from pytorch_lightning.callbacks import Callback
from pytorch_lightning.trainer.states import RunningStage
from torch import nn

from flash.core.registry import FlashRegistry
from flash.core.utils import get_callable_dict
from flash.data.data_pipeline import DataPipeline, Postprocess, Preprocess


def predict_context(func: Callable) -> Callable:
    """
    This decorator is used as context manager
    to put model in eval mode before running predict and reset to train after.
    """

    @functools.wraps(func)
    def wrapper(self, *args, **kwargs) -> Any:
        grad_enabled = torch.is_grad_enabled()
        is_training = self.training
        self.eval()
        torch.set_grad_enabled(False)

        result = func(self, *args, **kwargs)

        if is_training:
            self.train()
        torch.set_grad_enabled(grad_enabled)
        return result

    return wrapper


class Task(LightningModule):
    """A general Task.

    Args:
        model: Model to use for the task.
        loss_fn: Loss function for training
        optimizer: Optimizer to use for training, defaults to `torch.optim.Adam`.
        metrics: Metrics to compute for training and evaluation.
        learning_rate: Learning rate to use for training, defaults to `5e-5`.
        default_preprocess: :class:`.Preprocess` to use as the default for this task.
        default_postprocess: :class:`.Postprocess` to use as the default for this task.
    """

    def __init__(
        self,
        model: Optional[nn.Module] = None,
        loss_fn: Optional[Union[Callable, Mapping, Sequence]] = None,
        optimizer: Type[torch.optim.Optimizer] = torch.optim.Adam,
        metrics: Union[torchmetrics.Metric, Mapping, Sequence, None] = None,
        learning_rate: float = 5e-5,
        default_preprocess: Preprocess = None,
        default_postprocess: Postprocess = None,
    ):
        super().__init__()
        if model is not None:
            self.model = model
        self.loss_fn = {} if loss_fn is None else get_callable_dict(loss_fn)
        self.optimizer_cls = optimizer
        self.metrics = nn.ModuleDict({} if metrics is None else get_callable_dict(metrics))
        self.learning_rate = learning_rate
        # TODO: should we save more? Bug on some regarding yaml if we save metrics
        self.save_hyperparameters("learning_rate", "optimizer")

<<<<<<< HEAD
        self._data_pipeline = None
        self._preprocess = None
        self._postprocess = None
        self._skip_auto_dataset = False
=======
        self._preprocess = default_preprocess
        self._postprocess = default_postprocess
>>>>>>> 14502b05

    def step(self, batch: Any, batch_idx: int) -> Any:
        """
        The training/validation/test step. Override for custom behavior.
        """
        x, y = batch
        y_hat = self(x)
        output = {"y_hat": y_hat}
        losses = {name: l_fn(y_hat, y) for name, l_fn in self.loss_fn.items()}
        logs = {}
        for name, metric in self.metrics.items():
            if isinstance(metric, torchmetrics.metric.Metric):
                metric(y_hat, y)
                logs[name] = metric  # log the metric itself if it is of type Metric
            else:
                logs[name] = metric(y_hat, y)
        logs.update(losses)
        if len(losses.values()) > 1:
            logs["total_loss"] = sum(losses.values())
            return logs["total_loss"], logs
        output["loss"] = list(losses.values())[0]
        output["logs"] = logs
        output["y"] = y
        return output

    def forward(self, x: Any) -> Any:
        return self.model(x)

    def training_step(self, batch: Any, batch_idx: int) -> Any:
        output = self.step(batch, batch_idx)
        self.log_dict({f"train_{k}": v for k, v in output["logs"].items()}, on_step=True, on_epoch=True, prog_bar=True)
        return output["loss"]

    def validation_step(self, batch: Any, batch_idx: int) -> None:
        output = self.step(batch, batch_idx)
        self.log_dict({f"val_{k}": v for k, v in output["logs"].items()}, on_step=False, on_epoch=True, prog_bar=True)

    def test_step(self, batch: Any, batch_idx: int) -> None:
        output = self.step(batch, batch_idx)
        self.log_dict({f"test_{k}": v for k, v in output["logs"].items()}, on_step=False, on_epoch=True, prog_bar=True)

    @predict_context
    def predict(
        self,
        x: Any,
        data_pipeline: Optional[DataPipeline] = None,
    ) -> Any:
        """
        Predict function for raw data or processed data

        Args:
            x: Input to predict. Can be raw data or processed data. If str, assumed to be a folder of data.

            data_pipeline: Use this to override the current data pipeline

        Returns:
            The post-processed model predictions
        """
        running_stage = RunningStage.PREDICTING
<<<<<<< HEAD
        data_pipeline = data_pipeline or self.data_pipeline
        if not self._skip_auto_dataset:
            x = [x for x in data_pipeline._generate_auto_dataset(x, running_stage)]
=======

        data_pipeline = self.build_data_pipeline(data_pipeline)

        x = [x for x in data_pipeline._generate_auto_dataset(x, running_stage)]
>>>>>>> 14502b05
        x = data_pipeline.worker_preprocessor(running_stage)(x)
        x = self.transfer_batch_to_device(x, self.device)
        x = data_pipeline.device_preprocessor(running_stage)(x)
        predictions = self.predict_step(x, 0)  # batch_idx is always 0 when running with `model.predict`
        predictions = data_pipeline.postprocessor(running_stage)(predictions)
        return predictions

    def predict_step(self, batch: Any, batch_idx: int, dataloader_idx: int = 0) -> Any:
        if isinstance(batch, tuple):
            batch = batch[0]
        elif isinstance(batch, list):
            # Todo: Understand why stack is needed
            batch = torch.stack(batch)
        return self(batch)

    def configure_optimizers(self) -> torch.optim.Optimizer:
        return self.optimizer_cls(filter(lambda p: p.requires_grad, self.parameters()), lr=self.learning_rate)

    def configure_finetune_callback(self) -> List[Callback]:
        return []

    @staticmethod
    def _resolve(
            old_preprocess: Optional[Preprocess],
            old_postprocess: Optional[Postprocess],
            new_preprocess: Optional[Preprocess],
            new_postprocess: Optional[Postprocess],
    ) -> Tuple[Optional[Preprocess], Optional[Postprocess]]:
        """Resolves the correct :class:`.Preprocess` and :class:`.Postprocess` to use, choosing ``new_*`` if it is not
        None or a base class (:class:`.Preprocess` or :class:`.Postprocess`) and ``old_*`` otherwise.

        Args:
            old_preprocess: :class:`.Preprocess` to be overridden.
            old_postprocess: :class:`.Postprocess` to be overridden.
            new_preprocess: :class:`.Preprocess` to override with.
            new_postprocess: :class:`.Postprocess` to override with.

        Returns:
            The resolved :class:`.Preprocess` and :class:`.Postprocess`.
        """
        preprocess = old_preprocess
        if new_preprocess is not None and type(new_preprocess) != Preprocess:
            preprocess = new_preprocess

        postprocess = old_postprocess
        if new_postprocess is not None and type(new_postprocess) != Postprocess:
            postprocess = new_postprocess

        return preprocess, postprocess

    def build_data_pipeline(self, data_pipeline: Optional[DataPipeline] = None) -> Optional[DataPipeline]:
        """Build a :class:`.DataPipeline` incorporating available :class:`.Preprocess` and :class:`.Postprocess`
        objects. These will be overridden in the following resolution order (lowest priority first):

        - Lightning ``Datamodule``, either attached to the :class:`.Trainer` or to the :class:`.Task`.
        - :class:`.Task` defaults given to ``.Task.__init__``.
        - :class:`.Task` manual overrides by setting :py:attr:`~data_pipeline`.
        - :class:`.DataPipeline` passed to this method.

        Args:
            data_pipeline: Optional highest priority source of :class:`.Preprocess` and :class:`.Postprocess`.

        Returns:
            The fully resolved :class:`.DataPipeline`.
        """
        preprocess, postprocess = None, None

        # Datamodule
        if self.datamodule is not None and getattr(self.datamodule, 'data_pipeline', None) is not None:
            preprocess = getattr(self.datamodule.data_pipeline, '_preprocess_pipeline', None)
            postprocess = getattr(self.datamodule.data_pipeline, '_postprocess_pipeline', None)

        elif self.trainer is not None and hasattr(
            self.trainer, 'datamodule'
        ) and getattr(self.trainer.datamodule, 'data_pipeline', None) is not None:
            preprocess = getattr(self.trainer.datamodule.data_pipeline, '_preprocess_pipeline', None)
            postprocess = getattr(self.trainer.datamodule.data_pipeline, '_postprocess_pipeline', None)

        # Defaults / task attributes
        preprocess, postprocess = Task._resolve(preprocess, postprocess, self._preprocess, self._postprocess)

        # Datapipeline
        if data_pipeline is not None:
            preprocess, postprocess = Task._resolve(
                preprocess,
                postprocess,
                getattr(data_pipeline, '_preprocess_pipeline', None),
                getattr(data_pipeline, '_postprocess_pipeline', None),
            )

        return DataPipeline(preprocess, postprocess)

    @property
    def data_pipeline(self) -> DataPipeline:
        """The current :class:`.DataPipeline`. If set, the new value will override the :class:`.Task` defaults. See
        :py:meth:`~build_data_pipeline` for more details on the resolution order."""
        return self.build_data_pipeline()

    @data_pipeline.setter
    def data_pipeline(self, data_pipeline: Optional[DataPipeline]) -> None:
        self._preprocess, self._postprocess = Task._resolve(
            self._preprocess,
            self._postprocess,
            getattr(data_pipeline, '_preprocess_pipeline', None),
            getattr(data_pipeline, '_postprocess_pipeline', None),
        )

    def on_train_dataloader(self) -> None:
        if self.data_pipeline is not None:
            self.data_pipeline._detach_from_model(self, RunningStage.TRAINING)
            self.data_pipeline._attach_to_model(self, RunningStage.TRAINING)
        super().on_train_dataloader()

    def on_val_dataloader(self) -> None:
        if self.data_pipeline is not None:
            self.data_pipeline._detach_from_model(self, RunningStage.VALIDATING)
            self.data_pipeline._attach_to_model(self, RunningStage.VALIDATING)
        super().on_val_dataloader()

    def on_test_dataloader(self, *_) -> None:
        if self.data_pipeline is not None:
            self.data_pipeline._detach_from_model(self, RunningStage.TESTING)
            self.data_pipeline._attach_to_model(self, RunningStage.TESTING)
        super().on_test_dataloader()

    def on_predict_dataloader(self) -> None:
        if self.data_pipeline is not None:
            self.data_pipeline._detach_from_model(self, RunningStage.PREDICTING)
            self.data_pipeline._attach_to_model(self, RunningStage.PREDICTING)
        super().on_predict_dataloader()

    def on_predict_end(self) -> None:
        if self.data_pipeline is not None:
            self.data_pipeline._detach_from_model(self)
        super().on_predict_end()

    def on_fit_end(self) -> None:
        if self.data_pipeline is not None:
            self.data_pipeline._detach_from_model(self)
        super().on_fit_end()

    def on_save_checkpoint(self, checkpoint: Dict[str, Any]) -> None:
        # This may be an issue since here we create the same problems with pickle as in
        # https://pytorch.org/docs/stable/notes/serialization.html
        if self.data_pipeline is not None and 'data_pipeline' not in checkpoint:
            checkpoint['data_pipeline'] = self.data_pipeline
        super().on_save_checkpoint(checkpoint)

    def on_load_checkpoint(self, checkpoint: Dict[str, Any]) -> None:
        super().on_load_checkpoint(checkpoint)
        if 'data_pipeline' in checkpoint:
            self.data_pipeline = checkpoint['data_pipeline']

    @classmethod
    def available_backbones(cls) -> List[str]:
        registry: Optional[FlashRegistry] = getattr(cls, "backbones", None)
        if registry is None:
            return []
        return registry.available_keys()<|MERGE_RESOLUTION|>--- conflicted
+++ resolved
@@ -84,15 +84,9 @@
         # TODO: should we save more? Bug on some regarding yaml if we save metrics
         self.save_hyperparameters("learning_rate", "optimizer")
 
-<<<<<<< HEAD
-        self._data_pipeline = None
-        self._preprocess = None
-        self._postprocess = None
-        self._skip_auto_dataset = False
-=======
         self._preprocess = default_preprocess
         self._postprocess = default_postprocess
->>>>>>> 14502b05
+        self._skip_auto_dataset: bool = False
 
     def step(self, batch: Any, batch_idx: int) -> Any:
         """
@@ -152,16 +146,10 @@
             The post-processed model predictions
         """
         running_stage = RunningStage.PREDICTING
-<<<<<<< HEAD
-        data_pipeline = data_pipeline or self.data_pipeline
+
+        data_pipeline = self.build_data_pipeline(data_pipeline)
         if not self._skip_auto_dataset:
             x = [x for x in data_pipeline._generate_auto_dataset(x, running_stage)]
-=======
-
-        data_pipeline = self.build_data_pipeline(data_pipeline)
-
-        x = [x for x in data_pipeline._generate_auto_dataset(x, running_stage)]
->>>>>>> 14502b05
         x = data_pipeline.worker_preprocessor(running_stage)(x)
         x = self.transfer_batch_to_device(x, self.device)
         x = data_pipeline.device_preprocessor(running_stage)(x)
@@ -185,10 +173,10 @@
 
     @staticmethod
     def _resolve(
-            old_preprocess: Optional[Preprocess],
-            old_postprocess: Optional[Postprocess],
-            new_preprocess: Optional[Preprocess],
-            new_postprocess: Optional[Postprocess],
+        old_preprocess: Optional[Preprocess],
+        old_postprocess: Optional[Postprocess],
+        new_preprocess: Optional[Preprocess],
+        new_postprocess: Optional[Postprocess],
     ) -> Tuple[Optional[Preprocess], Optional[Postprocess]]:
         """Resolves the correct :class:`.Preprocess` and :class:`.Postprocess` to use, choosing ``new_*`` if it is not
         None or a base class (:class:`.Preprocess` or :class:`.Postprocess`) and ``old_*`` otherwise.
