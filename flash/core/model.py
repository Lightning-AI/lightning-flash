--- conflicted
+++ resolved
@@ -126,6 +126,7 @@
             pin_memory=pin_memory,
             shuffle=shuffle,
             drop_last=drop_last,
+            sampler=sampler,
             collate_fn=collate_fn,
         )
 
@@ -867,139 +868,4 @@
         comp = build_flash_serve_model_component(self)
         composition = Composition(predict=comp, TESTING=flash._IS_TESTING)
         composition.serve(host=host, port=port)
-<<<<<<< HEAD
-        return composition
-=======
-        return composition
-
-    def get_state(self, state_type):
-        if state_type in self._state:
-            return self._state[state_type]
-        if self._data_pipeline_state is not None:
-            return self._data_pipeline_state.get_state(state_type)
-        return None
-
-    def set_state(self, state: ProcessState):
-        self._state[type(state)] = state
-        if self._data_pipeline_state is not None:
-            self._data_pipeline_state.set_state(state)
-
-    def attach_data_pipeline_state(self, data_pipeline_state: "DataPipelineState"):
-        for state in self._state.values():
-            data_pipeline_state.set_state(state)
-
-    def _process_dataset(
-        self,
-        dataset: BaseAutoDataset,
-        batch_size: int,
-        num_workers: int,
-        pin_memory: bool,
-        collate_fn: Callable,
-        shuffle: bool = False,
-        drop_last: bool = True,
-        sampler: Optional[Sampler] = None,
-        convert_to_dataloader: bool = True,
-    ) -> DataLoader:
-        if convert_to_dataloader:
-            return DataLoader(
-                dataset,
-                batch_size=batch_size,
-                num_workers=num_workers,
-                pin_memory=pin_memory,
-                shuffle=shuffle,
-                drop_last=drop_last,
-                collate_fn=collate_fn,
-                sampler=sampler,
-            )
-        return dataset
-
-    def process_train_dataset(
-        self,
-        dataset: BaseAutoDataset,
-        batch_size: int,
-        num_workers: int,
-        pin_memory: bool,
-        collate_fn: Callable,
-        shuffle: bool = False,
-        drop_last: bool = True,
-        sampler: Optional[Sampler] = None,
-    ) -> DataLoader:
-        return self._process_dataset(
-            dataset,
-            batch_size=batch_size,
-            num_workers=num_workers,
-            pin_memory=pin_memory,
-            collate_fn=collate_fn,
-            shuffle=shuffle,
-            drop_last=drop_last,
-            sampler=sampler,
-        )
-
-    def process_val_dataset(
-        self,
-        dataset: BaseAutoDataset,
-        batch_size: int,
-        num_workers: int,
-        pin_memory: bool,
-        collate_fn: Callable,
-        shuffle: bool = False,
-        drop_last: bool = False,
-        sampler: Optional[Sampler] = None,
-    ) -> DataLoader:
-        return self._process_dataset(
-            dataset,
-            batch_size=batch_size,
-            num_workers=num_workers,
-            pin_memory=pin_memory,
-            collate_fn=collate_fn,
-            shuffle=shuffle,
-            drop_last=drop_last,
-            sampler=sampler,
-        )
-
-    def process_test_dataset(
-        self,
-        dataset: BaseAutoDataset,
-        batch_size: int,
-        num_workers: int,
-        pin_memory: bool,
-        collate_fn: Callable,
-        shuffle: bool = False,
-        drop_last: bool = False,
-        sampler: Optional[Sampler] = None,
-    ) -> DataLoader:
-        return self._process_dataset(
-            dataset,
-            batch_size=batch_size,
-            num_workers=num_workers,
-            pin_memory=pin_memory,
-            collate_fn=collate_fn,
-            shuffle=shuffle,
-            drop_last=drop_last,
-            sampler=sampler,
-        )
-
-    def process_predict_dataset(
-        self,
-        dataset: BaseAutoDataset,
-        batch_size: int = 1,
-        num_workers: int = 0,
-        pin_memory: bool = False,
-        collate_fn: Callable = lambda x: x,
-        shuffle: bool = False,
-        drop_last: bool = False,
-        sampler: Optional[Sampler] = None,
-        convert_to_dataloader: bool = True,
-    ) -> Union[DataLoader, BaseAutoDataset]:
-        return self._process_dataset(
-            dataset,
-            batch_size=batch_size,
-            num_workers=num_workers,
-            pin_memory=pin_memory,
-            collate_fn=collate_fn,
-            shuffle=shuffle,
-            drop_last=drop_last,
-            sampler=sampler,
-            convert_to_dataloader=convert_to_dataloader,
-        )
->>>>>>> 65966692
+        return composition