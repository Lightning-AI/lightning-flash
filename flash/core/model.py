# Copyright The PyTorch Lightning team.
#
# Licensed under the Apache License, Version 2.0 (the "License");
# you may not use this file except in compliance with the License.
# You may obtain a copy of the License at
#
#     http://www.apache.org/licenses/LICENSE-2.0
#
# Unless required by applicable law or agreed to in writing, software
# distributed under the License is distributed on an "AS IS" BASIS,
# WITHOUT WARRANTIES OR CONDITIONS OF ANY KIND, either express or implied.
# See the License for the specific language governing permissions and
# limitations under the License.
import inspect
<<<<<<< HEAD
=======
import pickle
import re
>>>>>>> 450902d7
from abc import ABCMeta
from copy import deepcopy
from importlib import import_module
from typing import Any, Callable, Dict, List, Optional, Tuple, Type, Union

import pytorch_lightning as pl
import torch
import torchmetrics
from pytorch_lightning import LightningModule, Trainer
from pytorch_lightning.callbacks import Callback
from pytorch_lightning.callbacks.finetuning import BaseFinetuning
from pytorch_lightning.utilities.enums import LightningEnum
from pytorch_lightning.utilities.exceptions import MisconfigurationException
from torch import nn
from torch.optim.lr_scheduler import _LRScheduler
from torch.optim.optimizer import Optimizer
from torch.utils.data import DataLoader, Sampler

import flash
from flash.core.data.io.input import InputBase, ServeInput
from flash.core.data.io.input_transform import InputTransform
from flash.core.data.io.output import Output
from flash.core.data.io.output_transform import OutputTransform
from flash.core.data.output import BASE_OUTPUTS
from flash.core.finetuning import _DEFAULTS_FINETUNE_STRATEGIES, _FINETUNING_STRATEGIES_REGISTRY
from flash.core.hooks import FineTuningHooks
from flash.core.optimizers.optimizers import _OPTIMIZERS_REGISTRY
from flash.core.optimizers.schedulers import _SCHEDULERS_REGISTRY
from flash.core.registry import FlashRegistry
from flash.core.serve.composition import Composition
from flash.core.utilities.apply_func import get_callable_dict
from flash.core.utilities.imports import _PL_GREATER_EQUAL_1_5_0, requires
from flash.core.utilities.providers import _HUGGINGFACE
from flash.core.utilities.types import (
    INPUT_TRANSFORM_TYPE,
    LOSS_FN_TYPE,
    LR_SCHEDULER_TYPE,
    METRICS_TYPE,
    MODEL_TYPE,
    OPTIMIZER_TYPE,
    OUTPUT_TRANSFORM_TYPE,
)


class ModuleWrapperBase:
    """The ``ModuleWrapperBase`` is a base for classes which wrap a ``LightningModule`` or an instance of
    ``ModuleWrapperBase``.

    This class ensures that trainer attributes are forwarded to any wrapped or nested
    ``LightningModule`` instances so that nested calls to ``.log`` are handled correctly. The ``ModuleWrapperBase`` is
    also stateful, meaning that a :class:`~flash.core.data.data_pipeline.DataPipelineState` can be attached. Attached
    state will be forwarded to any nested ``ModuleWrapperBase`` instances.
    """

    def __init__(self):
        super().__init__()

        self._children = []

    def __setattr__(self, key, value):
        if isinstance(value, (LightningModule, ModuleWrapperBase)):
            self._children.append(key)
        patched_attributes = ["_current_fx_name", "_current_hook_fx_name", "_results", "_data_pipeline_state"]
        if isinstance(value, Trainer) or key in patched_attributes:
            if hasattr(self, "_children"):
                for child in self._children:
                    setattr(getattr(self, child), key, value)
        super().__setattr__(key, value)


class DatasetProcessor:
    """The ``DatasetProcessor`` mixin provides hooks for classes which need custom logic for producing the data
    loaders for each running stage given the corresponding dataset."""

    def __init__(self):
        super().__init__()

        self._collate_fn = None
        self._input_transform = None

    @property
    def collate_fn(self) -> Optional[Callable]:
        return self._collate_fn

    @collate_fn.setter
    def collate_fn(self, collate_fn: Callable) -> None:
        self._collate_fn = collate_fn

    @property
    def input_transform(self) -> Optional[INPUT_TRANSFORM_TYPE]:
        return self._input_transform

    @input_transform.setter
    def input_transform(self, input_transform: INPUT_TRANSFORM_TYPE) -> None:
        self._input_transform = input_transform

    def _process_dataset(
        self,
        dataset: InputBase,
        batch_size: int,
        num_workers: int,
        pin_memory: bool,
        collate_fn: Callable,
        shuffle: bool = False,
        drop_last: bool = True,
        sampler: Optional[Sampler] = None,
        persistent_workers: bool = True,
    ) -> DataLoader:
        return DataLoader(
            dataset,
            batch_size=batch_size,
            num_workers=num_workers,
            pin_memory=pin_memory,
            shuffle=shuffle,
            drop_last=drop_last,
            sampler=sampler,
            collate_fn=self.collate_fn if self.collate_fn is not None else collate_fn,
            persistent_workers=persistent_workers,
        )

    def process_train_dataset(
        self,
        dataset: InputBase,
        trainer: "flash.Trainer",
        batch_size: int,
        num_workers: int,
        pin_memory: bool,
        collate_fn: Callable,
        shuffle: bool = False,
        drop_last: bool = True,
        sampler: Optional[Sampler] = None,
    ) -> DataLoader:
        return self._process_dataset(
            dataset,
            batch_size=batch_size,
            num_workers=num_workers,
            pin_memory=pin_memory,
            collate_fn=self.collate_fn if self.collate_fn is not None else collate_fn,
            shuffle=shuffle,
            drop_last=drop_last,
            sampler=sampler,
            persistent_workers=num_workers > 0,
        )

    def process_val_dataset(
        self,
        dataset: InputBase,
        trainer: "flash.Trainer",
        batch_size: int,
        num_workers: int,
        pin_memory: bool,
        collate_fn: Callable,
        shuffle: bool = False,
        drop_last: bool = False,
        sampler: Optional[Sampler] = None,
    ) -> DataLoader:
        return self._process_dataset(
            dataset,
            batch_size=batch_size,
            num_workers=num_workers,
            pin_memory=pin_memory,
            collate_fn=self.collate_fn if self.collate_fn is not None else collate_fn,
            shuffle=shuffle,
            drop_last=drop_last,
            sampler=sampler,
            persistent_workers=num_workers > 0,
        )

    def process_test_dataset(
        self,
        dataset: InputBase,
        trainer: "flash.Trainer",
        batch_size: int,
        num_workers: int,
        pin_memory: bool,
        collate_fn: Callable,
        shuffle: bool = False,
        drop_last: bool = False,
        sampler: Optional[Sampler] = None,
    ) -> DataLoader:
        return self._process_dataset(
            dataset,
            batch_size=batch_size,
            num_workers=num_workers,
            pin_memory=pin_memory,
            collate_fn=self.collate_fn if self.collate_fn is not None else collate_fn,
            shuffle=shuffle,
            drop_last=drop_last,
            sampler=sampler,
            persistent_workers=num_workers > 0,
        )

    def process_predict_dataset(
        self,
        dataset: InputBase,
        batch_size: int = 1,
        num_workers: int = 0,
        pin_memory: bool = False,
        collate_fn: Callable = None,
        shuffle: bool = False,
        drop_last: bool = False,
        sampler: Optional[Sampler] = None,
    ) -> DataLoader:
        return self._process_dataset(
            dataset,
            batch_size=batch_size,
            num_workers=num_workers,
            pin_memory=pin_memory,
            collate_fn=self.collate_fn if self.collate_fn is not None else collate_fn,
            shuffle=shuffle,
            drop_last=drop_last,
            sampler=sampler,
            persistent_workers=False,
        )


class BenchmarkConvergenceCI(Callback):
    """Specialized callback only used during testing Keeps track metrics during training."""

    def __init__(self):
        self.history = []

    def on_validation_end(self, trainer: "pl.Trainer", pl_module: "pl.LightningModule") -> None:
        self.history.append(deepcopy(trainer.callback_metrics))
        if trainer.current_epoch == trainer.max_epochs - 1:
            fn = getattr(pl_module, "_ci_benchmark_fn", None)
            if fn:
                fn(self.history)
                if trainer.is_global_zero:
                    print("Benchmark Successful!")


class CheckDependenciesMeta(ABCMeta):
    def __new__(mcs, *args, **kwargs):
        result = ABCMeta.__new__(mcs, *args, **kwargs)
        if result.required_extras is not None:
            result.__init__ = requires(result.required_extras)(result.__init__)

            patterns = ["load_from_checkpoint", "available_*"]  # must match classmethods only
            regex = "(" + ")|(".join(patterns) + ")"
            for attribute_name, attribute_value in filter(lambda x: re.match(regex, x[0]), inspect.getmembers(result)):
                setattr(result, attribute_name, classmethod(requires(result.required_extras)(attribute_value.__func__)))
        return result


class OutputKeys(LightningEnum):
    """The ``OutputKeys`` enum contains the keys that are used internally by the ``Task`` when handling outputs."""

    OUTPUT = "y_hat"
    TARGET = "y"
    LOGS = "logs"
    LOSS = "loss"

    # TODO: Create a FlashEnum class???
    def __hash__(self) -> int:
        return hash(self.value)


class Task(DatasetProcessor, ModuleWrapperBase, LightningModule, FineTuningHooks, metaclass=CheckDependenciesMeta):
    """A general Task.

    Args:
        model: Model to use for the task.
        loss_fn: Loss function for training.
        learning_rate: Learning rate to use for training, defaults to ``5e-5``.
        optimizer: Optimizer to use for training.
        lr_scheduler: The LR scheduler to use during training.
        metrics: Metrics to compute for training and evaluation. Can either be an metric from the `torchmetrics`
            package, a custom metric inheriting from `torchmetrics.Metric`, a callable function or a list/dict
            containing a combination of the aforementioned. In all cases, each metric needs to have the signature
            `metric(preds,target)` and return a single scalar tensor.
        output_transform: :class:`~flash.core.data.io.output_transform.OutputTransform` to use as the default for this
            task.
    """

    optimizers: FlashRegistry = _OPTIMIZERS_REGISTRY
    lr_schedulers: FlashRegistry = _SCHEDULERS_REGISTRY
    finetuning_strategies: FlashRegistry = _FINETUNING_STRATEGIES_REGISTRY
    outputs: FlashRegistry = BASE_OUTPUTS

    required_extras: Optional[Union[str, List[str]]] = None

    def __init__(
        self,
        model: MODEL_TYPE = None,
        loss_fn: LOSS_FN_TYPE = None,
        learning_rate: float = 5e-5,
        optimizer: OPTIMIZER_TYPE = "Adam",
        lr_scheduler: LR_SCHEDULER_TYPE = None,
        metrics: METRICS_TYPE = None,
        output_transform: OUTPUT_TRANSFORM_TYPE = None,
    ):
        super().__init__()
        if model is not None:
            self.model = model
        self.loss_fn = {} if loss_fn is None else get_callable_dict(loss_fn)
        self.optimizer = optimizer
        self.lr_scheduler = lr_scheduler

        self.train_metrics = nn.ModuleDict({} if metrics is None else get_callable_dict(metrics))
        self.val_metrics = nn.ModuleDict({} if metrics is None else get_callable_dict(deepcopy(metrics)))
        self.test_metrics = nn.ModuleDict({} if metrics is None else get_callable_dict(deepcopy(metrics)))
        self.learning_rate = learning_rate
        # TODO: should we save more? Bug on some regarding yaml if we save metrics
        self.save_hyperparameters("learning_rate", "optimizer")

        self._output_transform: Optional[OutputTransform] = output_transform

    def step(self, batch: Any, batch_idx: int, metrics: nn.ModuleDict) -> Any:
        """Implement the core logic for the training/validation/test step. By default this includes:

            - Inference on the current batch
            - Calculating the loss
            - Calculating relevant metrics

        Override for custom behavior.

        Args:
            batch: The output of your dataloader. Can either be a single Tensor or a list of Tensors.
            batch_idx: Integer displaying index of this batch
            metrics: A module dict containing metrics for calculating relevant training statitics

        Returns:
            A dict containing both the loss and relevant metrics
        """
        x, y = batch
        y_hat = self(x)
        y, y_hat = self.apply_filtering(y, y_hat)
        output = {OutputKeys.OUTPUT: y_hat}
        y_hat = self.to_loss_format(output[OutputKeys.OUTPUT])
        losses = {name: l_fn(y_hat, y) for name, l_fn in self.loss_fn.items()}

        y_hat = self.to_metrics_format(output[OutputKeys.OUTPUT])

        logs = {}

        for name, metric in metrics.items():
            if isinstance(metric, torchmetrics.metric.Metric):
                metric(y_hat, y)
                # PL 1.4.0 -> 1.4.9 tries to deepcopy the metric.
                # Sometimes _forward_cache is not a leaf, so we convert it to one.
                if not metric._forward_cache.is_leaf and not _PL_GREATER_EQUAL_1_5_0:
                    metric._forward_cache = metric._forward_cache.clone().detach()
                logs[name] = metric  # log the metric itself if it is of type Metric
            else:
                logs[name] = metric(y_hat, y)

        if len(losses.values()) > 1:
            logs["total_loss"] = sum(losses.values())
            return logs["total_loss"], logs

        output[OutputKeys.LOSS] = self.compute_loss(losses)
        output[OutputKeys.LOGS] = self.compute_logs(logs, losses)
        output[OutputKeys.TARGET] = y
        return output

    def compute_loss(self, losses: Dict[str, torch.Tensor]) -> torch.Tensor:
        return list(losses.values())[0]

    def compute_logs(self, logs: Dict[str, Any], losses: Dict[str, torch.Tensor]):
        logs.update(losses)
        return logs

    @staticmethod
    def apply_filtering(y: torch.Tensor, y_hat: torch.Tensor) -> Tuple[torch.Tensor, torch.Tensor]:
        """This function is used to filter some labels or predictions which aren't conform."""
        return y, y_hat

    @staticmethod
    def to_loss_format(x: torch.Tensor) -> torch.Tensor:
        return x

    @staticmethod
    def to_metrics_format(x: torch.Tensor) -> torch.Tensor:
        return x

    def forward(self, x: Any) -> Any:
        return self.model(x)

    def training_step(self, batch: Any, batch_idx: int) -> Any:
        output = self.step(batch, batch_idx, self.train_metrics)
        self.log_dict(
            {f"train_{k}": v for k, v in output[OutputKeys.LOGS].items()},
            on_step=True,
            on_epoch=True,
            prog_bar=True,
        )
        return output[OutputKeys.LOSS]

    def validation_step(self, batch: Any, batch_idx: int) -> None:
        output = self.step(batch, batch_idx, self.val_metrics)
        self.log_dict(
            {f"val_{k}": v for k, v in output[OutputKeys.LOGS].items()},
            on_step=False,
            on_epoch=True,
            prog_bar=True,
        )

    def test_step(self, batch: Any, batch_idx: int) -> None:
        output = self.step(batch, batch_idx, self.test_metrics)
        self.log_dict(
            {f"test_{k}": v for k, v in output[OutputKeys.LOGS].items()},
            on_step=False,
            on_epoch=True,
            prog_bar=True,
        )

    def predict(self, *args, **kwargs):
        raise AttributeError("`flash.Task.predict` has been removed. Use `flash.Trainer.predict` instead.")

    def predict_step(self, batch: Any, batch_idx: int, dataloader_idx: int = 0) -> Any:
        if isinstance(batch, tuple):
            batch = batch[0]
        elif isinstance(batch, list):
            # Todo: Understand why stack is needed
            batch = torch.stack(batch)
        return self(batch)

    def modules_to_freeze(self) -> Optional[Union[nn.Module]]:
        """By default, we try to get the ``backbone`` attribute from the task and return it or ``None`` if not
        present.

        Returns:
            The backbone ``Module`` to freeze or ``None`` if this task does not have a ``backbone`` attribute.
        """
        return getattr(self, "backbone", None)

    def _get_optimizer_class_from_registry(self, optimizer_key: str) -> Optimizer:
        if optimizer_key.lower() not in self.available_optimizers():
            raise KeyError(
                f"Please provide a valid optimizer name and make sure it is registerd with the Optimizer registry."
                f"\nUse `{self.__class__.__name__}.available_optimizers()` to list the available optimizers."
                f"\nList of available Optimizers: {self.available_optimizers()}."
            )
        optimizer_fn = self.optimizers.get(optimizer_key.lower())
        return optimizer_fn

    def configure_optimizers(self) -> Union[Optimizer, Tuple[List[Optimizer], List[_LRScheduler]]]:
        """Implement how optimizer and optionally learning rate schedulers should be configured."""
        if isinstance(self.optimizer, str):
            optimizer_fn = self._get_optimizer_class_from_registry(self.optimizer.lower())
            optimizers_kwargs: Dict[str, Any] = {"lr": self.learning_rate}
        elif isinstance(self.optimizer, Callable):
            optimizer_fn = self.optimizer
            optimizers_kwargs: Dict[str, Any] = {"lr": self.learning_rate}
        elif isinstance(self.optimizer, Tuple):
            if len(self.optimizer) != 2:
                raise MisconfigurationException(
                    f"The tuple configuration of an optimizer input must be of length 2 with the first index"
                    f" containing a str from {self.available_optimizers()} and the second index containing the"
                    f" required keyword arguments to initialize the Optimizer."
                )

            if not isinstance(self.optimizer[0], str):
                raise TypeError(
                    f"The first value in optimizer argument tuple should be a string but got {type(self.optimizer[0])}."
                )

            if not isinstance(self.optimizer[1], Dict):
                raise TypeError(
                    f"The second value in optimizer argument tuple should be of dict type but got "
                    f"{type(self.optimizer[1])}."
                )

            optimizer_fn: Callable = self._get_optimizer_class_from_registry(self.optimizer[0])
            optimizers_kwargs: Dict[str, Any] = self.optimizer[1]
            optimizers_kwargs["lr"] = self.learning_rate
        else:
            raise TypeError(
                f"""Optimizer should be of type string or callable or tuple(string, dictionary)
                but got {type(self.optimizer)}."""
            )

        model_parameters = filter(lambda p: p.requires_grad, self.parameters())
        optimizer: Optimizer = optimizer_fn(model_parameters, **optimizers_kwargs)
        if self.lr_scheduler is not None:
            return [optimizer], [self._instantiate_lr_scheduler(optimizer)]
        return optimizer

    def configure_finetune_callback(
        self,
        strategy: Union[str, Tuple[str, int], Tuple[str, Tuple[Tuple[int, int], int]], BaseFinetuning] = "no_freeze",
        train_bn: bool = True,
    ) -> List[BaseFinetuning]:

        if isinstance(strategy, BaseFinetuning):
            return [strategy]

        if isinstance(strategy, str):
            if strategy not in self.available_finetuning_strategies():
                raise MisconfigurationException(
                    f"Please provide a valid strategy from {_DEFAULTS_FINETUNE_STRATEGIES[:3]}."
                )
            finetuning_strategy_fn: Callable = self.finetuning_strategies.get(key=strategy)
            finetuning_strategy_metadata = {"strategy_metadata": None, "train_bn": train_bn}
        elif isinstance(strategy, Tuple):
            if not isinstance(strategy[0], str) or strategy[0] not in self.available_finetuning_strategies():
                raise MisconfigurationException(
                    f"First input of `strategy` in a tuple configuration should be a string within"
                    f" {_DEFAULTS_FINETUNE_STRATEGIES[3:]}"
                )
            finetuning_strategy_fn: Callable = self.finetuning_strategies.get(key=strategy[0])
            finetuning_strategy_metadata = {"strategy_metadata": strategy[1], "train_bn": train_bn}
        else:
            raise MisconfigurationException(
                "`strategy` should be a ``pytorch_lightning.callbacks.BaseFinetuning``"
                f"callback or a str within {list(_DEFAULTS_FINETUNE_STRATEGIES[:3])}"
                f"or a tuple configuration with {list(_DEFAULTS_FINETUNE_STRATEGIES[3:])}"
            )

        return [finetuning_strategy_fn(**finetuning_strategy_metadata)]

    @classmethod
    def available_backbones(
        cls, head: Optional[str] = None
    ) -> Optional[Union[Dict[str, Optional[List[str]]], List[str]]]:
        if head is None:
            registry: Optional[FlashRegistry] = getattr(cls, "backbones", None)
            if registry is not None and getattr(cls, "heads", None) is None:
                return registry.available_keys()
            heads = cls.available_heads()
        else:
            heads = [head]

        result = {}
        for head in heads:
            metadata = cls.heads.get(head, with_metadata=True)["metadata"]
            if "backbones" in metadata:
                backbones = metadata["backbones"].available_keys()
            else:
                backbones = getattr(cls, "backbones", None)
                if backbones is not None:
                    backbones = backbones.available_keys()
            result[head] = backbones

        if len(result) == 1:
            result = next(iter(result.values()))
        return result

    @classmethod
    def available_heads(cls) -> List[str]:
        registry: Optional[FlashRegistry] = getattr(cls, "heads", None)
        if registry is None:
            return []
        return registry.available_keys()

    @classmethod
    def get_backbone_details(cls, key) -> List[str]:
        registry: Optional[FlashRegistry] = getattr(cls, "backbones", None)
        if registry is None:
            return []
        return list(inspect.signature(registry.get(key)).parameters.items())

    @classmethod
    def available_optimizers(cls) -> List[str]:
        """Returns a list containing the keys of the available Optimizers."""
        registry: Optional[FlashRegistry] = getattr(cls, "optimizers", None)
        if registry is None:
            return []
        return registry.available_keys()

    @classmethod
    def available_lr_schedulers(cls) -> List[str]:
        """Returns a list containing the keys of the available LR schedulers."""
        registry: Optional[FlashRegistry] = getattr(cls, "lr_schedulers", None)
        if registry is None:
            return []
        return registry.available_keys()

    @classmethod
    def available_finetuning_strategies(cls) -> List[str]:
        """Returns a list containing the keys of the available Finetuning Strategies."""
        registry: Optional[FlashRegistry] = getattr(cls, "finetuning_strategies", None)
        if registry is None:
            return []
        return registry.available_keys()

    def get_num_training_steps(self) -> int:
        """Total training steps inferred from datamodule and devices."""
        if not getattr(self, "trainer", None):
            raise MisconfigurationException("The LightningModule isn't attached to the trainer yet.")
        if isinstance(self.trainer.limit_train_batches, int) and self.trainer.limit_train_batches != 0:
            dataset_size = self.trainer.limit_train_batches
        elif isinstance(self.trainer.limit_train_batches, float):
            # limit_train_batches is a percentage of batches
            dataset_size = len(self.train_dataloader())
            dataset_size = int(dataset_size * self.trainer.limit_train_batches)
        else:
            dataset_size = len(self.train_dataloader())

        num_devices = max(1, self.trainer.num_gpus, self.trainer.num_processes)
        if self.trainer.tpu_cores:
            num_devices = max(num_devices, self.trainer.tpu_cores)

        effective_batch_size = self.trainer.accumulate_grad_batches * num_devices
        max_estimated_steps = (dataset_size // effective_batch_size) * self.trainer.max_epochs

        if self.trainer.max_steps and self.trainer.max_steps < max_estimated_steps:
            return self.trainer.max_steps
        return max_estimated_steps

    @staticmethod
    def _compute_warmup(num_training_steps: int, num_warmup_steps: Union[int, float]) -> int:
        if not isinstance(num_warmup_steps, float) or (num_warmup_steps > 1 or num_warmup_steps < 0):
            raise MisconfigurationException(
                "`num_warmup_steps` should be provided as float between 0 and 1 in `scheduler_kwargs`"
            )
        if isinstance(num_warmup_steps, float):
            # Convert float values to percentage of training steps to use as warmup
            num_warmup_steps *= num_training_steps
        return round(num_warmup_steps)

    def _get_lr_scheduler_class_from_registry(self, lr_scheduler_key: str) -> Dict[str, Any]:
        if lr_scheduler_key.lower() not in self.available_lr_schedulers():
            raise KeyError(
                f"Please provide a valid scheduler name and make sure it is registerd with the Scheduler registry."
                f"\nUse `{self.__class__.__name__}.available_lr_schedulers()` to list the available schedulers."
                f"\n>>> List of available LR Schedulers: {self.available_lr_schedulers()}."
            )
        lr_scheduler_fn: Dict[str, Any] = self.lr_schedulers.get(lr_scheduler_key.lower(), with_metadata=True)
        return deepcopy(lr_scheduler_fn)

    def _instantiate_lr_scheduler(self, optimizer: Optimizer) -> Dict[str, Any]:
        default_scheduler_config = {
            "scheduler": None,
            "name": None,
            "interval": "epoch",
            "frequency": 1,
            "reduce_on_plateau": False,
            "monitor": None,
            "strict": True,
            "opt_idx": None,
        }
        if isinstance(self.lr_scheduler, str):
            lr_scheduler_data: Dict[str, Any] = self._get_lr_scheduler_class_from_registry(self.lr_scheduler)
            lr_scheduler_fn = lr_scheduler_data.pop("fn")
            lr_scheduler_metadata: Dict[str, Any] = lr_scheduler_data.pop("metadata", None)
            lr_scheduler_kwargs: Dict[str, Any] = {}
            lr_scheduler_config = default_scheduler_config
            for key, value in lr_scheduler_config.items():
                lr_scheduler_config[key] = lr_scheduler_metadata.pop(key, None) or value

        elif isinstance(self.lr_scheduler, Callable):
            lr_scheduler_data = {}
            lr_scheduler_fn = self.lr_scheduler
            lr_scheduler_metadata: Dict[str, Any] = None
            lr_scheduler_kwargs: Dict[str, Any] = {}
            lr_scheduler_config = default_scheduler_config

        elif isinstance(self.lr_scheduler, Tuple):
            if len(self.lr_scheduler) not in [2, 3]:
                raise MisconfigurationException(
                    f"The tuple configuration of an scheduler input must be:\n"
                    f"1) Of length 2 with the first index containing a str from {self.available_lr_schedulers()} and"
                    f" the second index containing the required keyword arguments to initialize the LR Scheduler.\n"
                    f"2) Of length 3 with the first index containing a str from {self.available_lr_schedulers()} and"
                    f" the second index containing the required keyword arguments to initialize the LR Scheduler and"
                    f" the third index containing a Lightning scheduler configuration dictionary of the format"
                    f" {default_scheduler_config}. NOTE: Do not set the `scheduler` key in the"
                    f" lr_scheduler_config, it will overridden with an instance of the provided scheduler key."
                )

            if not isinstance(self.lr_scheduler[0], (str, Callable)):
                raise TypeError(
                    f"The first value in lr_scheduler argument tuple should be of type string or type Callable"
                    f" but got {type(self.lr_scheduler[0])}."
                )

            if not isinstance(self.lr_scheduler[1], Dict):
                raise TypeError(
                    f"The second value in lr_scheduler argument tuple should be of type dict but got"
                    f" {type(self.lr_scheduler[1])}."
                )

            if len(self.lr_scheduler) == 3 and not isinstance(self.lr_scheduler[2], Dict):
                raise TypeError(
                    f"The third value in lr_scheduler argument tuple should be of type dict but got"
                    f" {type(self.lr_scheduler[2])}."
                )

            lr_scheduler_data: Dict[str, Any] = self._get_lr_scheduler_class_from_registry(self.lr_scheduler[0])
            lr_scheduler_fn = lr_scheduler_data.pop("fn")
            lr_scheduler_metadata: Dict[str, Any] = lr_scheduler_data.pop("metadata", None)
            lr_scheduler_kwargs: Dict[str, Any] = self.lr_scheduler[1]
            lr_scheduler_config = default_scheduler_config
            for key, value in lr_scheduler_config.items():
                lr_scheduler_config[key] = lr_scheduler_metadata.pop(key, None) or value
            if len(self.lr_scheduler) == 3:
                lr_scheduler_config.update(self.lr_scheduler[2])

        else:
            raise TypeError(
                f"`lr_scheduler` argument should be of type string or callable or tuple(string, dictionary)"
                f" or tuple(string, dictionary, dictionary) but got {type(self.lr_scheduler)}."
            )

        # Providers part
        if lr_scheduler_metadata is not None and "providers" in lr_scheduler_metadata.keys():
            if lr_scheduler_metadata["providers"] == _HUGGINGFACE:
                if lr_scheduler_data["name"] != "constant_schedule":
                    num_training_steps: int = self.get_num_training_steps()
                    num_warmup_steps: int = self._compute_warmup(
                        num_training_steps=num_training_steps,
                        num_warmup_steps=lr_scheduler_kwargs["num_warmup_steps"],
                    )
                    lr_scheduler_kwargs["num_warmup_steps"] = num_warmup_steps
                    if lr_scheduler_data["name"] != "constant_schedule_with_warmup":
                        lr_scheduler_kwargs["num_training_steps"] = num_training_steps

        # User can register a callable that returns a lr_scheduler_config
        # 1) If return value is an instance of _LR_Scheduler -> Add to current config and return the config.
        # 2) If return value is a dictionary, check for the lr_scheduler_config `only keys` and return the config.
        lr_scheduler: Union[_LRScheduler, Dict[str, Any]] = lr_scheduler_fn(optimizer, **lr_scheduler_kwargs)

        if not isinstance(lr_scheduler, (_LRScheduler, Dict)):
            raise MisconfigurationException(
                f"Please make sure that your custom configuration outputs either an LR Scheduler or a scheduler"
                f" configuration with keys belonging to {list(default_scheduler_config.keys())}."
            )

        if isinstance(lr_scheduler, Dict):
            dummy_config = default_scheduler_config
            if not all(config_key in dummy_config.keys() for config_key in lr_scheduler.keys()):
                raise MisconfigurationException(
                    f"Please make sure that your custom configuration outputs either an LR Scheduler or a scheduler"
                    f" configuration with keys belonging to {list(dummy_config.keys())}."
                )
            # If all are present, return the config
            return lr_scheduler

        # If `lr_scheduler` is not a Dict, then add it to the current config and return the config.
        lr_scheduler_config["scheduler"] = lr_scheduler
        return lr_scheduler_config

    def _load_from_state_dict(
        self, state_dict, prefix, local_metadata, strict, missing_keys, unexpected_keys, error_msgs
    ):
        if "input_transform.state_dict" in state_dict:
            try:
                input_transform_state_dict = state_dict["input_transform.state_dict"]
                meta = input_transform_state_dict["_meta"]
                cls = getattr(import_module(meta["module"]), meta["class_name"])
                self._input_transform = cls.load_state_dict(
                    {k: v for k, v in input_transform_state_dict.items() if k != "_meta"},
                    strict=strict,
                )
                self._input_transform._state = meta["_state"]
                del state_dict["input_transform.state_dict"]
                del input_transform_state_dict["_meta"]
            except (ModuleNotFoundError, KeyError):
                meta = state_dict["input_transform.state_dict"]["_meta"]
                raise MisconfigurationException(
                    f"The `InputTransform` {meta['module']}.{meta['class_name']}"
                    "has been moved and couldn't be imported."
                )

        super()._load_from_state_dict(
            state_dict, prefix, local_metadata, strict, missing_keys, unexpected_keys, error_msgs
        )

    def configure_callbacks(self):
        # used only for CI
        if flash._IS_TESTING and torch.cuda.is_available():
            return [BenchmarkConvergenceCI()]

    @requires("serve")
    def run_serve_sanity_check(self, serve_input: ServeInput):
        from fastapi.testclient import TestClient

        from flash.core.serve.flash_components import build_flash_serve_model_component

        print("Running serve sanity check")
        comp = build_flash_serve_model_component(self, serve_input)
        composition = Composition(predict=comp, TESTING=True, DEBUG=True)
        app = composition.serve(host="0.0.0.0", port=8000)

        with TestClient(app) as tc:
            input_str = serve_input.example_input
            body = {"session": "UUID", "payload": {"inputs": {"data": input_str}}}
            resp = tc.post("http://0.0.0.0:8000/predict", json=body)
            print(f"Sanity check response: {resp.json()}")

    @requires("serve")
    def serve(
        self,
        host: str = "127.0.0.1",
        port: int = 8000,
        sanity_check: bool = True,
        input_cls: Optional[Type[ServeInput]] = None,
        transform: INPUT_TRANSFORM_TYPE = InputTransform,
        transform_kwargs: Optional[Dict] = None,
        output: Optional[Union[str, Output]] = None,
    ) -> "Composition":
        """Serve the ``Task``. Override this method to provide a default ``input_cls``, ``transform``, and
        ``transform_kwargs``.

        Args:
            host: The IP address to host the ``Task`` on.
            port: The port to host on.
            sanity_check: If ``True``, runs a sanity check before serving.
            input_cls: The ``ServeInput`` type to use.
            transform: The transform to use when serving.
            transform_kwargs: Keyword arguments used to instantiate the transform.
        """
        from flash.core.serve.flash_components import build_flash_serve_model_component

        if input_cls is None:
            raise NotImplementedError("The `input_cls` must be provided to enable serving.")

        serve_input = input_cls(transform=transform, transform_kwargs=transform_kwargs)

        output = output or Output()
        if isinstance(output, str):
            output = self.outputs.get(output).from_task(self)

        if sanity_check:
            self.run_serve_sanity_check(serve_input)

        comp = build_flash_serve_model_component(self, serve_input, output)
        composition = Composition(predict=comp, TESTING=flash._IS_TESTING)
        composition.serve(host=host, port=port)
        return composition<|MERGE_RESOLUTION|>--- conflicted
+++ resolved
@@ -12,11 +12,8 @@
 # See the License for the specific language governing permissions and
 # limitations under the License.
 import inspect
-<<<<<<< HEAD
-=======
 import pickle
 import re
->>>>>>> 450902d7
 from abc import ABCMeta
 from copy import deepcopy
 from importlib import import_module
