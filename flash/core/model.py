# Copyright The PyTorch Lightning team.
#
# Licensed under the Apache License, Version 2.0 (the "License");
# you may not use this file except in compliance with the License.
# You may obtain a copy of the License at
#
#     http://www.apache.org/licenses/LICENSE-2.0
#
# Unless required by applicable law or agreed to in writing, software
# distributed under the License is distributed on an "AS IS" BASIS,
# WITHOUT WARRANTIES OR CONDITIONS OF ANY KIND, either express or implied.
# See the License for the specific language governing permissions and
# limitations under the License.
import functools
import inspect
import pickle
from abc import ABCMeta
from copy import deepcopy
from importlib import import_module
from typing import Any, Callable, Dict, List, Mapping, Optional, Tuple, Type, Union
from warnings import warn

import pytorch_lightning as pl
import torch
import torchmetrics
from deprecate import deprecated
from pytorch_lightning import LightningModule, Trainer
from pytorch_lightning.callbacks import Callback
from pytorch_lightning.trainer.optimizers import _get_default_scheduler_config
from pytorch_lightning.utilities import rank_zero_warn
from pytorch_lightning.utilities.enums import LightningEnum
from pytorch_lightning.utilities.exceptions import MisconfigurationException
from torch import nn
from torch.optim.lr_scheduler import _LRScheduler
from torch.optim.optimizer import Optimizer
from torch.utils.data import DataLoader, Sampler

import flash
from flash.core.data.auto_dataset import BaseAutoDataset
from flash.core.data.data_pipeline import DataPipeline, DataPipelineState
from flash.core.data.data_source import DataSource
<<<<<<< HEAD
from flash.core.data.io.output import Output, OutputMapping
from flash.core.data.io.output_transform import OutputTransform
from flash.core.data.process import Deserializer, DeserializerMapping, Preprocess
=======
from flash.core.data.io.output import Output
from flash.core.data.process import Deserializer, DeserializerMapping, Postprocess, Preprocess
>>>>>>> 8de809e3
from flash.core.data.properties import ProcessState
from flash.core.optimizers.optimizers import _OPTIMIZERS_REGISTRY
from flash.core.optimizers.schedulers import _SCHEDULERS_REGISTRY
from flash.core.registry import FlashRegistry
from flash.core.serve.composition import Composition
from flash.core.utilities.apply_func import get_callable_dict
from flash.core.utilities.imports import _PL_GREATER_EQUAL_1_5_0, requires
from flash.core.utilities.providers import _HUGGINGFACE
from flash.core.utilities.stages import RunningStage
from flash.core.utilities.types import (
    DESERIALIZER_TYPE,
    LOSS_FN_TYPE,
    LR_SCHEDULER_TYPE,
    METRICS_TYPE,
    MODEL_TYPE,
    OPTIMIZER_TYPE,
    OUTPUT_TRANSFORM_TYPE,
    OUTPUT_TYPE,
    PREPROCESS_TYPE,
)


class ModuleWrapperBase:
    """The ``ModuleWrapperBase`` is a base for classes which wrap a ``LightningModule`` or an instance of
    ``ModuleWrapperBase``.

    This class ensures that trainer attributes are forwarded to any wrapped or nested
    ``LightningModule`` instances so that nested calls to ``.log`` are handled correctly. The ``ModuleWrapperBase`` is
    also stateful, meaning that a :class:`~flash.core.data.data_pipeline.DataPipelineState` can be attached. Attached
    state will be forwarded to any nested ``ModuleWrapperBase`` instances.
    """

    def __init__(self):
        super().__init__()

        self._children = []

        # TODO: create enum values to define what are the exact states
        self._data_pipeline_state: DataPipelineState = DataPipelineState()

        # model own internal state shared with the data pipeline.
        self._state: Dict[Type[ProcessState], ProcessState] = {}

    def __setattr__(self, key, value):
        if isinstance(value, (LightningModule, ModuleWrapperBase)):
            self._children.append(key)
        patched_attributes = ["_current_fx_name", "_current_hook_fx_name", "_results", "_data_pipeline_state"]
        if isinstance(value, Trainer) or key in patched_attributes:
            if hasattr(self, "_children"):
                for child in self._children:
                    setattr(getattr(self, child), key, value)
        super().__setattr__(key, value)

    def get_state(self, state_type):
        if state_type in self._state:
            return self._state[state_type]
        if self._data_pipeline_state is not None:
            return self._data_pipeline_state.get_state(state_type)
        return None

    def set_state(self, state: ProcessState):
        self._state[type(state)] = state
        if self._data_pipeline_state is not None:
            self._data_pipeline_state.set_state(state)

    def attach_data_pipeline_state(self, data_pipeline_state: "DataPipelineState"):
        for state in self._state.values():
            data_pipeline_state.set_state(state)
        for child in self._children:
            child = getattr(self, child)
            if hasattr(child, "attach_data_pipeline_state"):
                child.attach_data_pipeline_state(data_pipeline_state)


class DatasetProcessor:
    """The ``DatasetProcessor`` mixin provides hooks for classes which need custom logic for producing the data
    loaders for each running stage given the corresponding dataset."""

    def _process_dataset(
        self,
        dataset: BaseAutoDataset,
        batch_size: int,
        num_workers: int,
        pin_memory: bool,
        collate_fn: Callable,
        shuffle: bool = False,
        drop_last: bool = True,
        sampler: Optional[Sampler] = None,
        persistent_workers: bool = True,
    ) -> DataLoader:
        return DataLoader(
            dataset,
            batch_size=batch_size,
            num_workers=num_workers,
            pin_memory=pin_memory,
            shuffle=shuffle,
            drop_last=drop_last,
            sampler=sampler,
            collate_fn=collate_fn,
            persistent_workers=persistent_workers,
        )

    def process_train_dataset(
        self,
        dataset: BaseAutoDataset,
        trainer: "flash.Trainer",
        batch_size: int,
        num_workers: int,
        pin_memory: bool,
        collate_fn: Callable,
        shuffle: bool = False,
        drop_last: bool = True,
        sampler: Optional[Sampler] = None,
    ) -> DataLoader:
        return self._process_dataset(
            dataset,
            batch_size=batch_size,
            num_workers=num_workers,
            pin_memory=pin_memory,
            collate_fn=collate_fn,
            shuffle=shuffle,
            drop_last=drop_last,
            sampler=sampler,
            persistent_workers=num_workers > 0,
        )

    def process_val_dataset(
        self,
        dataset: BaseAutoDataset,
        trainer: "flash.Trainer",
        batch_size: int,
        num_workers: int,
        pin_memory: bool,
        collate_fn: Callable,
        shuffle: bool = False,
        drop_last: bool = False,
        sampler: Optional[Sampler] = None,
    ) -> DataLoader:
        return self._process_dataset(
            dataset,
            batch_size=batch_size,
            num_workers=num_workers,
            pin_memory=pin_memory,
            collate_fn=collate_fn,
            shuffle=shuffle,
            drop_last=drop_last,
            sampler=sampler,
            persistent_workers=num_workers > 0,
        )

    def process_test_dataset(
        self,
        dataset: BaseAutoDataset,
        trainer: "flash.Trainer",
        batch_size: int,
        num_workers: int,
        pin_memory: bool,
        collate_fn: Callable,
        shuffle: bool = False,
        drop_last: bool = False,
        sampler: Optional[Sampler] = None,
    ) -> DataLoader:
        return self._process_dataset(
            dataset,
            batch_size=batch_size,
            num_workers=num_workers,
            pin_memory=pin_memory,
            collate_fn=collate_fn,
            shuffle=shuffle,
            drop_last=drop_last,
            sampler=sampler,
            persistent_workers=num_workers > 0,
        )

    def process_predict_dataset(
        self,
        dataset: BaseAutoDataset,
        batch_size: int = 1,
        num_workers: int = 0,
        pin_memory: bool = False,
        collate_fn: Callable = None,
        shuffle: bool = False,
        drop_last: bool = False,
        sampler: Optional[Sampler] = None,
    ) -> DataLoader:
        return self._process_dataset(
            dataset,
            batch_size=batch_size,
            num_workers=num_workers,
            pin_memory=pin_memory,
            collate_fn=collate_fn,
            shuffle=shuffle,
            drop_last=drop_last,
            sampler=sampler,
            persistent_workers=False,
        )


class BenchmarkConvergenceCI(Callback):
    """Specialized callback only used during testing Keeps track metrics during training."""

    def __init__(self):
        self.history = []

    def on_validation_end(self, trainer: "pl.Trainer", pl_module: "pl.LightningModule") -> None:
        self.history.append(deepcopy(trainer.callback_metrics))
        if trainer.current_epoch == trainer.max_epochs - 1:
            fn = getattr(pl_module, "_ci_benchmark_fn", None)
            if fn:
                fn(self.history)
                if trainer.is_global_zero:
                    print("Benchmark Successful!")


def predict_context(func: Callable) -> Callable:
    """This decorator is used as context manager to put model in eval mode before running predict and reset to
    train after."""

    @functools.wraps(func)
    def wrapper(self, *args, **kwargs) -> Any:
        grad_enabled = torch.is_grad_enabled()
        is_training = self.training
        self.eval()
        torch.set_grad_enabled(False)

        result = func(self, *args, **kwargs)

        if is_training:
            self.train()
        torch.set_grad_enabled(grad_enabled)
        return result

    return wrapper


class CheckDependenciesMeta(ABCMeta):
    def __new__(mcs, *args, **kwargs):
        result = ABCMeta.__new__(mcs, *args, **kwargs)
        if result.required_extras is not None:
            result.__init__ = requires(result.required_extras)(result.__init__)
            load_from_checkpoint = getattr(result, "load_from_checkpoint", None)
            if load_from_checkpoint is not None:
                result.load_from_checkpoint = classmethod(
                    requires(result.required_extras)(result.load_from_checkpoint.__func__)
                )
        return result


class OutputKeys(LightningEnum):
    """The ``OutputKeys`` enum contains the keys that are used internally by the ``Task`` when handling outputs."""

    OUTPUT = "y_hat"
    TARGET = "y"
    LOGS = "logs"
    LOSS = "loss"

    # TODO: Create a FlashEnum class???
    def __hash__(self) -> int:
        return hash(self.value)


class Task(DatasetProcessor, ModuleWrapperBase, LightningModule, metaclass=CheckDependenciesMeta):
    """A general Task.

    Args:
        model: Model to use for the task.
        loss_fn: Loss function for training.
        learning_rate: Learning rate to use for training, defaults to ``5e-5``.
        optimizer: Optimizer to use for training.
        lr_scheduler: The LR scheduler to use during training.
        metrics: Metrics to compute for training and evaluation. Can either be an metric from the `torchmetrics`
            package, a custom metric inheriting from `torchmetrics.Metric`, a callable function or a list/dict
            containing a combination of the aforementioned. In all cases, each metric needs to have the signature
            `metric(preds,target)` and return a single scalar tensor.
        deserializer: Either a single :class:`~flash.core.data.process.Deserializer` or a mapping of these to
            deserialize the input
        preprocess: :class:`~flash.core.data.process.Preprocess` to use as the default for this task.
<<<<<<< HEAD
        output_transform: :class:`~flash.core.data.io.output_transform.OutputTransform` to use as the default for this
            task.
        output: Either a single :class:`~flash.core.data.io.output.Output` or a mapping of these to
            serialize the output e.g. convert the model output into the desired output format when predicting.
=======
        postprocess: :class:`~flash.core.data.process.Postprocess` to use as the default for this task.
        output: The :class:`~flash.core.data.io.output.Output` to use when formatting prediction outputs.
>>>>>>> 8de809e3
    """

    optimizers: FlashRegistry = _OPTIMIZERS_REGISTRY
    lr_schedulers: FlashRegistry = _SCHEDULERS_REGISTRY

    required_extras: Optional[Union[str, List[str]]] = None

    def __init__(
        self,
        model: MODEL_TYPE = None,
        loss_fn: LOSS_FN_TYPE = None,
        learning_rate: float = 5e-5,
        optimizer: OPTIMIZER_TYPE = "Adam",
        lr_scheduler: LR_SCHEDULER_TYPE = None,
        metrics: METRICS_TYPE = None,
        deserializer: DESERIALIZER_TYPE = None,
        preprocess: PREPROCESS_TYPE = None,
        output_transform: OUTPUT_TRANSFORM_TYPE = None,
        output: OUTPUT_TYPE = None,
    ):
        super().__init__()
        if model is not None:
            self.model = model
        self.loss_fn = {} if loss_fn is None else get_callable_dict(loss_fn)
        self.optimizer = optimizer
        self.lr_scheduler = lr_scheduler

        self.train_metrics = nn.ModuleDict({} if metrics is None else get_callable_dict(metrics))
        self.val_metrics = nn.ModuleDict({} if metrics is None else get_callable_dict(deepcopy(metrics)))
        self.test_metrics = nn.ModuleDict({} if metrics is None else get_callable_dict(deepcopy(metrics)))
        self.learning_rate = learning_rate
        # TODO: should we save more? Bug on some regarding yaml if we save metrics
        self.save_hyperparameters("learning_rate", "optimizer")

        self._deserializer: Optional[Deserializer] = None
        self._preprocess: Optional[Preprocess] = preprocess
        self._output_transform: Optional[OutputTransform] = output_transform
        self._output: Optional[Output] = None

        # Explicitly set the output to call the setter
        self.deserializer = deserializer
        self.output = output

    def step(self, batch: Any, batch_idx: int, metrics: nn.ModuleDict) -> Any:
        """Implement the core logic for the training/validation/test step. By default this includes:

            - Inference on the current batch
            - Calculating the loss
            - Calculating relevant metrics

        Override for custom behavior.

        Args:
            batch: The output of your dataloader. Can either be a single Tensor or a list of Tensors.
            batch_idx: Integer displaying index of this batch
            metrics: A module dict containing metrics for calculating relevant training statitics

        Returns:
            A dict containing both the loss and relevant metrics
        """
        x, y = batch
        y_hat = self(x)
        y, y_hat = self.apply_filtering(y, y_hat)
        output = {OutputKeys.OUTPUT: y_hat}
        y_hat = self.to_loss_format(output[OutputKeys.OUTPUT])
        losses = {name: l_fn(y_hat, y) for name, l_fn in self.loss_fn.items()}

        y_hat = self.to_metrics_format(output[OutputKeys.OUTPUT])

        logs = {}

        for name, metric in metrics.items():
            if isinstance(metric, torchmetrics.metric.Metric):
                metric(y_hat, y)
                # PL 1.4.0 -> 1.4.9 tries to deepcopy the metric.
                # Sometimes _forward_cache is not a leaf, so we convert it to one.
                if not metric._forward_cache.is_leaf and not _PL_GREATER_EQUAL_1_5_0:
                    metric._forward_cache = metric._forward_cache.clone().detach()
                logs[name] = metric  # log the metric itself if it is of type Metric
            else:
                logs[name] = metric(y_hat, y)

        if len(losses.values()) > 1:
            logs["total_loss"] = sum(losses.values())
            return logs["total_loss"], logs

        output[OutputKeys.LOSS] = self.compute_loss(losses)
        output[OutputKeys.LOGS] = self.compute_logs(logs, losses)
        output[OutputKeys.TARGET] = y
        return output

    def compute_loss(self, losses: Dict[str, torch.Tensor]) -> torch.Tensor:
        return list(losses.values())[0]

    def compute_logs(self, logs: Dict[str, Any], losses: Dict[str, torch.Tensor]):
        logs.update(losses)
        return logs

    @staticmethod
    def apply_filtering(y: torch.Tensor, y_hat: torch.Tensor) -> Tuple[torch.Tensor, torch.Tensor]:
        """This function is used to filter some labels or predictions which aren't conform."""
        return y, y_hat

    @staticmethod
    def to_loss_format(x: torch.Tensor) -> torch.Tensor:
        return x

    @staticmethod
    def to_metrics_format(x: torch.Tensor) -> torch.Tensor:
        return x

    def forward(self, x: Any) -> Any:
        return self.model(x)

    def training_step(self, batch: Any, batch_idx: int) -> Any:
        output = self.step(batch, batch_idx, self.train_metrics)
        self.log_dict(
            {f"train_{k}": v for k, v in output[OutputKeys.LOGS].items()},
            on_step=True,
            on_epoch=True,
            prog_bar=True,
        )
        return output[OutputKeys.LOSS]

    def validation_step(self, batch: Any, batch_idx: int) -> None:
        output = self.step(batch, batch_idx, self.val_metrics)
        self.log_dict(
            {f"val_{k}": v for k, v in output[OutputKeys.LOGS].items()},
            on_step=False,
            on_epoch=True,
            prog_bar=True,
        )

    def test_step(self, batch: Any, batch_idx: int) -> None:
        output = self.step(batch, batch_idx, self.test_metrics)
        self.log_dict(
            {f"test_{k}": v for k, v in output[OutputKeys.LOGS].items()},
            on_step=False,
            on_epoch=True,
            prog_bar=True,
        )

    @predict_context
    def predict(
        self,
        x: Any,
        data_source: Optional[str] = None,
        deserializer: Optional[Deserializer] = None,
        data_pipeline: Optional[DataPipeline] = None,
    ) -> Any:
        """Predict function for raw data or processed data.

        Args:
            x: Input to predict. Can be raw data or processed data. If str, assumed to be a folder of data.
            data_source: A string that indicates the format of the data source to use which will override
                the current data source format used
            deserializer: A single :class:`~flash.core.data.process.Deserializer` to deserialize the input
            data_pipeline: Use this to override the current data pipeline

        Returns:
            The post-processed model predictions
        """
        running_stage = RunningStage.PREDICTING

        data_pipeline = self.build_data_pipeline(data_source or "default", deserializer, data_pipeline)
        dataset = data_pipeline.data_source.generate_dataset(x, running_stage)
        dataloader = self.process_predict_dataset(dataset)
        x = list(dataloader.dataset)
        x = data_pipeline.worker_preprocessor(running_stage, collate_fn=dataloader.collate_fn)(x)
        # todo (tchaton): Remove this when sync with Lightning master.
        if len(inspect.signature(self.transfer_batch_to_device).parameters) == 3:
            x = self.transfer_batch_to_device(x, self.device, 0)
        else:
            x = self.transfer_batch_to_device(x, self.device)
        x = data_pipeline.device_preprocessor(running_stage)(x)
        x = x[0] if isinstance(x, list) else x
        predictions = self.predict_step(x, 0)  # batch_idx is always 0 when running with `model.predict`
        predictions = data_pipeline.output_transform_processor(running_stage)(predictions)
        return predictions

    def predict_step(self, batch: Any, batch_idx: int, dataloader_idx: int = 0) -> Any:
        if isinstance(batch, tuple):
            batch = batch[0]
        elif isinstance(batch, list):
            # Todo: Understand why stack is needed
            batch = torch.stack(batch)
        return self(batch)

    def _get_optimizer_class_from_registry(self, optimizer_key: str) -> Optimizer:
        if optimizer_key.lower() not in self.available_optimizers():
            raise KeyError(
                f"Please provide a valid optimizer name and make sure it is registerd with the Optimizer registry."
                f"\nUse `{self.__class__.__name__}.available_optimizers()` to list the available optimizers."
                f"\nList of available Optimizers: {self.available_optimizers()}."
            )
        optimizer_fn = self.optimizers.get(optimizer_key.lower())
        return optimizer_fn

    def configure_optimizers(self) -> Union[Optimizer, Tuple[List[Optimizer], List[_LRScheduler]]]:
        """Implement how optimizer and optionally learning rate schedulers should be configured."""
        if isinstance(self.optimizer, str):
            optimizer_fn = self._get_optimizer_class_from_registry(self.optimizer.lower())
            optimizers_kwargs: Dict[str, Any] = {"lr": self.learning_rate}
        elif isinstance(self.optimizer, Callable):
            optimizer_fn = self.optimizer
            optimizers_kwargs: Dict[str, Any] = {"lr": self.learning_rate}
        elif isinstance(self.optimizer, Tuple):
            if len(self.optimizer) != 2:
                raise MisconfigurationException(
                    f"The tuple configuration of an optimizer input must be of length 2 with the first index"
                    f" containing a str from {self.available_optimizers()} and the second index containing the"
                    f" required keyword arguments to initialize the Optimizer."
                )

            if not isinstance(self.optimizer[0], str):
                raise TypeError(
                    f"The first value in optimizer argument tuple should be a string but got {type(self.optimizer[0])}."
                )

            if not isinstance(self.optimizer[1], Dict):
                raise TypeError(
                    f"The second value in optimizer argument tuple should be of dict type but got "
                    f"{type(self.optimizer[1])}."
                )

            optimizer_fn: Callable = self._get_optimizer_class_from_registry(self.optimizer[0])
            optimizers_kwargs: Dict[str, Any] = self.optimizer[1]
            optimizers_kwargs["lr"] = self.learning_rate
        else:
            raise TypeError(
                f"""Optimizer should be of type string or callable or tuple(string, dictionary)
                but got {type(self.optimizer)}."""
            )

        model_parameters = filter(lambda p: p.requires_grad, self.parameters())
        optimizer: Optimizer = optimizer_fn(model_parameters, **optimizers_kwargs)
        if self.lr_scheduler is not None:
            return [optimizer], [self._instantiate_lr_scheduler(optimizer)]
        return optimizer

    @staticmethod
    def configure_finetune_callback() -> List[Callback]:
        return []

    @staticmethod
    def _resolve(
        old_deserializer: Optional[Deserializer],
        old_preprocess: Optional[Preprocess],
        old_output_transform: Optional[OutputTransform],
        old_output: Optional[Output],
        new_deserializer: Optional[Deserializer],
        new_preprocess: Optional[Preprocess],
        new_output_transform: Optional[OutputTransform],
        new_output: Optional[Output],
    ) -> Tuple[Optional[Deserializer], Optional[Preprocess], Optional[OutputTransform], Optional[Output]]:
        """Resolves the correct :class:`~flash.core.data.process.Preprocess`,
        :class:`~flash.core.data.io.output_transform.OutputTransform`, and :class:`~flash.core.data.io.output.Output` to
        use, choosing ``new_*`` if it is not None or a base class (:class:`~flash.core.data.process.Preprocess`,
        :class:`~flash.core.data.io.output_transform.OutputTransform`, or :class:`~flash.core.data.io.output.Output`)
        and ``old_*`` otherwise.

        Args:
            old_preprocess: :class:`~flash.core.data.process.Preprocess` to be overridden.
            old_output_transform: :class:`~flash.core.data.io.output_transform.OutputTransform` to be overridden.
            old_output: :class:`~flash.core.data.io.output.Output` to be overridden.
            new_preprocess: :class:`~flash.core.data.process.Preprocess` to override with.
            new_output_transform: :class:`~flash.core.data.io.output_transform.OutputTransform` to override with.
            new_output: :class:`~flash.core.data.io.output.Output` to override with.

        Returns:
            The resolved :class:`~flash.core.data.process.Preprocess`,
            :class:`~flash.core.data.io.output_transform.OutputTransform`, and
            :class:`~flash.core.data.io.output.Output`.
        """
        deserializer = old_deserializer
        if new_deserializer is not None and type(new_deserializer) != Deserializer:
            deserializer = new_deserializer

        preprocess = old_preprocess
        if new_preprocess is not None and type(new_preprocess) != Preprocess:
            preprocess = new_preprocess

        output_transform = old_output_transform
        if new_output_transform is not None and type(new_output_transform) != OutputTransform:
            output_transform = new_output_transform

        output = old_output
        if new_output is not None and type(new_output) != Output:
            output = new_output

        return deserializer, preprocess, output_transform, output

    @torch.jit.unused
    @property
    def deserializer(self) -> Optional[Deserializer]:
        return self._deserializer

    @deserializer.setter
    def deserializer(self, deserializer: Union[Deserializer, Mapping[str, Deserializer]]):
        if isinstance(deserializer, Mapping):
            deserializer = DeserializerMapping(deserializer)
        self._deserializer = deserializer

    @torch.jit.unused
    @property
    def output(self) -> Optional[Output]:
        """The current :class:`.Output` associated with this model."""
        return self._output

    @torch.jit.unused
    @output.setter
    def output(self, output: Output):
        self._output = output

    @torch.jit.unused
    @property
    @deprecated(
        None,
        "0.6.0",
        "0.7.0",
        template_mgs="`Task.serializer` was deprecated in v%(deprecated_in)s in favor of `Task.output`. "
        "It will be removed in v%(remove_in)s.",
        stream=functools.partial(warn, category=FutureWarning),
    )
    def serializer(self) -> Optional[Output]:
        """Deprecated.

        Use ``Task.output`` instead.
        """
        return self.output

    @torch.jit.unused
    @serializer.setter
    @deprecated(
        None,
        "0.6.0",
        "0.7.0",
        template_mgs="`Task.serializer` was deprecated in v%(deprecated_in)s in favor of `Task.output`. "
        "It will be removed in v%(remove_in)s.",
        stream=functools.partial(warn, category=FutureWarning),
    )
    def serializer(self, serializer: Output):
        self.output = serializer

    def build_data_pipeline(
        self,
        data_source: Optional[str] = None,
        deserializer: Optional[Deserializer] = None,
        data_pipeline: Optional[DataPipeline] = None,
    ) -> Optional[DataPipeline]:
        """Build a :class:`.DataPipeline` incorporating available
        :class:`~flash.core.data.process.Preprocess` and :class:`~flash.core.data.io.output_transform.OutputTransform`
        objects. These will be overridden in the following resolution order (lowest priority first):

        - Lightning ``Datamodule``, either attached to the :class:`.Trainer` or to the :class:`.Task`.
        - :class:`.Task` defaults given to :meth:`.Task.__init__`.
        - :class:`.Task` manual overrides by setting :py:attr:`~data_pipeline`.
        - :class:`.DataPipeline` passed to this method.

        Args:
            data_source: A string that indicates the format of the data source to use which will override
                the current data source format used.
            deserializer: deserializer to use
            data_pipeline: Optional highest priority source of
                :class:`~flash.core.data.process.Preprocess` and
                :class:`~flash.core.data.io.output_transform.OutputTransform`.

        Returns:
            The fully resolved :class:`.DataPipeline`.
        """
        deserializer, old_data_source, preprocess, output_transform, output = None, None, None, None, None

        # Datamodule
        datamodule = None
        if self.trainer is not None and hasattr(self.trainer, "datamodule"):
            datamodule = self.trainer.datamodule
        elif getattr(self, "datamodule", None) is not None:
            datamodule = self.datamodule

        if getattr(datamodule, "data_pipeline", None) is not None:
            old_data_source = getattr(datamodule.data_pipeline, "data_source", None)
            preprocess = getattr(datamodule.data_pipeline, "_preprocess_pipeline", None)
            output_transform = getattr(datamodule.data_pipeline, "_output_transform", None)
            output = getattr(datamodule.data_pipeline, "_output", None)
            deserializer = getattr(datamodule.data_pipeline, "_deserializer", None)

        # Defaults / task attributes
        deserializer, preprocess, output_transform, output = Task._resolve(
            deserializer,
            preprocess,
            output_transform,
            output,
            self._deserializer,
            self._preprocess,
            self._output_transform,
            self._output,
        )

        # Datapipeline
        if data_pipeline is not None:
            deserializer, preprocess, output_transform, output = Task._resolve(
                deserializer,
                preprocess,
                output_transform,
                output,
                getattr(data_pipeline, "_deserializer", None),
                getattr(data_pipeline, "_preprocess_pipeline", None),
                getattr(data_pipeline, "_output_transform", None),
                getattr(data_pipeline, "_output", None),
            )

        data_source = data_source or old_data_source

        if isinstance(data_source, str):
            if preprocess is None:
                data_source = DataSource()  # TODO: warn the user that we are not using the specified data source
            else:
                data_source = preprocess.data_source_of_name(data_source)

        if deserializer is None or type(deserializer) is Deserializer:
            deserializer = getattr(preprocess, "deserializer", deserializer)

        data_pipeline = DataPipeline(data_source, preprocess, output_transform, deserializer, output)
        self._data_pipeline_state = self._data_pipeline_state or DataPipelineState()
        self.attach_data_pipeline_state(self._data_pipeline_state)
        self._data_pipeline_state = data_pipeline.initialize(self._data_pipeline_state)
        return data_pipeline

    @torch.jit.unused
    @property
    def is_servable(self) -> bool:
        return type(self.build_data_pipeline()._deserializer) != Deserializer

    @torch.jit.unused
    @property
    def data_pipeline(self) -> DataPipeline:
        """The current :class:`.DataPipeline`.

        If set, the new value will override the :class:`.Task` defaults. See
        :py:meth:`~build_data_pipeline` for more details on the resolution order.
        """
        return self.build_data_pipeline()

    @torch.jit.unused
    @data_pipeline.setter
    def data_pipeline(self, data_pipeline: Optional[DataPipeline]) -> None:
        self._deserializer, self._preprocess, self._output_transform, self.output = Task._resolve(
            self._deserializer,
            self._preprocess,
            self._output_transform,
            self._output,
            getattr(data_pipeline, "_deserializer", None),
            getattr(data_pipeline, "_preprocess_pipeline", None),
            getattr(data_pipeline, "_output_transform", None),
            getattr(data_pipeline, "_output", None),
        )

        # self._preprocess.state_dict()
        if getattr(self._preprocess, "_ddp_params_and_buffers_to_ignore", None):
            self._ddp_params_and_buffers_to_ignore = self._preprocess._ddp_params_and_buffers_to_ignore

    @torch.jit.unused
    @property
    def preprocess(self) -> Preprocess:
        return getattr(self.data_pipeline, "_preprocess_pipeline", None)

    @torch.jit.unused
    @property
    def output_transform(self) -> OutputTransform:
        return getattr(self.data_pipeline, "_output_transform", None)

    def on_train_dataloader(self) -> None:
        if self.data_pipeline is not None:
            self.data_pipeline._detach_from_model(self, RunningStage.TRAINING)
            self.data_pipeline._attach_to_model(self, RunningStage.TRAINING)
        super().on_train_dataloader()

    def on_val_dataloader(self) -> None:
        if self.data_pipeline is not None:
            self.data_pipeline._detach_from_model(self, RunningStage.VALIDATING)
            self.data_pipeline._attach_to_model(self, RunningStage.VALIDATING)
        super().on_val_dataloader()

    def on_test_dataloader(self, *_) -> None:
        if self.data_pipeline is not None:
            self.data_pipeline._detach_from_model(self, RunningStage.TESTING)
            self.data_pipeline._attach_to_model(self, RunningStage.TESTING)
        super().on_test_dataloader()

    def on_predict_dataloader(self) -> None:
        if self.data_pipeline is not None:
            self.data_pipeline._detach_from_model(self, RunningStage.PREDICTING)
            self.data_pipeline._attach_to_model(self, RunningStage.PREDICTING)
        super().on_predict_dataloader()

    def on_predict_end(self) -> None:
        if self.data_pipeline is not None:
            self.data_pipeline._detach_from_model(self)
        super().on_predict_end()

    def on_fit_end(self) -> None:
        if self.data_pipeline is not None:
            self.data_pipeline._detach_from_model(self)
        super().on_fit_end()

    def on_save_checkpoint(self, checkpoint: Dict[str, Any]) -> None:
        # This may be an issue since here we create the same problems with pickle as in
        # https://pytorch.org/docs/stable/notes/serialization.html
        if self.data_pipeline is not None and "data_pipeline" not in checkpoint:
            try:
                pickle.dumps(self.data_pipeline)  # TODO: DataPipeline not always pickleable
                checkpoint["data_pipeline"] = self.data_pipeline
            except AttributeError:
                rank_zero_warn("DataPipeline couldn't be added to the checkpoint.")
        if self._data_pipeline_state is not None and "_data_pipeline_state" not in checkpoint:
            checkpoint["_data_pipeline_state"] = self._data_pipeline_state
        super().on_save_checkpoint(checkpoint)

    def on_load_checkpoint(self, checkpoint: Dict[str, Any]) -> None:
        super().on_load_checkpoint(checkpoint)
        if "data_pipeline" in checkpoint:
            self.data_pipeline = checkpoint["data_pipeline"]
        if "_data_pipeline_state" in checkpoint:
            self._data_pipeline_state = checkpoint["_data_pipeline_state"]

    @classmethod
    def available_backbones(cls, head: Optional[str] = None) -> Union[Dict[str, List[str]], List[str]]:
        if head is None:
            registry: Optional[FlashRegistry] = getattr(cls, "backbones", None)
            if registry is not None:
                return registry.available_keys()
            heads = cls.available_heads()
        else:
            heads = [head]

        result = {}
        for head in heads:
            metadata = cls.heads.get(head, with_metadata=True)["metadata"]
            if "backbones" in metadata:
                backbones = metadata["backbones"].available_keys()
            else:
                backbones = cls.available_backbones()
            result[head] = backbones

        if len(result) == 1:
            result = next(iter(result.values()))
        return result

    @classmethod
    def available_heads(cls) -> List[str]:
        registry: Optional[FlashRegistry] = getattr(cls, "heads", None)
        if registry is None:
            return []
        return registry.available_keys()

    @classmethod
    def get_backbone_details(cls, key) -> List[str]:
        registry: Optional[FlashRegistry] = getattr(cls, "backbones", None)
        if registry is None:
            return []
        return list(inspect.signature(registry.get(key)).parameters.items())

    @classmethod
    def available_optimizers(cls) -> List[str]:
        registry: Optional[FlashRegistry] = getattr(cls, "optimizers", None)
        if registry is None:
            return []
        return registry.available_keys()

    @classmethod
    def available_lr_schedulers(cls) -> List[str]:
        registry: Optional[FlashRegistry] = getattr(cls, "lr_schedulers", None)
        if registry is None:
            return []
        return registry.available_keys()

    def get_num_training_steps(self) -> int:
        """Total training steps inferred from datamodule and devices."""
        if not getattr(self, "trainer", None):
            raise MisconfigurationException("The LightningModule isn't attached to the trainer yet.")
        if isinstance(self.trainer.limit_train_batches, int) and self.trainer.limit_train_batches != 0:
            dataset_size = self.trainer.limit_train_batches
        elif isinstance(self.trainer.limit_train_batches, float):
            # limit_train_batches is a percentage of batches
            dataset_size = len(self.train_dataloader())
            dataset_size = int(dataset_size * self.trainer.limit_train_batches)
        else:
            dataset_size = len(self.train_dataloader())

        num_devices = max(1, self.trainer.num_gpus, self.trainer.num_processes)
        if self.trainer.tpu_cores:
            num_devices = max(num_devices, self.trainer.tpu_cores)

        effective_batch_size = self.trainer.accumulate_grad_batches * num_devices
        max_estimated_steps = (dataset_size // effective_batch_size) * self.trainer.max_epochs

        if self.trainer.max_steps and self.trainer.max_steps < max_estimated_steps:
            return self.trainer.max_steps
        return max_estimated_steps

    @staticmethod
    def _compute_warmup(num_training_steps: int, num_warmup_steps: Union[int, float]) -> int:
        if not isinstance(num_warmup_steps, float) or (num_warmup_steps > 1 or num_warmup_steps < 0):
            raise MisconfigurationException(
                "`num_warmup_steps` should be provided as float between 0 and 1 in `scheduler_kwargs`"
            )
        if isinstance(num_warmup_steps, float):
            # Convert float values to percentage of training steps to use as warmup
            num_warmup_steps *= num_training_steps
        return round(num_warmup_steps)

    def _get_lr_scheduler_class_from_registry(self, lr_scheduler_key: str) -> Dict[str, Any]:
        if lr_scheduler_key.lower() not in self.available_lr_schedulers():
            raise KeyError(
                f"Please provide a valid scheduler name and make sure it is registerd with the Scheduler registry."
                f"\nUse `{self.__class__.__name__}.available_lr_schedulers()` to list the available schedulers."
                f"\n>>> List of available LR Schedulers: {self.available_lr_schedulers()}."
            )
        lr_scheduler_fn: Dict[str, Any] = self.lr_schedulers.get(lr_scheduler_key.lower(), with_metadata=True)
        return deepcopy(lr_scheduler_fn)

    def _instantiate_lr_scheduler(self, optimizer: Optimizer) -> Dict[str, Any]:
        if isinstance(self.lr_scheduler, str):
            lr_scheduler_data: Dict[str, Any] = self._get_lr_scheduler_class_from_registry(self.lr_scheduler)
            lr_scheduler_fn = lr_scheduler_data.pop("fn")
            lr_scheduler_metadata: Dict[str, Any] = lr_scheduler_data.pop("metadata", None)
            lr_scheduler_kwargs: Dict[str, Any] = {}
            lr_scheduler_config = _get_default_scheduler_config()
            for key, value in lr_scheduler_config.items():
                lr_scheduler_config[key] = lr_scheduler_metadata.pop(key, None) or value

        elif isinstance(self.lr_scheduler, Callable):
            lr_scheduler_data = {}
            lr_scheduler_fn = self.lr_scheduler
            lr_scheduler_metadata: Dict[str, Any] = None
            lr_scheduler_kwargs: Dict[str, Any] = {}
            lr_scheduler_config = _get_default_scheduler_config()

        elif isinstance(self.lr_scheduler, Tuple):
            if len(self.lr_scheduler) not in [2, 3]:
                raise MisconfigurationException(
                    f"The tuple configuration of an scheduler input must be:\n"
                    f"1) Of length 2 with the first index containing a str from {self.available_lr_schedulers()} and"
                    f" the second index containing the required keyword arguments to initialize the LR Scheduler.\n"
                    f"2) Of length 3 with the first index containing a str from {self.available_lr_schedulers()} and"
                    f" the second index containing the required keyword arguments to initialize the LR Scheduler and"
                    f" the third index containing a Lightning scheduler configuration dictionary of the format"
                    f" {_get_default_scheduler_config()}. NOTE: Do not set the `scheduler` key in the"
                    f" lr_scheduler_config, it will overriden with an instance of the provided scheduler key."
                )

            if not isinstance(self.lr_scheduler[0], (str, Callable)):
                raise TypeError(
                    f"The first value in lr_scheduler argument tuple should be of type string or type Callable"
                    f" but got {type(self.lr_scheduler[0])}."
                )

            if not isinstance(self.lr_scheduler[1], Dict):
                raise TypeError(
                    f"The second value in lr_scheduler argument tuple should be of type dict but got"
                    f" {type(self.lr_scheduler[1])}."
                )

            if len(self.lr_scheduler) == 3 and not isinstance(self.lr_scheduler[2], Dict):
                raise TypeError(
                    f"The third value in lr_scheduler argument tuple should be of type dict but got"
                    f" {type(self.lr_scheduler[2])}."
                )

            lr_scheduler_data: Dict[str, Any] = self._get_lr_scheduler_class_from_registry(self.lr_scheduler[0])
            lr_scheduler_fn = lr_scheduler_data.pop("fn")
            lr_scheduler_metadata: Dict[str, Any] = lr_scheduler_data.pop("metadata", None)
            lr_scheduler_kwargs: Dict[str, Any] = self.lr_scheduler[1]
            lr_scheduler_config = _get_default_scheduler_config()
            for key, value in lr_scheduler_config.items():
                lr_scheduler_config[key] = lr_scheduler_metadata.pop(key, None) or value
            if len(self.lr_scheduler) == 3:
                lr_scheduler_config.update(self.lr_scheduler[2])

        else:
            raise TypeError(
                f"`lr_scheduler` argument should be of type string or callable or tuple(string, dictionary)"
                f" or tuple(string, dictionary, dictionary) but got {type(self.lr_scheduler)}."
            )

        # Providers part
        if lr_scheduler_metadata is not None and "providers" in lr_scheduler_metadata.keys():
            if lr_scheduler_metadata["providers"] == _HUGGINGFACE:
                if lr_scheduler_data["name"] != "constant_schedule":
                    num_training_steps: int = self.get_num_training_steps()
                    num_warmup_steps: int = self._compute_warmup(
                        num_training_steps=num_training_steps,
                        num_warmup_steps=lr_scheduler_kwargs["num_warmup_steps"],
                    )
                    lr_scheduler_kwargs["num_warmup_steps"] = num_warmup_steps
                    if lr_scheduler_data["name"] != "constant_schedule_with_warmup":
                        lr_scheduler_kwargs["num_training_steps"] = num_training_steps

        # User can register a callable that returns a lr_scheduler_config
        # 1) If return value is an instance of _LR_Scheduler -> Add to current config and return the config.
        # 2) If return value is a dictionary, check for the lr_scheduler_config `only keys` and return the config.
        lr_scheduler: Union[_LRScheduler, Dict[str, Any]] = lr_scheduler_fn(optimizer, **lr_scheduler_kwargs)

        if not isinstance(lr_scheduler, (_LRScheduler, Dict)):
            raise MisconfigurationException(
                f"Please make sure that your custom configuration outputs either an LR Scheduler or a scheduler"
                f" configuration with keys belonging to {list(_get_default_scheduler_config().keys())}."
            )

        if isinstance(lr_scheduler, Dict):
            dummy_config = _get_default_scheduler_config()
            if not all(config_key in dummy_config.keys() for config_key in lr_scheduler.keys()):
                raise MisconfigurationException(
                    f"Please make sure that your custom configuration outputs either an LR Scheduler or a scheduler"
                    f" configuration with keys belonging to {list(dummy_config.keys())}."
                )
            # If all are present, return the config
            return lr_scheduler

        # If `lr_scheduler` is not a Dict, then add it to the current config and return the config.
        lr_scheduler_config["scheduler"] = lr_scheduler
        return lr_scheduler_config

    def _load_from_state_dict(
        self, state_dict, prefix, local_metadata, strict, missing_keys, unexpected_keys, error_msgs
    ):
        if "preprocess.state_dict" in state_dict:
            try:
                preprocess_state_dict = state_dict["preprocess.state_dict"]
                meta = preprocess_state_dict["_meta"]
                cls = getattr(import_module(meta["module"]), meta["class_name"])
                self._preprocess = cls.load_state_dict(
                    {k: v for k, v in preprocess_state_dict.items() if k != "_meta"},
                    strict=strict,
                )
                self._preprocess._state = meta["_state"]
                del state_dict["preprocess.state_dict"]
                del preprocess_state_dict["_meta"]
            except (ModuleNotFoundError, KeyError):
                meta = state_dict["preprocess.state_dict"]["_meta"]
                raise MisconfigurationException(
                    f"The `Preprocess` {meta['module']}.{meta['class_name']} has been moved and couldn't be imported."
                )

        super()._load_from_state_dict(
            state_dict, prefix, local_metadata, strict, missing_keys, unexpected_keys, error_msgs
        )

    def configure_callbacks(self):
        # used only for CI
        if flash._IS_TESTING and torch.cuda.is_available():
            return [BenchmarkConvergenceCI()]

    @requires("serve")
    def run_serve_sanity_check(self):
        if not self.is_servable:
            raise NotImplementedError("This Task is not servable. Attach a Deserializer to enable serving.")

        from fastapi.testclient import TestClient

        from flash.core.serve.flash_components import build_flash_serve_model_component

        print("Running serve sanity check")
        comp = build_flash_serve_model_component(self)
        composition = Composition(predict=comp, TESTING=True, DEBUG=True)
        app = composition.serve(host="0.0.0.0", port=8000)

        with TestClient(app) as tc:
            input_str = self.data_pipeline._deserializer.example_input
            body = {"session": "UUID", "payload": {"inputs": {"data": input_str}}}
            resp = tc.post("http://0.0.0.0:8000/predict", json=body)
            print(f"Sanity check response: {resp.json()}")

    @requires("serve")
    def serve(self, host: str = "127.0.0.1", port: int = 8000, sanity_check: bool = True) -> "Composition":
        if not self.is_servable:
            raise NotImplementedError("This Task is not servable. Attach a Deserializer to enable serving.")

        from flash.core.serve.flash_components import build_flash_serve_model_component

        if sanity_check:
            self.run_serve_sanity_check()

        comp = build_flash_serve_model_component(self)
        composition = Composition(predict=comp, TESTING=flash._IS_TESTING)
        composition.serve(host=host, port=port)
        return composition<|MERGE_RESOLUTION|>--- conflicted
+++ resolved
@@ -39,14 +39,9 @@
 from flash.core.data.auto_dataset import BaseAutoDataset
 from flash.core.data.data_pipeline import DataPipeline, DataPipelineState
 from flash.core.data.data_source import DataSource
-<<<<<<< HEAD
-from flash.core.data.io.output import Output, OutputMapping
+from flash.core.data.io.output import Output
 from flash.core.data.io.output_transform import OutputTransform
 from flash.core.data.process import Deserializer, DeserializerMapping, Preprocess
-=======
-from flash.core.data.io.output import Output
-from flash.core.data.process import Deserializer, DeserializerMapping, Postprocess, Preprocess
->>>>>>> 8de809e3
 from flash.core.data.properties import ProcessState
 from flash.core.optimizers.optimizers import _OPTIMIZERS_REGISTRY
 from flash.core.optimizers.schedulers import _SCHEDULERS_REGISTRY
@@ -324,15 +319,9 @@
         deserializer: Either a single :class:`~flash.core.data.process.Deserializer` or a mapping of these to
             deserialize the input
         preprocess: :class:`~flash.core.data.process.Preprocess` to use as the default for this task.
-<<<<<<< HEAD
         output_transform: :class:`~flash.core.data.io.output_transform.OutputTransform` to use as the default for this
             task.
-        output: Either a single :class:`~flash.core.data.io.output.Output` or a mapping of these to
-            serialize the output e.g. convert the model output into the desired output format when predicting.
-=======
-        postprocess: :class:`~flash.core.data.process.Postprocess` to use as the default for this task.
         output: The :class:`~flash.core.data.io.output.Output` to use when formatting prediction outputs.
->>>>>>> 8de809e3
     """
 
     optimizers: FlashRegistry = _OPTIMIZERS_REGISTRY
