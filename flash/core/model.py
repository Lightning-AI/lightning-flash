# Copyright The PyTorch Lightning team.
#
# Licensed under the Apache License, Version 2.0 (the "License");
# you may not use this file except in compliance with the License.
# You may obtain a copy of the License at
#
#     http://www.apache.org/licenses/LICENSE-2.0
#
# Unless required by applicable law or agreed to in writing, software
# distributed under the License is distributed on an "AS IS" BASIS,
# WITHOUT WARRANTIES OR CONDITIONS OF ANY KIND, either express or implied.
# See the License for the specific language governing permissions and
# limitations under the License.
import functools
import inspect
import pickle
from abc import ABCMeta
from copy import deepcopy
from importlib import import_module
from typing import Any, Callable, Dict, List, Mapping, Optional, Tuple, Type, Union
from warnings import warn

import pytorch_lightning as pl
import torch
import torchmetrics
from deprecate import deprecated
from pytorch_lightning import LightningModule, Trainer
from pytorch_lightning.callbacks import Callback
from pytorch_lightning.callbacks.finetuning import BaseFinetuning
from pytorch_lightning.trainer.optimizers import _get_default_scheduler_config
from pytorch_lightning.utilities import rank_zero_warn
from pytorch_lightning.utilities.enums import LightningEnum
from pytorch_lightning.utilities.exceptions import MisconfigurationException
from torch import nn
from torch.optim.lr_scheduler import _LRScheduler
from torch.optim.optimizer import Optimizer
from torch.utils.data import DataLoader, Sampler

import flash
from flash.core.data.auto_dataset import BaseAutoDataset
from flash.core.data.data_pipeline import DataPipeline, DataPipelineState
from flash.core.data.input_transform import InputTransformState
from flash.core.data.io.input import Input
from flash.core.data.io.input_transform import InputTransform
from flash.core.data.io.output import Output
from flash.core.data.io.output_transform import OutputTransform
from flash.core.data.new_data_module import DataModule as NewDataModule
from flash.core.data.process import Deserializer, DeserializerMapping
from flash.core.data.properties import ProcessState
from flash.core.finetuning import _DEFAULTS_FINETUNE_STRATEGIES, _FINETUNING_STRATEGIES_REGISTRY
from flash.core.hooks import FineTuningHooks
from flash.core.optimizers.optimizers import _OPTIMIZERS_REGISTRY
from flash.core.optimizers.schedulers import _SCHEDULERS_REGISTRY
from flash.core.registry import FlashRegistry
from flash.core.serve.composition import Composition
from flash.core.utilities.apply_func import get_callable_dict
from flash.core.utilities.imports import _PL_GREATER_EQUAL_1_5_0, requires
from flash.core.utilities.providers import _HUGGINGFACE
from flash.core.utilities.stages import RunningStage
from flash.core.utilities.types import (
    DESERIALIZER_TYPE,
    INPUT_TRANSFORM_TYPE,
    LOSS_FN_TYPE,
    LR_SCHEDULER_TYPE,
    METRICS_TYPE,
    MODEL_TYPE,
    OPTIMIZER_TYPE,
    OUTPUT_TRANSFORM_TYPE,
    OUTPUT_TYPE,
)


class ModuleWrapperBase:
    """The ``ModuleWrapperBase`` is a base for classes which wrap a ``LightningModule`` or an instance of
    ``ModuleWrapperBase``.

    This class ensures that trainer attributes are forwarded to any wrapped or nested
    ``LightningModule`` instances so that nested calls to ``.log`` are handled correctly. The ``ModuleWrapperBase`` is
    also stateful, meaning that a :class:`~flash.core.data.data_pipeline.DataPipelineState` can be attached. Attached
    state will be forwarded to any nested ``ModuleWrapperBase`` instances.
    """

    def __init__(self):
        super().__init__()

        self._children = []

        # TODO: create enum values to define what are the exact states
        self._data_pipeline_state: DataPipelineState = DataPipelineState()

        # model own internal state shared with the data pipeline.
        self._state: Dict[Type[ProcessState], ProcessState] = {}

    def __setattr__(self, key, value):
        if isinstance(value, (LightningModule, ModuleWrapperBase)):
            self._children.append(key)
        patched_attributes = ["_current_fx_name", "_current_hook_fx_name", "_results", "_data_pipeline_state"]
        if isinstance(value, Trainer) or key in patched_attributes:
            if hasattr(self, "_children"):
                for child in self._children:
                    setattr(getattr(self, child), key, value)
        super().__setattr__(key, value)

    def get_state(self, state_type):
        if state_type in self._state:
            return self._state[state_type]
        if self._data_pipeline_state is not None:
            return self._data_pipeline_state.get_state(state_type)
        return None

    def set_state(self, state: ProcessState):
        self._state[type(state)] = state
        if self._data_pipeline_state is not None:
            self._data_pipeline_state.set_state(state)

    def attach_data_pipeline_state(self, data_pipeline_state: "DataPipelineState"):
        for state in self._state.values():
            data_pipeline_state.set_state(state)
        for child in self._children:
            child = getattr(self, child)
            if hasattr(child, "attach_data_pipeline_state"):
                child.attach_data_pipeline_state(data_pipeline_state)


class DatasetProcessor:
    """The ``DatasetProcessor`` mixin provides hooks for classes which need custom logic for producing the data
    loaders for each running stage given the corresponding dataset."""

    def _process_dataset(
        self,
        dataset: BaseAutoDataset,
        batch_size: int,
        num_workers: int,
        pin_memory: bool,
        collate_fn: Callable,
        shuffle: bool = False,
        drop_last: bool = True,
        sampler: Optional[Sampler] = None,
        persistent_workers: bool = True,
    ) -> DataLoader:
        return DataLoader(
            dataset,
            batch_size=batch_size,
            num_workers=num_workers,
            pin_memory=pin_memory,
            shuffle=shuffle,
            drop_last=drop_last,
            sampler=sampler,
            collate_fn=collate_fn,
            persistent_workers=persistent_workers,
        )

    def process_train_dataset(
        self,
        dataset: BaseAutoDataset,
        trainer: "flash.Trainer",
        batch_size: int,
        num_workers: int,
        pin_memory: bool,
        collate_fn: Callable,
        shuffle: bool = False,
        drop_last: bool = True,
        sampler: Optional[Sampler] = None,
    ) -> DataLoader:
        return self._process_dataset(
            dataset,
            batch_size=batch_size,
            num_workers=num_workers,
            pin_memory=pin_memory,
            collate_fn=collate_fn,
            shuffle=shuffle,
            drop_last=drop_last,
            sampler=sampler,
            persistent_workers=num_workers > 0,
        )

    def process_val_dataset(
        self,
        dataset: BaseAutoDataset,
        trainer: "flash.Trainer",
        batch_size: int,
        num_workers: int,
        pin_memory: bool,
        collate_fn: Callable,
        shuffle: bool = False,
        drop_last: bool = False,
        sampler: Optional[Sampler] = None,
    ) -> DataLoader:
        return self._process_dataset(
            dataset,
            batch_size=batch_size,
            num_workers=num_workers,
            pin_memory=pin_memory,
            collate_fn=collate_fn,
            shuffle=shuffle,
            drop_last=drop_last,
            sampler=sampler,
            persistent_workers=num_workers > 0,
        )

    def process_test_dataset(
        self,
        dataset: BaseAutoDataset,
        trainer: "flash.Trainer",
        batch_size: int,
        num_workers: int,
        pin_memory: bool,
        collate_fn: Callable,
        shuffle: bool = False,
        drop_last: bool = False,
        sampler: Optional[Sampler] = None,
    ) -> DataLoader:
        return self._process_dataset(
            dataset,
            batch_size=batch_size,
            num_workers=num_workers,
            pin_memory=pin_memory,
            collate_fn=collate_fn,
            shuffle=shuffle,
            drop_last=drop_last,
            sampler=sampler,
            persistent_workers=num_workers > 0,
        )

    def process_predict_dataset(
        self,
        dataset: BaseAutoDataset,
        batch_size: int = 1,
        num_workers: int = 0,
        pin_memory: bool = False,
        collate_fn: Callable = None,
        shuffle: bool = False,
        drop_last: bool = False,
        sampler: Optional[Sampler] = None,
    ) -> DataLoader:
        return self._process_dataset(
            dataset,
            batch_size=batch_size,
            num_workers=num_workers,
            pin_memory=pin_memory,
            collate_fn=collate_fn,
            shuffle=shuffle,
            drop_last=drop_last,
            sampler=sampler,
            persistent_workers=False,
        )


class BenchmarkConvergenceCI(Callback):
    """Specialized callback only used during testing Keeps track metrics during training."""

    def __init__(self):
        self.history = []

    def on_validation_end(self, trainer: "pl.Trainer", pl_module: "pl.LightningModule") -> None:
        self.history.append(deepcopy(trainer.callback_metrics))
        if trainer.current_epoch == trainer.max_epochs - 1:
            fn = getattr(pl_module, "_ci_benchmark_fn", None)
            if fn:
                fn(self.history)
                if trainer.is_global_zero:
                    print("Benchmark Successful!")


class CheckDependenciesMeta(ABCMeta):
    def __new__(mcs, *args, **kwargs):
        result = ABCMeta.__new__(mcs, *args, **kwargs)
        if result.required_extras is not None:
            result.__init__ = requires(result.required_extras)(result.__init__)
            load_from_checkpoint = getattr(result, "load_from_checkpoint", None)
            if load_from_checkpoint is not None:
                result.load_from_checkpoint = classmethod(
                    requires(result.required_extras)(result.load_from_checkpoint.__func__)
                )
        return result


class OutputKeys(LightningEnum):
    """The ``OutputKeys`` enum contains the keys that are used internally by the ``Task`` when handling outputs."""

    OUTPUT = "y_hat"
    TARGET = "y"
    LOGS = "logs"
    LOSS = "loss"

    # TODO: Create a FlashEnum class???
    def __hash__(self) -> int:
        return hash(self.value)


class Task(DatasetProcessor, ModuleWrapperBase, LightningModule, FineTuningHooks, metaclass=CheckDependenciesMeta):
    """A general Task.

    Args:
        model: Model to use for the task.
        loss_fn: Loss function for training.
        learning_rate: Learning rate to use for training, defaults to ``5e-5``.
        optimizer: Optimizer to use for training.
        lr_scheduler: The LR scheduler to use during training.
        metrics: Metrics to compute for training and evaluation. Can either be an metric from the `torchmetrics`
            package, a custom metric inheriting from `torchmetrics.Metric`, a callable function or a list/dict
            containing a combination of the aforementioned. In all cases, each metric needs to have the signature
            `metric(preds,target)` and return a single scalar tensor.
        deserializer: Either a single :class:`~flash.core.data.process.Deserializer` or a mapping of these to
            deserialize the input
        input_transform: :class:`~flash.core.data.io.input_transform.InputTransform` to use as the default
            for this task.
        output_transform: :class:`~flash.core.data.io.output_transform.OutputTransform` to use as the default for this
            task.
        output: The :class:`~flash.core.data.io.output.Output` to use when formatting prediction outputs.
    """

    optimizers: FlashRegistry = _OPTIMIZERS_REGISTRY
    lr_schedulers: FlashRegistry = _SCHEDULERS_REGISTRY
    finetuning_strategies: FlashRegistry = _FINETUNING_STRATEGIES_REGISTRY

    required_extras: Optional[Union[str, List[str]]] = None

    def __init__(
        self,
        model: MODEL_TYPE = None,
        loss_fn: LOSS_FN_TYPE = None,
        learning_rate: float = 5e-5,
        optimizer: OPTIMIZER_TYPE = "Adam",
        lr_scheduler: LR_SCHEDULER_TYPE = None,
        metrics: METRICS_TYPE = None,
        deserializer: DESERIALIZER_TYPE = None,
        input_transform: INPUT_TRANSFORM_TYPE = None,
        output_transform: OUTPUT_TRANSFORM_TYPE = None,
        output: OUTPUT_TYPE = None,
    ):
        super().__init__()
        if model is not None:
            self.model = model
        self.loss_fn = {} if loss_fn is None else get_callable_dict(loss_fn)
        self.optimizer = optimizer
        self.lr_scheduler = lr_scheduler

        self.train_metrics = nn.ModuleDict({} if metrics is None else get_callable_dict(metrics))
        self.val_metrics = nn.ModuleDict({} if metrics is None else get_callable_dict(deepcopy(metrics)))
        self.test_metrics = nn.ModuleDict({} if metrics is None else get_callable_dict(deepcopy(metrics)))
        self.learning_rate = learning_rate
        # TODO: should we save more? Bug on some regarding yaml if we save metrics
        self.save_hyperparameters("learning_rate", "optimizer")

        self._deserializer: Optional[Deserializer] = None
        self._input_transform: Optional[InputTransform] = input_transform
        self._output_transform: Optional[OutputTransform] = output_transform
        self._output: Optional[Output] = None

        # Explicitly set the output to call the setter
        self.deserializer = deserializer
        self.output = output
        self._wrapped_predict_step = False

    def _wrap_predict_step(task, predict_step: Callable) -> Callable:

        process_fn = task.build_data_pipeline().output_transform_processor(RunningStage.PREDICTING)

        @functools.wraps(predict_step)
        def wrapper(self, *args, **kwargs):
            predictions = predict_step(self, *args, **kwargs)
            return process_fn(predictions)

        task._wrapped_predict_step = True

        return wrapper

    def step(self, batch: Any, batch_idx: int, metrics: nn.ModuleDict) -> Any:
        """Implement the core logic for the training/validation/test step. By default this includes:

            - Inference on the current batch
            - Calculating the loss
            - Calculating relevant metrics

        Override for custom behavior.

        Args:
            batch: The output of your dataloader. Can either be a single Tensor or a list of Tensors.
            batch_idx: Integer displaying index of this batch
            metrics: A module dict containing metrics for calculating relevant training statitics

        Returns:
            A dict containing both the loss and relevant metrics
        """
        x, y = batch
        y_hat = self(x)
        y, y_hat = self.apply_filtering(y, y_hat)
        output = {OutputKeys.OUTPUT: y_hat}
        y_hat = self.to_loss_format(output[OutputKeys.OUTPUT])
        losses = {name: l_fn(y_hat, y) for name, l_fn in self.loss_fn.items()}

        y_hat = self.to_metrics_format(output[OutputKeys.OUTPUT])

        logs = {}

        for name, metric in metrics.items():
            if isinstance(metric, torchmetrics.metric.Metric):
                metric(y_hat, y)
                # PL 1.4.0 -> 1.4.9 tries to deepcopy the metric.
                # Sometimes _forward_cache is not a leaf, so we convert it to one.
                if not metric._forward_cache.is_leaf and not _PL_GREATER_EQUAL_1_5_0:
                    metric._forward_cache = metric._forward_cache.clone().detach()
                logs[name] = metric  # log the metric itself if it is of type Metric
            else:
                logs[name] = metric(y_hat, y)

        if len(losses.values()) > 1:
            logs["total_loss"] = sum(losses.values())
            return logs["total_loss"], logs

        output[OutputKeys.LOSS] = self.compute_loss(losses)
        output[OutputKeys.LOGS] = self.compute_logs(logs, losses)
        output[OutputKeys.TARGET] = y
        return output

    def compute_loss(self, losses: Dict[str, torch.Tensor]) -> torch.Tensor:
        return list(losses.values())[0]

    def compute_logs(self, logs: Dict[str, Any], losses: Dict[str, torch.Tensor]):
        logs.update(losses)
        return logs

    @staticmethod
    def apply_filtering(y: torch.Tensor, y_hat: torch.Tensor) -> Tuple[torch.Tensor, torch.Tensor]:
        """This function is used to filter some labels or predictions which aren't conform."""
        return y, y_hat

    @staticmethod
    def to_loss_format(x: torch.Tensor) -> torch.Tensor:
        return x

    @staticmethod
    def to_metrics_format(x: torch.Tensor) -> torch.Tensor:
        return x

    def forward(self, x: Any) -> Any:
        return self.model(x)

    def training_step(self, batch: Any, batch_idx: int) -> Any:
        output = self.step(batch, batch_idx, self.train_metrics)
        self.log_dict(
            {f"train_{k}": v for k, v in output[OutputKeys.LOGS].items()},
            on_step=True,
            on_epoch=True,
            prog_bar=True,
        )
        return output[OutputKeys.LOSS]

    def validation_step(self, batch: Any, batch_idx: int) -> None:
        output = self.step(batch, batch_idx, self.val_metrics)
        self.log_dict(
            {f"val_{k}": v for k, v in output[OutputKeys.LOGS].items()},
            on_step=False,
            on_epoch=True,
            prog_bar=True,
        )

    def test_step(self, batch: Any, batch_idx: int) -> None:
        output = self.step(batch, batch_idx, self.test_metrics)
        self.log_dict(
            {f"test_{k}": v for k, v in output[OutputKeys.LOGS].items()},
            on_step=False,
            on_epoch=True,
            prog_bar=True,
        )

<<<<<<< HEAD
    @predict_context
    def predict(
        self,
        x: Any,
        data_source: Optional[str] = None,
        input: Optional[str] = None,
        deserializer: Optional[Deserializer] = None,
        data_pipeline: Optional[DataPipeline] = None,
    ) -> Any:
        """Predict function for raw data or processed data.

        Note: This function is quite experimental and it is preferable to rely on `Trainer.predict` instead.

        Args:
            x: Input to predict. Can be raw data or processed data. If str, assumed to be a folder of data.
            input: A string that indicates the format of the data source to use which will override
                the current data source format used
            deserializer: A single :class:`~flash.core.data.process.Deserializer` to deserialize the input
            data_pipeline: Use this to override the current data pipeline

        Returns:
            The post-processed model predictions
        """
        if data_source is not None:
            warnings.warn(
                "The `data_source` argument has been deprecated since 0.6.0 and will be removed in 0.7.0. Use `input` "
                "instead.",
                FutureWarning,
            )
            input = data_source
        input_src = input
        running_stage = RunningStage.PREDICTING

        data_pipeline = self.build_data_pipeline(None, deserializer, data_pipeline)

        if data_pipeline.input is None:
            # <hack> Temporary fix to support new `Input` object
            input = data_pipeline._input_transform_pipeline.input_of_name(input or "default")
        elif isinstance(data_pipeline.input, list):
            input = type(data_pipeline.input[0])
        else:
            input = data_pipeline.input

        dataloader_collate_fn = None
        on_after_batch_transfer_fn = None

        if (inspect.isclass(input) and issubclass(input, NewInputBase)) or (
            isinstance(input, functools.partial) and issubclass(input.func, NewInputBase)
        ):
            # TODO: The DataPipeline State isn't properly propagated.
            if len(data_pipeline.input) > 1:
                transform_kwargs = data_pipeline.input[1].transform.get_state(InputTransformState)
            else:
                transform_kwargs = data_pipeline.input[0].transform.get_state(InputTransformState)

            dataset = self.inputs[input_src or self.default_input](
                running_stage,
                x,
                data_pipeline_state=self._data_pipeline_state,
                transform=self.default_input_transform,
                transform_kwargs=transform_kwargs,
            )
            dataloader_collate_fn = dataset.transform.dataloader_collate_fn
            on_after_batch_transfer_fn = dataset.transform.on_after_batch_transfer_fn
        else:
            dataset = input.generate_dataset(x, running_stage)
        # </hack>

        dataloader = self.process_predict_dataset(dataset)
        x = list(dataloader.dataset)
        if dataloader_collate_fn:
            x = data_pipeline.worker_input_transform_processor(running_stage, collate_fn=dataloader_collate_fn)(x)
        else:
            x = data_pipeline.worker_input_transform_processor(running_stage, collate_fn=dataloader.collate_fn)(x)
        # todo (tchaton): Remove this when sync with Lightning master.
        if len(inspect.signature(self.transfer_batch_to_device).parameters) == 3:
            x = self.transfer_batch_to_device(x, self.device, 0)
        else:
            x = self.transfer_batch_to_device(x, self.device)
        if on_after_batch_transfer_fn:
            x = on_after_batch_transfer_fn(x)
        else:
            x = data_pipeline.device_input_transform_processor(running_stage)(x)
        x = x[0] if isinstance(x, list) else x
        predictions = self.predict_step(x, 0)  # batch_idx is always 0 when running with `model.predict`
        predictions = data_pipeline.output_transform_processor(running_stage)(predictions)
        return predictions
=======
    def predict(self, *args, **kwargs):
        raise AttributeError("`flash.Task.predict` has been removed. Use `flash.Trainer.predict` instead.")
>>>>>>> 5dd695f4

    def predict_step(self, batch: Any, batch_idx: int, dataloader_idx: int = 0) -> Any:
        if isinstance(batch, tuple):
            batch = batch[0]
        elif isinstance(batch, list):
            # Todo: Understand why stack is needed
            batch = torch.stack(batch)
        return self(batch)

    def modules_to_freeze(self) -> Optional[Union[nn.Module]]:
        """By default, we try to get the ``backbone`` attribute from the task and return it or ``None`` if not
        present.

        Returns:
            The backbone ``Module`` to freeze or ``None`` if this task does not have a ``backbone`` attribute.
        """
        return getattr(self, "backbone", None)

    def _get_optimizer_class_from_registry(self, optimizer_key: str) -> Optimizer:
        if optimizer_key.lower() not in self.available_optimizers():
            raise KeyError(
                f"Please provide a valid optimizer name and make sure it is registerd with the Optimizer registry."
                f"\nUse `{self.__class__.__name__}.available_optimizers()` to list the available optimizers."
                f"\nList of available Optimizers: {self.available_optimizers()}."
            )
        optimizer_fn = self.optimizers.get(optimizer_key.lower())
        return optimizer_fn

    def configure_optimizers(self) -> Union[Optimizer, Tuple[List[Optimizer], List[_LRScheduler]]]:
        """Implement how optimizer and optionally learning rate schedulers should be configured."""
        if isinstance(self.optimizer, str):
            optimizer_fn = self._get_optimizer_class_from_registry(self.optimizer.lower())
            optimizers_kwargs: Dict[str, Any] = {"lr": self.learning_rate}
        elif isinstance(self.optimizer, Callable):
            optimizer_fn = self.optimizer
            optimizers_kwargs: Dict[str, Any] = {"lr": self.learning_rate}
        elif isinstance(self.optimizer, Tuple):
            if len(self.optimizer) != 2:
                raise MisconfigurationException(
                    f"The tuple configuration of an optimizer input must be of length 2 with the first index"
                    f" containing a str from {self.available_optimizers()} and the second index containing the"
                    f" required keyword arguments to initialize the Optimizer."
                )

            if not isinstance(self.optimizer[0], str):
                raise TypeError(
                    f"The first value in optimizer argument tuple should be a string but got {type(self.optimizer[0])}."
                )

            if not isinstance(self.optimizer[1], Dict):
                raise TypeError(
                    f"The second value in optimizer argument tuple should be of dict type but got "
                    f"{type(self.optimizer[1])}."
                )

            optimizer_fn: Callable = self._get_optimizer_class_from_registry(self.optimizer[0])
            optimizers_kwargs: Dict[str, Any] = self.optimizer[1]
            optimizers_kwargs["lr"] = self.learning_rate
        else:
            raise TypeError(
                f"""Optimizer should be of type string or callable or tuple(string, dictionary)
                but got {type(self.optimizer)}."""
            )

        model_parameters = filter(lambda p: p.requires_grad, self.parameters())
        optimizer: Optimizer = optimizer_fn(model_parameters, **optimizers_kwargs)
        if self.lr_scheduler is not None:
            return [optimizer], [self._instantiate_lr_scheduler(optimizer)]
        return optimizer

    def configure_finetune_callback(
        self,
        strategy: Union[str, Tuple[str, int], Tuple[str, Tuple[Tuple[int, int], int]], BaseFinetuning] = "no_freeze",
        train_bn: bool = True,
    ) -> List[BaseFinetuning]:

        if isinstance(strategy, BaseFinetuning):
            return [strategy]

        if isinstance(strategy, str):
            if strategy not in self.available_finetuning_strategies():
                raise MisconfigurationException(
                    f"Please provide a valid strategy from {_DEFAULTS_FINETUNE_STRATEGIES[:3]}."
                )
            finetuning_strategy_fn: Callable = self.finetuning_strategies.get(key=strategy)
            finetuning_strategy_metadata = {"strategy_metadata": None, "train_bn": train_bn}
        elif isinstance(strategy, Tuple):
            if not isinstance(strategy[0], str) or strategy[0] not in self.available_finetuning_strategies():
                raise MisconfigurationException(
                    f"First input of `strategy` in a tuple configuration should be a string within"
                    f" {_DEFAULTS_FINETUNE_STRATEGIES[3:]}"
                )
            finetuning_strategy_fn: Callable = self.finetuning_strategies.get(key=strategy[0])
            finetuning_strategy_metadata = {"strategy_metadata": strategy[1], "train_bn": train_bn}
        else:
            raise MisconfigurationException(
                "`strategy` should be a ``pytorch_lightning.callbacks.BaseFinetuning``"
                f"callback or a str within {list(_DEFAULTS_FINETUNE_STRATEGIES[:3])}"
                f"or a tuple configuration with {list(_DEFAULTS_FINETUNE_STRATEGIES[3:])}"
            )

        return [finetuning_strategy_fn(**finetuning_strategy_metadata)]

    @staticmethod
    def _resolve(
        old_deserializer: Optional[Deserializer],
        old_input_transform: Optional[InputTransform],
        old_output_transform: Optional[OutputTransform],
        old_output: Optional[Output],
        new_deserializer: Optional[Deserializer],
        new_input_transform: Optional[InputTransform],
        new_output_transform: Optional[OutputTransform],
        new_output: Optional[Output],
    ) -> Tuple[Optional[Deserializer], Optional[InputTransform], Optional[OutputTransform], Optional[Output]]:
        """Resolves the correct :class:`~flash.core.data.io.input_transform.InputTransform`,
        :class:`~flash.core.data.io.output_transform.OutputTransform`, and :class:`~flash.core.data.io.output.Output`
        to use, choosing ``new_*`` if it is not None or a base class
        (:class:`~flash.core.data.io.input_transform.InputTransform`,
        :class:`~flash.core.data.io.output_transform.OutputTransform`, or :class:`~flash.core.data.io.output.Output`)
        and ``old_*`` otherwise.

        Args:
            old_input_transform: :class:`~flash.core.data.io.input_transform.InputTransform` to be overridden.
            old_output_transform: :class:`~flash.core.data.io.output_transform.OutputTransform` to be overridden.
            old_output: :class:`~flash.core.data.io.output.Output` to be overridden.
            new_input_transform: :class:`~flash.core.data.io.input_transform.InputTransform` to override with.
            new_output_transform: :class:`~flash.core.data.io.output_transform.OutputTransform` to override with.
            new_output: :class:`~flash.core.data.io.output.Output` to override with.

        Returns:
            The resolved :class:`~flash.core.data.io.input_transform.InputTransform`,
            :class:`~flash.core.data.io.output_transform.OutputTransform`, and
            :class:`~flash.core.data.io.output.Output`.
        """
        deserializer = old_deserializer
        if new_deserializer is not None and type(new_deserializer) != Deserializer:
            deserializer = new_deserializer

        input_transform = old_input_transform
        if new_input_transform is not None and type(new_input_transform) != InputTransform:
            input_transform = new_input_transform

        output_transform = old_output_transform
        if new_output_transform is not None and type(new_output_transform) != OutputTransform:
            output_transform = new_output_transform

        output = old_output
        if new_output is not None and type(new_output) != Output:
            output = new_output

        return deserializer, input_transform, output_transform, output

    @torch.jit.unused
    @property
    def deserializer(self) -> Optional[Deserializer]:
        return self._deserializer

    @deserializer.setter
    def deserializer(self, deserializer: Union[Deserializer, Mapping[str, Deserializer]]):
        if isinstance(deserializer, Mapping):
            deserializer = DeserializerMapping(deserializer)
        self._deserializer = deserializer

    @torch.jit.unused
    @property
    def output(self) -> Optional[Output]:
        """The current :class:`.Output` associated with this model."""
        return self._output

    @torch.jit.unused
    @output.setter
    def output(self, output: Output):
        self._output = output

    @torch.jit.unused
    @property
    @deprecated(
        None,
        "0.6.0",
        "0.7.0",
        template_mgs="`Task.serializer` was deprecated in v%(deprecated_in)s in favor of `Task.output`. "
        "It will be removed in v%(remove_in)s.",
        stream=functools.partial(warn, category=FutureWarning),
    )
    def serializer(self) -> Optional[Output]:
        """Deprecated.

        Use ``Task.output`` instead.
        """
        return self.output

    @torch.jit.unused
    @serializer.setter
    @deprecated(
        None,
        "0.6.0",
        "0.7.0",
        template_mgs="`Task.serializer` was deprecated in v%(deprecated_in)s in favor of `Task.output`. "
        "It will be removed in v%(remove_in)s.",
        stream=functools.partial(warn, category=FutureWarning),
    )
    def serializer(self, serializer: Output):
        self.output = serializer

    def build_data_pipeline(
        self,
        input: Optional[str] = None,
        deserializer: Optional[Deserializer] = None,
        data_pipeline: Optional[DataPipeline] = None,
    ) -> Optional[DataPipeline]:
        """Build a :class:`.DataPipeline` incorporating available
        :class:`~flash.core.data.io.input_transform.InputTransform` and
        :class:`~flash.core.data.io.output_transform.OutputTransform`
        objects. These will be overridden in the following resolution order (lowest priority first):

        - Lightning ``Datamodule``, either attached to the :class:`.Trainer` or to the :class:`.Task`.
        - :class:`.Task` defaults given to :meth:`.Task.__init__`.
        - :class:`.Task` manual overrides by setting :py:attr:`~data_pipeline`.
        - :class:`.DataPipeline` passed to this method.

        Args:
            input: A string that indicates the format of the data source to use which will override
                the current data source format used.
            deserializer: deserializer to use
            data_pipeline: Optional highest priority source of
                :class:`~flash.core.data.io.input_transform.InputTransform` and
                :class:`~flash.core.data.io.output_transform.OutputTransform`.

        Returns:
            The fully resolved :class:`.DataPipeline`.
        """
        deserializer, old_input, input_transform, output_transform, output = None, None, None, None, None

        # Datamodule
        datamodule = None
        if self.trainer is not None and hasattr(self.trainer, "datamodule"):
            datamodule = self.trainer.datamodule
        elif getattr(self, "datamodule", None) is not None:
            datamodule = self.datamodule

        data_pipeline_state = None

        if getattr(datamodule, "data_pipeline", None) is not None:
            old_input = getattr(datamodule.data_pipeline, "input", None)
            input_transform = getattr(datamodule.data_pipeline, "_input_transform_pipeline", None)
            output_transform = getattr(datamodule.data_pipeline, "_output_transform", None)
            output = getattr(datamodule.data_pipeline, "_output", None)
            deserializer = getattr(datamodule.data_pipeline, "_deserializer", None)
            data_pipeline_state = datamodule.data_pipeline_state if isinstance(datamodule, NewDataModule) else None

        # Defaults / task attributes
        deserializer, input_transform, output_transform, output = Task._resolve(
            deserializer,
            input_transform,
            output_transform,
            output,
            self._deserializer,
            self._input_transform,
            self._output_transform,
            self._output,
        )

        # Datapipeline
        if data_pipeline is not None:
            deserializer, input_transform, output_transform, output = Task._resolve(
                deserializer,
                input_transform,
                output_transform,
                output,
                getattr(data_pipeline, "_deserializer", None),
                getattr(data_pipeline, "_input_transform_pipeline", None),
                getattr(data_pipeline, "_output_transform", None),
                getattr(data_pipeline, "_output", None),
            )

        input = input or old_input

        if isinstance(input, str):
            if input_transform is None:
                input = Input()  # TODO: warn the user that we are not using the specified data source
            else:
                input = input_transform.input_of_name(input)

        if deserializer is None or type(deserializer) is Deserializer:
            deserializer = getattr(input_transform, "deserializer", deserializer)

        data_pipeline = DataPipeline(
            input=input,
            input_transform=input_transform,
            output_transform=output_transform,
            deserializer=deserializer,
            output=output,
        )
        # HACK: Should we get rid of the DataPipeline entirely ?
        if data_pipeline_state:
            for state in data_pipeline_state._state.values():
                self._data_pipeline_state.set_state(state)
        self.attach_data_pipeline_state(self._data_pipeline_state)
        self._data_pipeline_state = data_pipeline.initialize(self._data_pipeline_state)
        return data_pipeline

    @torch.jit.unused
    @property
    def is_servable(self) -> bool:
        return type(self.build_data_pipeline()._deserializer) != Deserializer

    @torch.jit.unused
    @property
    def data_pipeline(self) -> DataPipeline:
        """The current :class:`.DataPipeline`.

        If set, the new value will override the :class:`.Task` defaults. See
        :py:meth:`~build_data_pipeline` for more details on the resolution order.
        """
        return self.build_data_pipeline()

    @torch.jit.unused
    @data_pipeline.setter
    def data_pipeline(self, data_pipeline: Optional[DataPipeline]) -> None:
        self._deserializer, self._input_transform, self._output_transform, self.output = Task._resolve(
            self._deserializer,
            self._input_transform,
            self._output_transform,
            self._output,
            getattr(data_pipeline, "_deserializer", None),
            getattr(data_pipeline, "_input_transform_pipeline", None),
            getattr(data_pipeline, "_output_transform", None),
            getattr(data_pipeline, "_output", None),
        )

        # self._input_transform.state_dict()
        if getattr(self._input_transform, "_ddp_params_and_buffers_to_ignore", None):
            self._ddp_params_and_buffers_to_ignore = self._input_transform._ddp_params_and_buffers_to_ignore

    @torch.jit.unused
    @property
    def input_transform(self) -> InputTransform:
        return getattr(self.data_pipeline, "_input_transform_pipeline", None)

    @torch.jit.unused
    @property
    def output_transform(self) -> OutputTransform:
        return getattr(self.data_pipeline, "_output_transform", None)

    def on_predict_start(self) -> None:
        if self.trainer and isinstance(self.trainer.datamodule, NewDataModule) and not self._wrapped_predict_step:
            self.predict_step = self._wrap_predict_step(self.predict_step)

    def on_train_dataloader(self) -> None:
        # TODO: Remove this logic when moving to the new DataModule
        if self.trainer and isinstance(self.trainer.datamodule, NewDataModule):
            self.data_pipeline
            return
        if self.data_pipeline is not None:
            self.data_pipeline._detach_from_model(self, RunningStage.TRAINING)
            self.data_pipeline._attach_to_model(self, RunningStage.TRAINING)
        super().on_train_dataloader()

    def on_val_dataloader(self) -> None:
        if self.trainer and isinstance(self.trainer.datamodule, NewDataModule):
            return
        if self.data_pipeline is not None:
            self.data_pipeline._detach_from_model(self, RunningStage.VALIDATING)
            self.data_pipeline._attach_to_model(self, RunningStage.VALIDATING)
        super().on_val_dataloader()

    def on_test_dataloader(self, *_) -> None:
        if self.trainer and isinstance(self.trainer.datamodule, NewDataModule):
            return
        if self.data_pipeline is not None:
            self.data_pipeline._detach_from_model(self, RunningStage.TESTING)
            self.data_pipeline._attach_to_model(self, RunningStage.TESTING)
        super().on_test_dataloader()

    def on_predict_dataloader(self) -> None:
        if self.trainer and isinstance(self.trainer.datamodule, NewDataModule):
            return
        if self.data_pipeline is not None:
            self.data_pipeline._detach_from_model(self, RunningStage.PREDICTING)
            self.data_pipeline._attach_to_model(self, RunningStage.PREDICTING)
        super().on_predict_dataloader()

    def on_predict_end(self) -> None:
        if self.trainer and isinstance(self.trainer.datamodule, NewDataModule):
            return
        if self.data_pipeline is not None:
            self.data_pipeline._detach_from_model(self)
        super().on_predict_end()

    def on_fit_end(self) -> None:
        if self.trainer and isinstance(self.trainer.datamodule, NewDataModule):
            return
        if self.data_pipeline is not None:
            self.data_pipeline._detach_from_model(self)
        super().on_fit_end()

    def on_save_checkpoint(self, checkpoint: Dict[str, Any]) -> None:
        # This may be an issue since here we create the same problems with pickle as in
        # https://pytorch.org/docs/stable/notes/serialization.html
        if self.data_pipeline is not None and "data_pipeline" not in checkpoint:
            try:
                pickle.dumps(self.data_pipeline)  # TODO: DataPipeline not always pickleable
                checkpoint["data_pipeline"] = self.data_pipeline
            except AttributeError:
                rank_zero_warn("DataPipeline couldn't be added to the checkpoint.")
        if self._data_pipeline_state is not None and "_data_pipeline_state" not in checkpoint:
            checkpoint["_data_pipeline_state"] = self._data_pipeline_state
        super().on_save_checkpoint(checkpoint)

    def on_load_checkpoint(self, checkpoint: Dict[str, Any]) -> None:
        super().on_load_checkpoint(checkpoint)
        if "data_pipeline" in checkpoint:
            self.data_pipeline = checkpoint["data_pipeline"]
        if "_data_pipeline_state" in checkpoint:
            self._data_pipeline_state = checkpoint["_data_pipeline_state"]

    @classmethod
    def available_backbones(cls, head: Optional[str] = None) -> Union[Dict[str, List[str]], List[str]]:
        if head is None:
            registry: Optional[FlashRegistry] = getattr(cls, "backbones", None)
            if registry is not None:
                return registry.available_keys()
            heads = cls.available_heads()
        else:
            heads = [head]

        result = {}
        for head in heads:
            metadata = cls.heads.get(head, with_metadata=True)["metadata"]
            if "backbones" in metadata:
                backbones = metadata["backbones"].available_keys()
            else:
                backbones = cls.available_backbones()
            result[head] = backbones

        if len(result) == 1:
            result = next(iter(result.values()))
        return result

    @classmethod
    def available_heads(cls) -> List[str]:
        registry: Optional[FlashRegistry] = getattr(cls, "heads", None)
        if registry is None:
            return []
        return registry.available_keys()

    @classmethod
    def get_backbone_details(cls, key) -> List[str]:
        registry: Optional[FlashRegistry] = getattr(cls, "backbones", None)
        if registry is None:
            return []
        return list(inspect.signature(registry.get(key)).parameters.items())

    @classmethod
    def available_optimizers(cls) -> List[str]:
        """Returns a list containing the keys of the available Optimizers."""
        registry: Optional[FlashRegistry] = getattr(cls, "optimizers", None)
        if registry is None:
            return []
        return registry.available_keys()

    @classmethod
    def available_lr_schedulers(cls) -> List[str]:
        """Returns a list containing the keys of the available LR schedulers."""
        registry: Optional[FlashRegistry] = getattr(cls, "lr_schedulers", None)
        if registry is None:
            return []
        return registry.available_keys()

    @classmethod
    def available_finetuning_strategies(cls) -> List[str]:
        """Returns a list containing the keys of the available Finetuning Strategies."""
        registry: Optional[FlashRegistry] = getattr(cls, "finetuning_strategies", None)
        if registry is None:
            return []
        return registry.available_keys()

    def get_num_training_steps(self) -> int:
        """Total training steps inferred from datamodule and devices."""
        if not getattr(self, "trainer", None):
            raise MisconfigurationException("The LightningModule isn't attached to the trainer yet.")
        if isinstance(self.trainer.limit_train_batches, int) and self.trainer.limit_train_batches != 0:
            dataset_size = self.trainer.limit_train_batches
        elif isinstance(self.trainer.limit_train_batches, float):
            # limit_train_batches is a percentage of batches
            dataset_size = len(self.train_dataloader())
            dataset_size = int(dataset_size * self.trainer.limit_train_batches)
        else:
            dataset_size = len(self.train_dataloader())

        num_devices = max(1, self.trainer.num_gpus, self.trainer.num_processes)
        if self.trainer.tpu_cores:
            num_devices = max(num_devices, self.trainer.tpu_cores)

        effective_batch_size = self.trainer.accumulate_grad_batches * num_devices
        max_estimated_steps = (dataset_size // effective_batch_size) * self.trainer.max_epochs

        if self.trainer.max_steps and self.trainer.max_steps < max_estimated_steps:
            return self.trainer.max_steps
        return max_estimated_steps

    @staticmethod
    def _compute_warmup(num_training_steps: int, num_warmup_steps: Union[int, float]) -> int:
        if not isinstance(num_warmup_steps, float) or (num_warmup_steps > 1 or num_warmup_steps < 0):
            raise MisconfigurationException(
                "`num_warmup_steps` should be provided as float between 0 and 1 in `scheduler_kwargs`"
            )
        if isinstance(num_warmup_steps, float):
            # Convert float values to percentage of training steps to use as warmup
            num_warmup_steps *= num_training_steps
        return round(num_warmup_steps)

    def _get_lr_scheduler_class_from_registry(self, lr_scheduler_key: str) -> Dict[str, Any]:
        if lr_scheduler_key.lower() not in self.available_lr_schedulers():
            raise KeyError(
                f"Please provide a valid scheduler name and make sure it is registerd with the Scheduler registry."
                f"\nUse `{self.__class__.__name__}.available_lr_schedulers()` to list the available schedulers."
                f"\n>>> List of available LR Schedulers: {self.available_lr_schedulers()}."
            )
        lr_scheduler_fn: Dict[str, Any] = self.lr_schedulers.get(lr_scheduler_key.lower(), with_metadata=True)
        return deepcopy(lr_scheduler_fn)

    def _instantiate_lr_scheduler(self, optimizer: Optimizer) -> Dict[str, Any]:
        if isinstance(self.lr_scheduler, str):
            lr_scheduler_data: Dict[str, Any] = self._get_lr_scheduler_class_from_registry(self.lr_scheduler)
            lr_scheduler_fn = lr_scheduler_data.pop("fn")
            lr_scheduler_metadata: Dict[str, Any] = lr_scheduler_data.pop("metadata", None)
            lr_scheduler_kwargs: Dict[str, Any] = {}
            lr_scheduler_config = _get_default_scheduler_config()
            for key, value in lr_scheduler_config.items():
                lr_scheduler_config[key] = lr_scheduler_metadata.pop(key, None) or value

        elif isinstance(self.lr_scheduler, Callable):
            lr_scheduler_data = {}
            lr_scheduler_fn = self.lr_scheduler
            lr_scheduler_metadata: Dict[str, Any] = None
            lr_scheduler_kwargs: Dict[str, Any] = {}
            lr_scheduler_config = _get_default_scheduler_config()

        elif isinstance(self.lr_scheduler, Tuple):
            if len(self.lr_scheduler) not in [2, 3]:
                raise MisconfigurationException(
                    f"The tuple configuration of an scheduler input must be:\n"
                    f"1) Of length 2 with the first index containing a str from {self.available_lr_schedulers()} and"
                    f" the second index containing the required keyword arguments to initialize the LR Scheduler.\n"
                    f"2) Of length 3 with the first index containing a str from {self.available_lr_schedulers()} and"
                    f" the second index containing the required keyword arguments to initialize the LR Scheduler and"
                    f" the third index containing a Lightning scheduler configuration dictionary of the format"
                    f" {_get_default_scheduler_config()}. NOTE: Do not set the `scheduler` key in the"
                    f" lr_scheduler_config, it will overridden with an instance of the provided scheduler key."
                )

            if not isinstance(self.lr_scheduler[0], (str, Callable)):
                raise TypeError(
                    f"The first value in lr_scheduler argument tuple should be of type string or type Callable"
                    f" but got {type(self.lr_scheduler[0])}."
                )

            if not isinstance(self.lr_scheduler[1], Dict):
                raise TypeError(
                    f"The second value in lr_scheduler argument tuple should be of type dict but got"
                    f" {type(self.lr_scheduler[1])}."
                )

            if len(self.lr_scheduler) == 3 and not isinstance(self.lr_scheduler[2], Dict):
                raise TypeError(
                    f"The third value in lr_scheduler argument tuple should be of type dict but got"
                    f" {type(self.lr_scheduler[2])}."
                )

            lr_scheduler_data: Dict[str, Any] = self._get_lr_scheduler_class_from_registry(self.lr_scheduler[0])
            lr_scheduler_fn = lr_scheduler_data.pop("fn")
            lr_scheduler_metadata: Dict[str, Any] = lr_scheduler_data.pop("metadata", None)
            lr_scheduler_kwargs: Dict[str, Any] = self.lr_scheduler[1]
            lr_scheduler_config = _get_default_scheduler_config()
            for key, value in lr_scheduler_config.items():
                lr_scheduler_config[key] = lr_scheduler_metadata.pop(key, None) or value
            if len(self.lr_scheduler) == 3:
                lr_scheduler_config.update(self.lr_scheduler[2])

        else:
            raise TypeError(
                f"`lr_scheduler` argument should be of type string or callable or tuple(string, dictionary)"
                f" or tuple(string, dictionary, dictionary) but got {type(self.lr_scheduler)}."
            )

        # Providers part
        if lr_scheduler_metadata is not None and "providers" in lr_scheduler_metadata.keys():
            if lr_scheduler_metadata["providers"] == _HUGGINGFACE:
                if lr_scheduler_data["name"] != "constant_schedule":
                    num_training_steps: int = self.get_num_training_steps()
                    num_warmup_steps: int = self._compute_warmup(
                        num_training_steps=num_training_steps,
                        num_warmup_steps=lr_scheduler_kwargs["num_warmup_steps"],
                    )
                    lr_scheduler_kwargs["num_warmup_steps"] = num_warmup_steps
                    if lr_scheduler_data["name"] != "constant_schedule_with_warmup":
                        lr_scheduler_kwargs["num_training_steps"] = num_training_steps

        # User can register a callable that returns a lr_scheduler_config
        # 1) If return value is an instance of _LR_Scheduler -> Add to current config and return the config.
        # 2) If return value is a dictionary, check for the lr_scheduler_config `only keys` and return the config.
        lr_scheduler: Union[_LRScheduler, Dict[str, Any]] = lr_scheduler_fn(optimizer, **lr_scheduler_kwargs)

        if not isinstance(lr_scheduler, (_LRScheduler, Dict)):
            raise MisconfigurationException(
                f"Please make sure that your custom configuration outputs either an LR Scheduler or a scheduler"
                f" configuration with keys belonging to {list(_get_default_scheduler_config().keys())}."
            )

        if isinstance(lr_scheduler, Dict):
            dummy_config = _get_default_scheduler_config()
            if not all(config_key in dummy_config.keys() for config_key in lr_scheduler.keys()):
                raise MisconfigurationException(
                    f"Please make sure that your custom configuration outputs either an LR Scheduler or a scheduler"
                    f" configuration with keys belonging to {list(dummy_config.keys())}."
                )
            # If all are present, return the config
            return lr_scheduler

        # If `lr_scheduler` is not a Dict, then add it to the current config and return the config.
        lr_scheduler_config["scheduler"] = lr_scheduler
        return lr_scheduler_config

    def _load_from_state_dict(
        self, state_dict, prefix, local_metadata, strict, missing_keys, unexpected_keys, error_msgs
    ):
        if "input_transform.state_dict" in state_dict:
            try:
                input_transform_state_dict = state_dict["input_transform.state_dict"]
                meta = input_transform_state_dict["_meta"]
                cls = getattr(import_module(meta["module"]), meta["class_name"])
                self._input_transform = cls.load_state_dict(
                    {k: v for k, v in input_transform_state_dict.items() if k != "_meta"},
                    strict=strict,
                )
                self._input_transform._state = meta["_state"]
                del state_dict["input_transform.state_dict"]
                del input_transform_state_dict["_meta"]
            except (ModuleNotFoundError, KeyError):
                meta = state_dict["input_transform.state_dict"]["_meta"]
                raise MisconfigurationException(
                    f"The `InputTransform` {meta['module']}.{meta['class_name']}"
                    "has been moved and couldn't be imported."
                )

        super()._load_from_state_dict(
            state_dict, prefix, local_metadata, strict, missing_keys, unexpected_keys, error_msgs
        )

    def configure_callbacks(self):
        # used only for CI
        if flash._IS_TESTING and torch.cuda.is_available():
            return [BenchmarkConvergenceCI()]

    @requires("serve")
    def run_serve_sanity_check(self):
        if not self.is_servable:
            raise NotImplementedError("This Task is not servable. Attach a Deserializer to enable serving.")

        from fastapi.testclient import TestClient

        from flash.core.serve.flash_components import build_flash_serve_model_component

        print("Running serve sanity check")
        comp = build_flash_serve_model_component(self)
        composition = Composition(predict=comp, TESTING=True, DEBUG=True)
        app = composition.serve(host="0.0.0.0", port=8000)

        with TestClient(app) as tc:
            input_str = self.data_pipeline._deserializer.example_input
            body = {"session": "UUID", "payload": {"inputs": {"data": input_str}}}
            resp = tc.post("http://0.0.0.0:8000/predict", json=body)
            print(f"Sanity check response: {resp.json()}")

    @requires("serve")
    def serve(self, host: str = "127.0.0.1", port: int = 8000, sanity_check: bool = True) -> "Composition":
        if not self.is_servable:
            raise NotImplementedError("This Task is not servable. Attach a Deserializer to enable serving.")

        from flash.core.serve.flash_components import build_flash_serve_model_component

        if sanity_check:
            self.run_serve_sanity_check()

        comp = build_flash_serve_model_component(self)
        composition = Composition(predict=comp, TESTING=flash._IS_TESTING)
        composition.serve(host=host, port=port)
        return composition<|MERGE_RESOLUTION|>--- conflicted
+++ resolved
@@ -39,7 +39,6 @@
 import flash
 from flash.core.data.auto_dataset import BaseAutoDataset
 from flash.core.data.data_pipeline import DataPipeline, DataPipelineState
-from flash.core.data.input_transform import InputTransformState
 from flash.core.data.io.input import Input
 from flash.core.data.io.input_transform import InputTransform
 from flash.core.data.io.output import Output
@@ -465,98 +464,8 @@
             prog_bar=True,
         )
 
-<<<<<<< HEAD
-    @predict_context
-    def predict(
-        self,
-        x: Any,
-        data_source: Optional[str] = None,
-        input: Optional[str] = None,
-        deserializer: Optional[Deserializer] = None,
-        data_pipeline: Optional[DataPipeline] = None,
-    ) -> Any:
-        """Predict function for raw data or processed data.
-
-        Note: This function is quite experimental and it is preferable to rely on `Trainer.predict` instead.
-
-        Args:
-            x: Input to predict. Can be raw data or processed data. If str, assumed to be a folder of data.
-            input: A string that indicates the format of the data source to use which will override
-                the current data source format used
-            deserializer: A single :class:`~flash.core.data.process.Deserializer` to deserialize the input
-            data_pipeline: Use this to override the current data pipeline
-
-        Returns:
-            The post-processed model predictions
-        """
-        if data_source is not None:
-            warnings.warn(
-                "The `data_source` argument has been deprecated since 0.6.0 and will be removed in 0.7.0. Use `input` "
-                "instead.",
-                FutureWarning,
-            )
-            input = data_source
-        input_src = input
-        running_stage = RunningStage.PREDICTING
-
-        data_pipeline = self.build_data_pipeline(None, deserializer, data_pipeline)
-
-        if data_pipeline.input is None:
-            # <hack> Temporary fix to support new `Input` object
-            input = data_pipeline._input_transform_pipeline.input_of_name(input or "default")
-        elif isinstance(data_pipeline.input, list):
-            input = type(data_pipeline.input[0])
-        else:
-            input = data_pipeline.input
-
-        dataloader_collate_fn = None
-        on_after_batch_transfer_fn = None
-
-        if (inspect.isclass(input) and issubclass(input, NewInputBase)) or (
-            isinstance(input, functools.partial) and issubclass(input.func, NewInputBase)
-        ):
-            # TODO: The DataPipeline State isn't properly propagated.
-            if len(data_pipeline.input) > 1:
-                transform_kwargs = data_pipeline.input[1].transform.get_state(InputTransformState)
-            else:
-                transform_kwargs = data_pipeline.input[0].transform.get_state(InputTransformState)
-
-            dataset = self.inputs[input_src or self.default_input](
-                running_stage,
-                x,
-                data_pipeline_state=self._data_pipeline_state,
-                transform=self.default_input_transform,
-                transform_kwargs=transform_kwargs,
-            )
-            dataloader_collate_fn = dataset.transform.dataloader_collate_fn
-            on_after_batch_transfer_fn = dataset.transform.on_after_batch_transfer_fn
-        else:
-            dataset = input.generate_dataset(x, running_stage)
-        # </hack>
-
-        dataloader = self.process_predict_dataset(dataset)
-        x = list(dataloader.dataset)
-        if dataloader_collate_fn:
-            x = data_pipeline.worker_input_transform_processor(running_stage, collate_fn=dataloader_collate_fn)(x)
-        else:
-            x = data_pipeline.worker_input_transform_processor(running_stage, collate_fn=dataloader.collate_fn)(x)
-        # todo (tchaton): Remove this when sync with Lightning master.
-        if len(inspect.signature(self.transfer_batch_to_device).parameters) == 3:
-            x = self.transfer_batch_to_device(x, self.device, 0)
-        else:
-            x = self.transfer_batch_to_device(x, self.device)
-        if on_after_batch_transfer_fn:
-            x = on_after_batch_transfer_fn(x)
-        else:
-            x = data_pipeline.device_input_transform_processor(running_stage)(x)
-        x = x[0] if isinstance(x, list) else x
-        predictions = self.predict_step(x, 0)  # batch_idx is always 0 when running with `model.predict`
-        predictions = data_pipeline.output_transform_processor(running_stage)(predictions)
-        return predictions
-=======
     def predict(self, *args, **kwargs):
         raise AttributeError("`flash.Task.predict` has been removed. Use `flash.Trainer.predict` instead.")
->>>>>>> 5dd695f4
 
     def predict_step(self, batch: Any, batch_idx: int, dataloader_idx: int = 0) -> Any:
         if isinstance(batch, tuple):
