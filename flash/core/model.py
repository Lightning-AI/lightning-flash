--- conflicted
+++ resolved
@@ -17,14 +17,9 @@
 
 import torch
 import torchmetrics
-<<<<<<< HEAD
-from pytorch_lightning import Trainer
+from pytorch_lightning import LightningModule
 from pytorch_lightning.callbacks import Callback
-from pytorch_lightning.trainer.states import RunningStage, TrainerState
-from pytorch_lightning.utilities.exceptions import MisconfigurationException
-=======
-from pytorch_lightning import LightningModule
->>>>>>> e1a2d5d3
+from pytorch_lightning.trainer.states import RunningStage
 from torch import nn
 
 from flash.core.utils import get_callable_dict
@@ -101,10 +96,6 @@
         logs = {}
         for name, metric in self.metrics.items():
             if isinstance(metric, torchmetrics.metric.Metric):
-<<<<<<< HEAD
-=======
-                output["y_hat"] = self.data_pipeline.before_uncollate(output["y_hat"])
->>>>>>> e1a2d5d3
                 metric(output["y_hat"], y)
                 logs[name] = metric  # log the metric itself if it is of type Metric
             else:
@@ -163,7 +154,6 @@
         """
         running_stage = RunningStage.PREDICTING
         data_pipeline = data_pipeline or self.data_pipeline
-<<<<<<< HEAD
         x = [x for x in data_pipeline._generate_auto_dataset(x, running_stage)]
         x = data_pipeline.worker_preprocessor(running_stage)(x)
         x = self.transfer_batch_to_device(x, self.device)
@@ -180,13 +170,6 @@
             # Todo: Understand why stack is needed
             batch = torch.stack(batch)
         return self(batch)
-=======
-        batch = x if skip_collate_fn else data_pipeline.collate_fn(x)
-        batch_x, batch_y = batch if len(batch) == 2 and isinstance(batch, (list, tuple)) else (batch, None)
-        predictions = self.predict_step(batch_x, 0)
-        output = data_pipeline.uncollate_fn(predictions)  # TODO: pass batch and x
-        return output
->>>>>>> e1a2d5d3
 
     def configure_optimizers(self) -> torch.optim.Optimizer:
         return self.optimizer_cls(filter(lambda p: p.requires_grad, self.parameters()), lr=self.learning_rate)
