--- conflicted
+++ resolved
@@ -438,13 +438,7 @@
         return y, y_hat
 
     @staticmethod
-<<<<<<< HEAD
     def apply_mask(y: torch.Tensor, y_hat: torch.Tensor, mask: Optional[List[bool]] = None) -> Tuple[torch.Tensor, torch.Tensor]:
-=======
-    def apply_mask(
-        y: torch.Tensor, y_hat: torch.Tensor, mask: Optional[List[bool]]
-    ) -> Tuple[torch.Tensor, torch.Tensor]:
->>>>>>> 6f755f1f
         """This function is used to filter some labels or predictions based on a mask."""
         if mask:
             y, y_hat = y[mask], y_hat[mask]
@@ -461,13 +455,8 @@
     def forward(self, x: Any) -> Any:
         return self.model(x)
 
-<<<<<<< HEAD
     def training_step(self, batch: Any, batch_idx: int, mask: Optional[List[bool]] = None) -> Any:
         output = self.step(batch, batch_idx, self.train_metrics, mask = mask)
-=======
-    def training_step(self, batch: Any, batch_idx: int, mask: Optional[List[bool]]) -> Any:
-        output = self.step(batch, batch_idx, self.train_metrics, mask=mask)
->>>>>>> 6f755f1f
         self.log_dict(
             {f"train_{k}": v for k, v in output[OutputKeys.LOGS].items()},
             on_step=True,
