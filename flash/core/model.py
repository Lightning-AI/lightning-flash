--- conflicted
+++ resolved
@@ -301,20 +301,11 @@
         model: Model to use for the task.
         loss_fn: Loss function for training.
         optimizer: Optimizer to use for training, defaults to :class:`torch.optim.Adam`.
-<<<<<<< HEAD
         lr_scheduler: The scheduler or scheduler class to use.
-        metrics: Metrics to compute for training and evaluation.
-=======
-        optimizer_kwargs: A dict containing additional arguments for initializing the optimizer. Note that
-            this includes all other arguments than the learning rate which is a seperate argument.
-        scheduler: Learning rate scheduler to use for the training. Should be an instance of
-            :class:`torch.optim.lr_scheduler._LRScheduler`. Defaults to using no scheduler.
-        scheduler_kwargs: A dict containing additional arguments for initializing the learning rate scheduler.
         metrics: Metrics to compute for training and evaluation. Can either be an metric from the `torchmetrics`
             package, a custom metric inheriting from `torchmetrics.Metric`, a callable function or a list/dict
             containing a combination of the aforementioned. In all cases, each metric needs to have the signature
             `metric(preds,target)` and return a single scalar tensor.
->>>>>>> 9e618ed2
         learning_rate: Learning rate to use for training, defaults to ``5e-5``.
         deserializer: Either a single :class:`~flash.core.data.process.Deserializer` or a mapping of these to
             deserialize the input
@@ -506,7 +497,7 @@
         return self(batch)
 
     def configure_optimizers(self) -> Union[Optimizer, Tuple[List[Optimizer], List[_LRScheduler]]]:
-<<<<<<< HEAD
+        """Implement how optimizer and optionally learning rate schedulers should be configured."""
         if isinstance(self.optimizer, str):
             if self.optimizer.lower() not in self.available_optimizers():
                 raise KeyError(
@@ -539,15 +530,6 @@
         optimizer: Optimizer = optimizer_fn(model_parameters, lr=self.learning_rate, **_optimizers_kwargs)
         if self.lr_scheduler is not None:
             return [optimizer], [self._instantiate_lr_scheduler(optimizer)]
-=======
-        """Implement how optimizer and optionally learning rate schedulers should be configured."""
-        optimizer = self.optimizer
-        if not isinstance(self.optimizer, Optimizer):
-            self.optimizer_kwargs["lr"] = self.learning_rate
-            optimizer = optimizer(filter(lambda p: p.requires_grad, self.parameters()), **self.optimizer_kwargs)
-        if self.scheduler:
-            return [optimizer], [self._instantiate_scheduler(optimizer)]
->>>>>>> 9e618ed2
         return optimizer
 
     @staticmethod
