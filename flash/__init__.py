--- conflicted
+++ resolved
@@ -22,14 +22,9 @@
     from flash.core.data.callback import FlashCallback
     from flash.core.data.data_module import DataModule  # noqa: E402
     from flash.core.data.data_source import DataSource
-<<<<<<< HEAD
-=======
-    from flash.core.data.datasets import FlashDataset, FlashIterableDataset
-    from flash.core.data.input_transform import InputTransform
->>>>>>> b22e7860
     from flash.core.data.process import Postprocess, Preprocess, Serializer
-    from flash.core.data_v2.base_dataset import FlashDataset, FlashIterableDataset  # noqa: E402
-    from flash.core.data_v2.preprocess_transform import PreprocessTransform  # noqa: E402
+    from flash.core.data_v2.base_dataset import FlashDataset, FlashIterableDataset
+    from flash.core.data_v2.transforms.input_transform import InputTransform
     from flash.core.model import Task  # noqa: E402
     from flash.core.trainer import Trainer  # noqa: E402
 
