--- conflicted
+++ resolved
@@ -11,23 +11,13 @@
 # WITHOUT WARRANTIES OR CONDITIONS OF ANY KIND, either express or implied.
 # See the License for the specific language governing permissions and
 # limitations under the License.
-<<<<<<< HEAD
-from typing import Any, Callable, Dict, Iterable, Mapping, Optional, Sequence, Tuple, Type, Union
-
-import torch
-import torchmetrics
-from torch import nn
-from torch.nn import functional as F
-from torch.optim.lr_scheduler import _LRScheduler
-=======
-from typing import Any, Callable, Dict, List, Optional, Tuple, Union
+from typing import Any, Callable, Dict, Iterable, Optional, Tuple, Union
 
 import torch
 from pytorch_lightning import Callback, LightningModule
 from torch import nn
 from torch.nn import functional as F
 from torch.optim import Optimizer
->>>>>>> 6c2e8ac5
 from torch.utils.data import DataLoader, Sampler
 from torchmetrics import IoU
 
