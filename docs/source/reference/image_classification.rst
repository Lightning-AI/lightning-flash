
.. _image_classification:

####################
Image Classification
####################

********
The task
********
The task of identifying what is in an image is called `image classification <https://arxiv.org/abs/1912.12162>`_. Typically, Image Classification is used to identify images containing a single object. The task predicts which ‘class’ the image most likely belongs to with a degree of certainty.  A class is a label that desecribes what is in an image, such as ‘car’, ‘house’, ‘cat’ etc. For example, we can train the image classifier task on images of ants and it will learn to predict the probability that an image contains an ant.

------

*********
Inference
*********

The :class:`~flash.vision.ImageClassificatier` is already pre-trained on `ImageNet <http://www.image-net.org/>`_, a dataset of over 14 million images.


Use the :class:`~flash.text.ImageClassificatier` pretrained model for inference on any string sequence using :func:`~flash.text.TextClassifier.predict`:

.. code-block:: python

<<<<<<< HEAD
    # import our libraries
    from flash import Trainer
    from flash.core.data import download_data
    from flash.vision import ImageClassificationData, ImageClassifier

    # 1. Download the data
    download_data("https://pl-flash-data.s3.amazonaws.com/hymenoptera_data.zip", 'data/')

    # 2. Load the model from a checkpoint
    model = ImageClassifier.load_from_checkpoint("https://flash-weights.s3.amazonaws.com/image_classification_model.pt")
=======
	# import our libraries
	from flash.text import TextClassifier

	# Load finetuned task
	model = ImageClassifier.load_from_checkpoint("https://flash-weights.s3.amazonaws.com/image_classification_model.pt")

	# 2. Perform inference from list of sequences
	predictions = model.predict([
	    "Turgid dialogue, feeble characterization - Harvey Keitel a judge?.",
	    "The worst movie in the history of cinema.",
	    "I come from Bulgaria where it 's almost impossible to have a tornado."
	    "Very, very afraid"
	    "This guy has done a great job with this movie!",
	])
	print(predictions)

Or on a given dataset:

.. code-block:: python

	# import our libraries
	from flash import download_data
	from flash.text import TextClassifier

	# 1. Download dataset, save it under 'data' dir
	download_data("https://pl-flash-data.s3.amazonaws.com/imdb.zip", 'data/')
>>>>>>> 176efbd7

    # 3a. Predict what's on a few images! ants or bees?
    predictions = model.predict([
        "data/hymenoptera_data/val/bees/65038344_52a45d090d.jpg",
        "data/hymenoptera_data/val/bees/590318879_68cf112861.jpg",
        "data/hymenoptera_data/val/ants/540543309_ddbb193ee5.jpg",
    ])
    print(predictions)

    # 3b. Or generate predictions with a whole folder!
    datamodule = ImageClassificationData.from_folder(folder="data/hymenoptera_data/predict/")
    predictions = Trainer().predict(model, datamodule=datamodule)
    print(predictions)

For more advanced inference options, see :ref:`predictions`.

------

**********
Finetuning
**********

Lets say you wanted to develope a model that could determine whether an image contains **ants** or **bees**, using the hymenoptera dataset.
Once we download the data using :func:`~flash.data.download_data`, all we need is the train data and validation data folders to create the :class:`~flash.vision.ImageClassificationData`.

.. note:: The dataset contains ``train`` and ``validation`` folders, and then each folder contains a **bees** folder, with pictures of bees, and an **ants** folder with images of, you guessed it, ants.

.. code-block::

    hymenoptera_data
    ├── train
    │   ├── ants
    │   │   ├── 0013035.jpg
    │   │   ├── 1030023514_aad5c608f9.jpg
    │   │   ...
    │   └── bees
    │       ├── 1092977343_cb42b38d62.jpg
    │       ├── 1093831624_fb5fbe2308.jpg
    │       ...
    └── val
        ├── ants
        │   ├── 10308379_1b6c72e180.jpg
        │   ├── 1053149811_f62a3410d3.jpg
        │   ...
        └── bees
            ├── 1032546534_06907fe3b3.jpg
            ├── 10870992_eebeeb3a12.jpg
            ...


Now all we need is three lines of code to build to train our task!

.. code-block:: python

    import flash
    from flash.core.data import download_data
    from flash.vision import ImageClassificationData, ImageClassifier

    # 1. Download the data
    download_data("https://pl-flash-data.s3.amazonaws.com/hymenoptera_data.zip", 'data/')

    # 2. Load the data
    datamodule = ImageClassificationData.from_folders(
      backbone="resnet18",
        train_folder="data/hymenoptera_data/train/",
        valid_folder="data/hymenoptera_data/val/",
        test_folder="data/hymenoptera_data/test/",
    )

    # 3. Build the model
    model = ImageClassifier(num_classes=datamodule.num_classes)

    # 4. Create the trainer. Run once on data
    trainer = flash.Trainer(max_epochs=1)

    # 5. Train the model
    trainer.finetune(model, datamodule=datamodule, unfreeze_milestones=(0, 1))

    # 6. Test the model
    trainer.test()

    # 7. Save it!
    trainer.save_checkpoint("image_classification_model.pt")

------

*********************
Changing the backbone
*********************
By default, we use a `ResNet-18 <https://arxiv.org/abs/1512.03385>`_ for image classification. You can change the model run by the task by passing in a different backbone.

.. note:: When changing the backbone, make sure you pass in the same backbone to the Task and the Data object!

.. code-block:: python

    # 1. organize the data
    data = ImageClassificationData.from_folders(
    	backbone="resnet34",
        train_folder="data/hymenoptera_data/train/",
        valid_folder="data/hymenoptera_data/val/"
    )

    # 2. build the task
    task = ImageClassifier(num_classes=2, backbone="resnet34")

Available backbones:

* resnet34
* resnet50
* resnet101
* resnet152

------

*************
API reference
*************

.. _image_classifier:

ImageClassifier
---------------

.. autoclass:: flash.vision.ImageClassifier
    :members:
    :exclude-members: forward

.. _image_classification_data:

ImageClassificationData
-----------------------

.. autoclass:: flash.vision.ImageClassificationData

.. automethod:: flash.vision.ImageClassificationData.from_filepaths

.. automethod:: flash.vision.ImageClassificationData.from_folders



<|MERGE_RESOLUTION|>--- conflicted
+++ resolved
@@ -23,7 +23,6 @@
 
 .. code-block:: python
 
-<<<<<<< HEAD
     # import our libraries
     from flash import Trainer
     from flash.core.data import download_data
@@ -34,34 +33,6 @@
 
     # 2. Load the model from a checkpoint
     model = ImageClassifier.load_from_checkpoint("https://flash-weights.s3.amazonaws.com/image_classification_model.pt")
-=======
-	# import our libraries
-	from flash.text import TextClassifier
-
-	# Load finetuned task
-	model = ImageClassifier.load_from_checkpoint("https://flash-weights.s3.amazonaws.com/image_classification_model.pt")
-
-	# 2. Perform inference from list of sequences
-	predictions = model.predict([
-	    "Turgid dialogue, feeble characterization - Harvey Keitel a judge?.",
-	    "The worst movie in the history of cinema.",
-	    "I come from Bulgaria where it 's almost impossible to have a tornado."
-	    "Very, very afraid"
-	    "This guy has done a great job with this movie!",
-	])
-	print(predictions)
-
-Or on a given dataset:
-
-.. code-block:: python
-
-	# import our libraries
-	from flash import download_data
-	from flash.text import TextClassifier
-
-	# 1. Download dataset, save it under 'data' dir
-	download_data("https://pl-flash-data.s3.amazonaws.com/imdb.zip", 'data/')
->>>>>>> 176efbd7
 
     # 3a. Predict what's on a few images! ants or bees?
     predictions = model.predict([
