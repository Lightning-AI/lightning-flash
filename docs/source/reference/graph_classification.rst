--- conflicted
+++ resolved
@@ -28,39 +28,4 @@
 
 .. literalinclude:: ../../../flash_examples/graph_classification.py
     :language: python
-<<<<<<< HEAD
-    :lines: 14-
-
-For more advanced inference options, see :ref:`predictions`.
-
-------
-
-********
-Training
-********
-
-Before we make predictions, we also must train our model. We can once again use a `TUDataset <https://pytorch-geometric.readthedocs.io/en/latest/_modules/torch_geometric/datasets/tu_dataset.html#TUDataset>`
-Notice that the GraphDataSource will take the data from a `Pytorch Geometric Dataset <https://pytorch-geometric.readthedocs.io/en/latest/notes/create_dataset.html>`, either downloaded or hand-made.
-
-.. literalinclude:: ../../../flash_examples/graph_classification.py
-    :language: python
-    :lines: 14-
-
-------
-
-*************
-API reference
-*************
-
-.. _graph_data:
-
-GraphClassificationData
-
-------
-
-.. autoclass:: flash.graph.classification.GraphClassificationData
-
-.. automethod:: flash.graph.classification.GraphClassificationData.from_data_source
-=======
-    :lines: 14
->>>>>>> fe95a770
+    :lines: 14