--- conflicted
+++ resolved
@@ -2,12 +2,8 @@
 From Flash to Lightning
 #######################
 
-<<<<<<< HEAD
 Flash is built on top of `Pytorch Lightning
 <https://github.com/PyTorchLightning/pytorch-lightning>`_ to abstract away the unecessary boilerplate for:
-=======
-Flash is built on top of PyTorch Lightning to abstract away the unnecessary boilerplate for:
->>>>>>> 176efbd7
 
 - Data science
 - Kaggle
