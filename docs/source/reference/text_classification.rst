.. _text_classification:

###################
Text Classification
###################

********
The task
********

Text classification is the task of assigning a piece of text (word, sentence or document) an appropriate class, or category. The categories depend on the chosen dataset and can range from topics. For example, we can use text classification to understand the sentiment of a given sentence- if it is positive or negative.

-----

*********
Inference
*********

The :class:`~flash.text.classification.model.TextClassifier` is already pre-trained on `IMDB <https://www.kaggle.com/lakshmi25npathi/imdb-dataset-of-50k-movie-reviews>`_, a dataset of highly polarized movie reviews, trained for binary classification- to predict if a given review has a positive or negative sentiment.

Use the :class:`~flash.text.classification.model.TextClassifier` pretrained model for inference on any string sequence using :func:`~flash.text.classification.model.TextClassifier.predict`:

.. code-block:: python

    from pytorch_lightning import Trainer

    from flash import download_data
    from flash.text import TextClassificationData, TextClassifier


    # 1. Download the data
    download_data("https://pl-flash-data.s3.amazonaws.com/imdb.zip", 'data/')

    # 2. Load the model from a checkpoint
    model = TextClassifier.load_from_checkpoint("https://flash-weights.s3.amazonaws.com/text_classification_model.pt")

    # 2a. Classify a few sentences! How was the movie?
    predictions = model.predict([
        "Turgid dialogue, feeble characterization - Harvey Keitel a judge?.",
        "The worst movie in the history of cinema.",
        "I come from Bulgaria where it 's almost impossible to have a tornado."
        "Very, very afraid"
        "This guy has done a great job with this movie!",
    ])
    print(predictions)

    # 2b. Or generate predictions from a sheet file!
    datamodule = TextClassificationData.from_file(
        predict_file="data/imdb/predict.csv",
        input="review",
    )
    predictions = Trainer().predict(model, datamodule=datamodule)
    print(predictions)

For more advanced inference options, see :ref:`predictions`.

-----

**********
Finetuning
**********

Say you wanted to create a model that can predict whether a movie review is **positive** or **negative**. We will be using the IMDB dataset, that contains a ``train.csv`` and ``valid.csv``, structured like so:

.. code-block::

    review,sentiment
    "Japanese indie film with humor ... ",positive
    "Isaac Florentine has made some ...",negative
    "After seeing the low-budget ...",negative
    "I've seen the original English version ...",positive
    "Hunters chase what they think is a man through ...",negative
    ...

All we need is three lines of code to train our model!

.. code-block:: python

    import flash
    from flash.core.data import download_data
    from flash.text import TextClassificationData, TextClassifier

    # 1. Download the data
    download_data("https://pl-flash-data.s3.amazonaws.com/imdb.zip", 'data/')

    # 2. Load the data
    datamodule = TextClassificationData.from_files(
        train_file="data/imdb/train.csv",
        valid_file="data/imdb/valid.csv",
        test_file="data/imdb/test.csv",
        input="review",
        target="sentiment",
        batch_size=512
    )

    # 3. Build the task (using the default backbone="bert-base-cased")
    model = TextClassifier(num_classes=datamodule.num_classes)

    # 4. Create the trainer. Run once on data
    trainer = flash.Trainer(max_epochs=1)

<<<<<<< HEAD
    # 5. Fine-tune the model
    trainer.finetune(model, datamodule=datamodule, unfreeze_milestones=(0, 1))
=======
    # 5. Finetune the task
    trainer.finetune(model, datamodule=datamodule, strategy="freeze_unfreeze")
>>>>>>> d5409bd7

    # 6. Test model
    trainer.test()

    # 7. Save it!
    trainer.save_checkpoint("text_classification_model.pt")

----

To run the example:

.. code-block:: bash

    python flash_examples/finetuning/text_classification.py


------

*********************
Changing the backbone
*********************
By default, we use the `bert-base-uncased <https://arxiv.org/abs/1810.04805>`_ model for text classification. You can change the model run by the task to any BERT model from `HuggingFace/transformers <https://huggingface.co/models>`_ by passing in a different backbone.

.. note:: When changing the backbone, make sure you pass in the same backbone to the Task and the Data object!

.. code-block:: python

    datamodule = TextClassificationData.from_files(
    	backbone="bert-base-chinese",
        train_file="data/imdb/train.csv",
        valid_file="data/imdb/valid.csv",
        input="review",
        target="sentiment",
        batch_size=512
    )

    task = TextClassifier(backbone="bert-base-chinese", num_classes=datamodule.num_classes)

------

*************
API reference
*************

.. _text_classifier:

TextClassifier
--------------

.. autoclass:: flash.text.classification.model.TextClassifier
    :members:
    :exclude-members: forward

.. _text_classification_data:

TextClassificationData
----------------------

.. autoclass:: flash.text.classification.data.TextClassificationData

<<<<<<< HEAD
.. automethod:: flash.text.classification.data.TextClassificationData.from_files

=======
.. automethod:: flash.text.classification.data.TextClassificationData.from_files
>>>>>>> d5409bd7
<|MERGE_RESOLUTION|>--- conflicted
+++ resolved
@@ -99,13 +99,8 @@
     # 4. Create the trainer. Run once on data
     trainer = flash.Trainer(max_epochs=1)
 
-<<<<<<< HEAD
-    # 5. Fine-tune the model
-    trainer.finetune(model, datamodule=datamodule, unfreeze_milestones=(0, 1))
-=======
     # 5. Finetune the task
     trainer.finetune(model, datamodule=datamodule, strategy="freeze_unfreeze")
->>>>>>> d5409bd7
 
     # 6. Test model
     trainer.test()
@@ -166,9 +161,4 @@
 
 .. autoclass:: flash.text.classification.data.TextClassificationData
 
-<<<<<<< HEAD
-.. automethod:: flash.text.classification.data.TextClassificationData.from_files
-
-=======
-.. automethod:: flash.text.classification.data.TextClassificationData.from_files
->>>>>>> d5409bd7
+.. automethod:: flash.text.classification.data.TextClassificationData.from_files