############
Write a Task
############

If the task you wish to solve is not yes implemented, you can create your own Flash :class:`flash.core.model.Task`.

See this example for defining a linear classifier task:

.. testcode::

    import torch
    import torch.nn.functional as F
    from pytorch_lightning.metrics import Accuracy
    from flash.core.classification import ClassificationTask

<<<<<<< HEAD
	class LinearClassifier(ClassificationTask):
		def __init__(
	        self,
	        num_inputs,
	        num_classes,
	        loss_fn: Callable = F.cross_entropy,
	        optimizer: Type[torch.optim.Optimizer] = torch.optim.SGD,
	        metrics: Union[Callable, Mapping, Sequence, None] = [Accuracy()],
	        learning_rate: float = 1e-3,
	    ):
	        super().__init__(
	            model=None,
	            loss_fn=loss_fn,
	            optimizer=optimizer,
	            metrics=metrics,
	            learning_rate=learning_rate,
	        )

	        self.save_hyperparameters()

	        self.linear = torch.nn.Linear(num_inputs, num_classes)
			
		def forward(self, x):
		    return self.linear(x)
=======
    class LinearClassifier(ClassificationTask):
        def __init__(
            self,
            num_inputs: int,
            num_classes: int,
            loss_fn=F.cross_entropy,
            optimizer=torch.optim.SGD,
            metrics=[Accuracy()],
            learning_rate=1e-3,
        ):
            super().__init__(model=None,
                loss_fn=loss_fn,
                optimizer=optimizer,
                metrics=metrics,
                learning_rate=learning_rate,
            )
            self.save_hyperparameters()

            self.linear = torch.nn.Linear(num_inputs, num_classes)

        def forward(self, x):
            return self.linear(x)
>>>>>>> 176efbd7
<|MERGE_RESOLUTION|>--- conflicted
+++ resolved
@@ -13,32 +13,6 @@
     from pytorch_lightning.metrics import Accuracy
     from flash.core.classification import ClassificationTask
 
-<<<<<<< HEAD
-	class LinearClassifier(ClassificationTask):
-		def __init__(
-	        self,
-	        num_inputs,
-	        num_classes,
-	        loss_fn: Callable = F.cross_entropy,
-	        optimizer: Type[torch.optim.Optimizer] = torch.optim.SGD,
-	        metrics: Union[Callable, Mapping, Sequence, None] = [Accuracy()],
-	        learning_rate: float = 1e-3,
-	    ):
-	        super().__init__(
-	            model=None,
-	            loss_fn=loss_fn,
-	            optimizer=optimizer,
-	            metrics=metrics,
-	            learning_rate=learning_rate,
-	        )
-
-	        self.save_hyperparameters()
-
-	        self.linear = torch.nn.Linear(num_inputs, num_classes)
-			
-		def forward(self, x):
-		    return self.linear(x)
-=======
     class LinearClassifier(ClassificationTask):
         def __init__(
             self,
@@ -60,5 +34,4 @@
             self.linear = torch.nn.Linear(num_inputs, num_classes)
 
         def forward(self, x):
-            return self.linear(x)
->>>>>>> 176efbd7
+            return self.linear(x)