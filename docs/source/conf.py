# Configuration file for the Sphinx documentation builder.
#
# This file only contains a selection of the most common options. For a full
# list see the documentation:
# https://www.sphinx-doc.org/en/master/usage/configuration.html

# -- Path setup --------------------------------------------------------------

# If extensions (or modules to document with autodoc) are in another directory,
# add these directories to sys.path here. If the directory is relative to the
# documentation root, use os.path.abspath to make it absolute, like shown here.
#
import builtins
import os
import sys

import pt_lightning_sphinx_theme

SPHINX_MOCK_REQUIREMENTS = int(os.environ.get('SPHINX_MOCK_REQUIREMENTS', True))
_PATH_HERE = os.path.abspath(os.path.dirname(__file__))
_PATH_ROOT = os.path.join(_PATH_HERE, '..', '..')
sys.path.insert(0, os.path.abspath(_PATH_ROOT))

builtins.__LIGHTNING_FLASH_SETUP__ = True
import flash  # noqa: E402

html_favicon = '_static/images/icon.svg'

# -- Project information -----------------------------------------------------

project = "Flash"
copyright = "2020-2021, PyTorch Lightning"
author = "PyTorch Lightning"

# -- General configuration ---------------------------------------------------

# Add any Sphinx extension module names here, as strings. They can be
# extensions coming with Sphinx (named 'sphinx.ext.*') or your custom
# ones.
extensions = [
    'sphinx.ext.autodoc',
    'sphinx.ext.doctest',
    'sphinx.ext.intersphinx',
    # 'sphinx.ext.todo',
    # 'sphinx.ext.coverage',
    'sphinx.ext.autosummary',
    'sphinx.ext.napoleon',
    'sphinx.ext.imgmath',
    'recommonmark',
    # 'sphinx.ext.autosectionlabel',
    # 'nbsphinx',  # it seems some sphinx issue
    'sphinx_autodoc_typehints',
    'sphinx_copybutton',
    'sphinx_paramlinks',
    'sphinx_togglebutton',
]

# Add any paths that contain templates here, relative to this directory.
templates_path = ["_templates"]

# List of patterns, relative to source directory, that match files and
# directories to ignore when looking for source files.
# This pattern also affects html_static_path and html_extra_path.
exclude_patterns = []

# The suffix(es) of source filenames.
# You can specify multiple suffix as a list of string:
#
source_suffix = [".rst", ".md"]

needs_sphinx = '3.4'

# -- Options for intersphinx extension ---------------------------------------

# Example configuration for intersphinx: refer to the Python standard library.
intersphinx_mapping = {
    "python": ("https://docs.python.org/3", None),
    "torch": ("https://pytorch.org/docs/stable/", None),
    "numpy": ("https://docs.scipy.org/doc/numpy/", None),
    "PIL": ("https://pillow.readthedocs.io/en/stable/", None),
}

# -- Options for HTML output -------------------------------------------------

# The theme to use for HTML and HTML Help pages.  See the documentation for
# a list of builtin themes.
#
html_theme = "pt_lightning_sphinx_theme"
html_theme_path = [pt_lightning_sphinx_theme.get_html_theme_path()]

# Theme options are theme-specific and customize the look and feel of a theme
# further.  For a list of options available for each theme, see the
# documentation.

html_theme_options = {
    "pytorch_project": flash.__homepage__,
    "canonical_url": flash.__homepage__,
    "collapse_navigation": False,
    "display_version": True,
    "logo_only": False,
}

<<<<<<< HEAD
html_logo = "_images/flash_logo.png"

html_icon = "source/_static/images/flash_icon.png"

=======
>>>>>>> 176efbd7
# Add any paths that contain custom static files (such as style sheets) here,
# relative to this directory. They are copied after the builtin static files,
# so a file named "default.css" will overwrite the builtin "default.css".
html_static_path = ["_static"]

html_css_files = []


def setup(app):
    # this is for hiding doctest decoration,
    # see: http://z4r.github.io/python/2011/12/02/hides-the-prompts-and-output/
    app.add_js_file('copybutton.js')


# Ignoring Third-party packages
# https://stackoverflow.com/questions/15889621/sphinx-how-to-exclude-imports-in-automodule
def _package_list_from_file(pfile):
    assert os.path.isfile(pfile)
    with open(pfile, 'r') as fp:
        lines = fp.readlines()
    list_pkgs = []
    for ln in lines:
        found = [ln.index(ch) for ch in list(',=<>#@') if ch in ln]
        pkg = ln[:min(found)] if found else ln
        if pkg.strip():
            list_pkgs.append(pkg.strip())
    return list_pkgs


# define mapping from PyPI names to python imports
PACKAGE_MAPPING = {
    'pytorch-lightning': 'pytorch_lightning',
    'scikit-learn': 'sklearn',
    'Pillow': 'PIL',
    'PyYAML': 'yaml',
}
MOCK_PACKAGES = []
if SPHINX_MOCK_REQUIREMENTS:
    # mock also base packages when we are on RTD since we don't install them there
    MOCK_PACKAGES += _package_list_from_file(os.path.join(_PATH_ROOT, 'requirements.txt'))
# replace PyPI packages by importing ones
MOCK_PACKAGES = [PACKAGE_MAPPING.get(pkg, pkg) for pkg in MOCK_PACKAGES]

autodoc_mock_imports = MOCK_PACKAGES<|MERGE_RESOLUTION|>--- conflicted
+++ resolved
@@ -100,13 +100,6 @@
     "logo_only": False,
 }
 
-<<<<<<< HEAD
-html_logo = "_images/flash_logo.png"
-
-html_icon = "source/_static/images/flash_icon.png"
-
-=======
->>>>>>> 176efbd7
 # Add any paths that contain custom static files (such as style sheets) here,
 # relative to this directory. They are copied after the builtin static files,
 # so a file named "default.css" will overwrite the builtin "default.css".
