# NOTE: all pins for latest are for CI consistency unless it is `strict`, then it is also forced in setup

packaging <24.0
setuptools <=59.5.0  # Prevent install bug with tensorboard
numpy <1.24  # strict - freeze for using np.long
torch >1.7.0
torchmetrics >0.7.0, <0.11.0  # strict
<<<<<<< HEAD
pytorch-lightning >1.6.0, <2.0.0  # strict
=======
pytorch-lightning >1.7.0, <1.9.0  # strict
>>>>>>> 9dd91afa
pyDeprecate >0.1.0
pandas >1.1.0, <=1.5.2
jsonargparse[signatures] >4.0.0, <=4.9.0
click >=7.1.2, <=8.1.3
protobuf <=3.20.1
fsspec[http] >=2022.5.0,<=2023.6.0
lightning-utilities >=0.4.1<|MERGE_RESOLUTION|>--- conflicted
+++ resolved
@@ -5,11 +5,7 @@
 numpy <1.24  # strict - freeze for using np.long
 torch >1.7.0
 torchmetrics >0.7.0, <0.11.0  # strict
-<<<<<<< HEAD
-pytorch-lightning >1.6.0, <2.0.0  # strict
-=======
-pytorch-lightning >1.7.0, <1.9.0  # strict
->>>>>>> 9dd91afa
+pytorch-lightning >1.7.0, <2.0.0  # strict
 pyDeprecate >0.1.0
 pandas >1.1.0, <=1.5.2
 jsonargparse[signatures] >4.0.0, <=4.9.0
