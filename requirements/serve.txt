# NOTE: all pins for latest are for CI consistency unless it is `strict`, then it is also forced in setup

pillow >9.0.0, <=10.0.0
pyyaml >5.4, <=6.0.1
cytoolz >0.11, <=0.12.2
graphviz >=0.19, <=0.20.1
tqdm >4.60, <=4.65.0
<<<<<<< HEAD
fastapi >0.65, <=0.100.0
pydantic >1.8.1, <2.0.0  # strict
=======
fastapi >0.65, <=0.103.0
pydantic >1.8.1, <=2.1.1
>>>>>>> 4d1e0fdf
starlette <=0.31.0
uvicorn[standard] >=0.12.0, <=0.23.2
aiofiles >22.1.0, <=23.1.0
jinja2 >=3.0.0, <3.2.0
torchvision >0.10.0, <=0.15.2<|MERGE_RESOLUTION|>--- conflicted
+++ resolved
@@ -5,13 +5,8 @@
 cytoolz >0.11, <=0.12.2
 graphviz >=0.19, <=0.20.1
 tqdm >4.60, <=4.65.0
-<<<<<<< HEAD
-fastapi >0.65, <=0.100.0
+fastapi >0.65, <=0.103.0
 pydantic >1.8.1, <2.0.0  # strict
-=======
-fastapi >0.65, <=0.103.0
-pydantic >1.8.1, <=2.1.1
->>>>>>> 4d1e0fdf
 starlette <=0.31.0
 uvicorn[standard] >=0.12.0, <=0.23.2
 aiofiles >22.1.0, <=23.1.0
