--- conflicted
+++ resolved
@@ -14,12 +14,8 @@
         pyenv global 3.7.3
         python --version
         pip install -r requirements/docs.txt
-<<<<<<< HEAD
-        pip install -r requirements/devel.txt
-=======
         python -m pip install --requirement requirements/devel.txt --pre --upgrade --find-links https://download.pytorch.org/whl/cpu/torch_stable.html
         pip install -e .
->>>>>>> 86669c65
         cd docs
         make clean
         make html --debug --jobs 2 SPHINXOPTS="-W"
