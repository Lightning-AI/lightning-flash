--- conflicted
+++ resolved
@@ -1,31 +1,15 @@
-<<<<<<< HEAD
-packaging
-setuptools<=59.5.0  # Prevent install bug with tensorboard
-numpy<1.24  # freeze for using np.long
-torch>=1.9.0
-torchmetrics>=0.7.0, <0.11.0
-pytorch-lightning>=1.7.0
-pyDeprecate
-pandas>=1.1.0
-jsonargparse[signatures]>=3.17.0, <=4.9.0
-click>=7.1.2
-protobuf<=3.20.1
-fsspec[http]>=2021.6.1,<=2022.7.1
-lightning-utilities>=0.4.1
-=======
 # NOTE: all pins for latest are for CI consistency unless it is `strict`, then it is also forced in setup
 
 packaging <23.0
 setuptools <=59.5.0  # Prevent install bug with tensorboard
 numpy <1.24  # strict - freeze for using np.long
-torch >=1.7.1
-torchmetrics >0.5.1, <0.11.0  # strict
-pytorch-lightning >=1.3.6, <1.9.0  # strict
+torch >=1.9.0
+torchmetrics >=0.7.0, <0.11.0  # strict
+pytorch-lightning >=1.7.0, <1.9.0  # strict
 pyDeprecate
 pandas >=1.1.0, <=1.5.2
 jsonargparse[signatures] >=3.17.0, <=4.9.0
 click >=7.1.2, <=8.1.3
 protobuf <=3.20.1
 fsspec[http] >=2022.5.0,<=2022.7.1
-lightning-utilities >=0.3.0
->>>>>>> c8e433de
+lightning-utilities >=0.4.1