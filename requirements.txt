# NOTE: all pins for latest are for CI consistency unless it is `strict`, then it is also forced in setup

<<<<<<< HEAD
packaging <23.0
setuptools<=59.5.0  # Prevent install bug with tensorboard
=======
packaging
setuptools <=59.5.0  # Prevent install bug with tensorboard
>>>>>>> 140fdd6d
numpy <1.24  # strict - freeze for using np.long
torch >=1.7.1
torchmetrics >0.5.1, <0.11.0  # strict
pytorch-lightning >=1.3.6, <1.9.0  # strict
pyDeprecate
<<<<<<< HEAD
pandas >1.1.0, <=1.5.2
jsonargparse[signatures] >=3.17.0, <=4.9.0
click >=7.1.2, <=8.1.3
protobuf <=3.20.1
fsspec[http] >=2021.6.1,<=2022.7.1
=======
pandas >=1.1.0, <=1.5.2
jsonargparse[signatures] >=3.17.0, <=4.9.0
click >=7.1.2, <=8.1.3
protobuf <=3.20.1
fsspec[http] >=2022.5.0,<=2022.7.1
>>>>>>> 140fdd6d
lightning-utilities >=0.4.1<|MERGE_RESOLUTION|>--- conflicted
+++ resolved
@@ -1,28 +1,15 @@
 # NOTE: all pins for latest are for CI consistency unless it is `strict`, then it is also forced in setup
 
-<<<<<<< HEAD
 packaging <23.0
-setuptools<=59.5.0  # Prevent install bug with tensorboard
-=======
-packaging
 setuptools <=59.5.0  # Prevent install bug with tensorboard
->>>>>>> 140fdd6d
 numpy <1.24  # strict - freeze for using np.long
 torch >=1.7.1
 torchmetrics >0.5.1, <0.11.0  # strict
 pytorch-lightning >=1.3.6, <1.9.0  # strict
 pyDeprecate
-<<<<<<< HEAD
 pandas >1.1.0, <=1.5.2
 jsonargparse[signatures] >=3.17.0, <=4.9.0
 click >=7.1.2, <=8.1.3
 protobuf <=3.20.1
-fsspec[http] >=2021.6.1,<=2022.7.1
-=======
-pandas >=1.1.0, <=1.5.2
-jsonargparse[signatures] >=3.17.0, <=4.9.0
-click >=7.1.2, <=8.1.3
-protobuf <=3.20.1
 fsspec[http] >=2022.5.0,<=2022.7.1
->>>>>>> 140fdd6d
 lightning-utilities >=0.4.1