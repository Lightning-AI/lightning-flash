--- conflicted
+++ resolved
@@ -308,10 +308,7 @@
     "datamodule = TextClassificationData.from_csv(\n",
     "    \"review\",\n",
     "    predict_file=\"data/imdb/predict.csv\",\n",
-<<<<<<< HEAD
     "    input_fields=\"review\",\n",
-=======
->>>>>>> 4cda031c
     "    backbone=\"prajjwal1/bert-tiny\",\n",
     ")\n",
     "predictions = flash.Trainer().predict(model, datamodule=datamodule)\n",
